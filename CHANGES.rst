
1.1.0dev
--------

 - Fixed a bug fixes a bug in full_template wavelength reidentification
   for situations where extreme wavelength coverage slits results in
   reidentification with a purely zero-padded array.
 - Fixed a bug fixes a bug in full_template wavelength reidentification for situations where extreme
   wavelength coverage slits results in reidentification with a purely zero-padded array.
 - Fixed another such bug arising from these zero-padded arrays.
 - (Hotfix) Deal with chk_calibs test
 - Script to generate combined datacubes for IFU data.
 - Changed numpy (> 1.18.0) and scipy (> 1.4.0) version requirements
 - Allow show2d_spec, chk_edges, chk_flats to load older Spec2DObj datamodel versions
 - Implemented a plugin kindly provided by the ginga developers to
   display images with a secondary wavelength image WCS.
    - Removes dependency on @profxj's ginga fork, and avoids a bug when
      using WCS image registration in that fork.
    - `pypeit/ginga.py` moved to `pypeit/display/display.py` and ginga
      plugin added to `pypeit/diplay` directory.
    - ginga plugin registered as an entry point in `setup.py`
    - Added a script to check that the plugins are all available.
    - Installation docs updated.  Both `ginga` and `linetools` are now
      installed via pip.
 - Deprecated `pypeit/debugger.py` and `pypeit/data/settings`
 - Removed h5py as a dependency
 - `linetools` is now listed in `pypeit/requirements.txt` until I can
   check if it still causes readthedocs to fail...
 - Modify Spec2DObj 2D model for float32 images
 - `pypeit.tracepca.TracePCA` and `pypeit.edgetrace.EdgeTraceSet` now
   subclass from `pypeit.datamodel.DataContainer`
 - Refactor WaveCalib into a DataContainer
 - Refactor fitting + PypeItFit DataContainer
 - Coadd2D bug fixes
 - Coadd2D without spec1d files
 - Coadd2D offsets
 - Some Coadd2D docs
 - Manual extraction
 - Improve LBT/LUCI
 - Add MMT/MMIRS
 - QL script for Keck/MOSFIRE
 - Script to generate combined datacubes for IFU data.
 - Changed numpy (> 1.18.0) and scipy (> 1.4.0) version requirements
 - Correct det bug in keck_lris
<<<<<<< HEAD
 - Add P200/TripleSpec
=======
 - Modifications to allow for flailing LRISr detector
 - Modifications for parse LRIS LAMPS prior to 2010 upgrade
>>>>>>> db3f2309

1.0.6 (22 Jul 2020)
-------------------

 - (Hotfix) Deal with wavecalib crash
 - Fix class and version check for DataContainer objects.
 - Script to check for calibration files
 - No longer require bias frames as default for DEIMOS
 - Implement grism19 for NOT/ALFOSC
 - Introduced another parameter used to identify box slits, as opposed
   to erroneous "slits" found by the edge tracing algorithms.  Any slit
   that has `minimum_slit_length < length < minimum_slit_length_sci` is
   considered a `BOXSLIT`, any slit with `length < minimum_slit_length`
   is considered a `SHORTSLIT`; the latter are always ignored.
 - Introduced order matching code into EdgeTraceSet.
    - This helps fix an issue for GNIRS_10L caused by the orders
      shifting.
    - Introduces two paramters in `EdgeTraceSetPar` to assist the
      matching: `order_match` and `order_offset`
    - Echelle spectrographs should now always have `ech_order` defined
      in the SlitTraceSet object.
    - Removes the need for `Spectrograph.slit2order` and
      `Spectrograph.order_vec`.  Changes propagated, primarily in
      `wavecalib.py`, `autoid.py`, and `reduce.py`.
 - Adds in Keck/LRISr with the original detector
 - Adds in Keck/LRISb with the FITS format

1.0.5 (23 Jun 2020)
-------------------

 - Add median combining code
 - Make biasframes median combine by default
 - Implemented IFU reduction hooks
 - KCWI reduction complete up to spec2D frames
 - Implemented new flatfield DataContainer to separate
   pixelflat and illumflat

1.0.4 (27 May 2020)
-------------------

 - Add a script (pypeit_flux_setup) for creating fluxing,
   coadd1d and tellfit pypeit files
 - Add telluric fitting script, pypeit_tellfit

1.0.3 (04 May 2020)
-------------------

 - Add illumflat frametype
 - Enable dark image subtraction
 - Refactor of Calibrations (remove cache, add get_dark)
 - Enable calibration-only run
 - Clean up flat, bias handling
 - Make re-use masters the default mode of run_pypeit
 - Require Python 3.7
 - Fixed a bug in NIRES order finding. 
 - Add NOT/ALFOSC
 - Fluxing docs
 - Fix flexure and heliocentric bugs
 - Identify GUI updates

1.0.2 (30 Apr 2020)
-------------------

 - Various doc hotfixes
 - wavelength algorithm hotfix, such that they must now generate an
   entry for every slit, bad or good.

1.0.1 (13 Apr 2020)
-------------------

 - Various hot fixes

1.0.0 (07 Apr 2020)
-------------------

- Replaces usage of the `tslits_dict` dictionary with
  `pypeit.slittrace.SlitTraceSet` everywhere.  This `SlitTraceSet`
  object is now the main master file used for passing around the slit
  edges once the edges are determined by `EdgeTraceSet`.
- Removes usage of `pypeit.pixels.tslits2mask` and replaces it with
  `pypeit.slittrace.SlitTraceSet.slit_img`.
- Significant changes to flat-fielding control flow.
    - Added `rej_sticky`, `slit_trim`, `slit_pad`, `illum_iter`,
      `illum_rej`, `twod_fit_npoly` parameters to FlatFieldPar.
    - Illumination flat no longer removed if the user doesn't want to
      apply it to the data.  The flat was always created, but all that
      work was lost if the illumination correction wasn't requested.
    - Replaced tweak edges method with a more direct algorithm.
    - `pypeit.core.flat.fit_flat` moved to
      `pypeit.flatfield.FlatField.fit`.
- Reoriented trace images in the `EdgeTraceSet` QA plots.  Added the
  sobel image to the ginga display.
- Added `bspline_profile_qa` for generic QA of a bspline fit.
- Eliminate MasterFrame class
- Masks handled by a DataContainer
- Move DetectorPar into a DataContainer (named DetectorContainer) which
  enables frame-level construction
- Advances to DataContainer (array type checking; nested DataContainers;
  to_master_file)
- Dynamic docs for calibration images
- Every calibration output to disk is help within a DataContainer,
  separate from previous classes.  Exception is WaveCalib (this needsd a
  fit DataContainer first)
- Substantial refactoring of Calibrations
- Add MDM OSMOS spectrograph
- Moved pypeit.core.pydl.bspline into its own module, `pypeit.bspline`
- Introduced C backend functions to speed up bspline fitting
    - now require `extension_helpers` package to build pypeit and
      necessary files/code in `setup.py` to build the C code
    - C functions will be used by default, but code will revert to pure
      python, if there's some problem importing the C module
    - Added tests and pre-cooked data to ensure identical behavior
      between the pure python and C functions.
- Moved some basis function builders to pypeit.core.basis
- Release 1.0 doc
- Lots of new docs
- pypeit_chk_2dslits script
- DataContainer's for specobj, bspline
- Introduction of Spec2DObj, AllSpec2DObj, and OneSpec (for Coadd1D)
- Added bitmask to SlitTraceSet
- Introduced SlitTraceSet.spat_id and its usage throughout the code
- Spatial flexure corrections
    - Significant refactor of flatfield.BuildFlatField.fit()
    - Spatial flexure measuring code
    - PypeItPar control
    - Modifications to SlitTraceSet methods
    - Illumflat generated dynamically with different PypeIt control
    - waveimage generated dynamicall and WaveImage deprecated
- Moved RawImage into ProcessRawImage and renamed the latter to the
  former
- Continued refactoring of Calibrations
- Initial code for syncing SpecObjs across exposures
- Option to ignore profile masking during extraction
- Additional code in DataContainer related to MasterFrames
- Eliminated WaveImage
- Updates to QL scripts
- Lots of new tests



0.13.2 (17 Mar 2020)
--------------------

- Added PypeIt identify GUI script for manual wavelength calibration
- Add bitmask tests and print bitmask names that are invalid when
  exception raised.
- Parameter set keywords now sorted when exported to an rst table.
- Enable user to scale flux of coadded 1D spectrum to a filter magnitude
- Hold RA/DEC as float (decimal degrees) in PypeIt and knock-on effects
- Add more cards to spec1d header output
- Fixes a few sensfunc bugs
- Added template for LRIS 600/7500
- Deal with non-extracted Standard
- docs docs and more docs
- A QA fix too

0.13.1 (07 Mar 2020)
--------------------

- Missed a required merge with master before tagging 0.13.0.

0.13.0 (07 Mar 2020)
--------------------

- Refactored sensitivity function, fluxing, and coadding scripts and
  algorithms.
- Added support for additional near-IR spectrographs.
- Restrict extrapolation in tilt fitting
- Implemented interactive sky region selection

0.12.3 (13 Feb 2020)
--------------------

- Implemented DataContainer
- Added fits I/O methods
- Implemented SlitTraceSet
- Setup of `pypeit.par.pypeitpar` parameter sets should now fault if the
  key is not valid for the given parameter set.  NOTE: The check may
  fail if there are identical keys for different parameter sets.
- Modification to add_sobj() for numpy 18

0.12.2 (14 Jan 2020)
--------------------

- Introduces quick look scripts for MOS and NIRES
- Bumps dependencies including Python 3.7
- Modest refactoring of reduce/extraction/skysub codes
- Refactor of ScienceImage Par into pieces
- Finally dealt with 'random' windowing of Shane_kast_red
- Dynamic namp setting for LRISr when instantiating Spectrograph

0.12.1 (07 Jan 2020)
--------------------

- Hotfixes: np.histogram error in core/coadd1d.py, np.linspace using
  float number of steps in core/wave.py, and sets numpy version to 1.16

0.12.0 (23 Dec 2019)
--------------------

- Implemented MOSFIRE and further implemented NIRSPEC for Y-band
  spectroscopy.
- Fixed bug in coadd2d.
- Add VLT/FORS filters to our database
- Improved DEIMOS frame typing
- Brings Gemini/GMOS into the suite (R400)
- Also an important change for autoid.full_template()
- Fixed trace extrapolation, to fix bugs in object finding. Tweaks to
  object finding algorithm.
- Major improvements to echelle object finding.
- Improved outlier rejection and coefficient fitting in pca_trace
- Major improvements to coadd routines in coadd1d
- Introduced telluric module and telluric correction routines
- Implemented tilt image type which is now a required frame type
- Streamlined and abstracted echelle properties and echelle routine in
  spectrograph classes.
- Revamped 2-d coadding routines and introduced 2-d coadding of
  MultiSlit data
- Improved ginga plotting routines.
- Fixed bug associated with astropy.stats.sigma_clipped_stats when
  astropy.stats.mad_std is used.
- Refactor BPM generation
- Merge raw_image loading with datasec_img and oscansec_img generation
- Sync datasec_img to image in ProcessRawImage
- Started (barely) on a path to having calibration images in counts and
  not ADU
- Refactors GMOS for get_rawimage method
- Enables GMOS overscan subtraction
- Adds R400 wavelength solution for old E2V chip
- Revises simple_calib() method for quick and dirty wavelength
  calibration
- Adds a related show_wvcalib script
- Changes to ech_combspec to better treat filenames
- Fixed bug when bias was set to 'force' which was not bias subtracting
- Implemented changes to vlt_xshooter_nir to now require darks taken
  between flats
- Made flat fielding code a bit more robust against hot pixels at edge
  of orders
- Added pypeit_chk_flat script to view flat images
- Refactored image objects into RawImage, ProcessRawImage, PypeItImage,
  BuildImage
- Moved load() and save() methods from MasterFrame to the individual
  calibration objects
- Converted ArcImage and FlatImages into counts
- Added code to allow for IVAR and RN2 image generation for calibs
- Added several from_master_file() instantiation methods
- Use coadd2d.weighted_combine() to stack calibration images
- Major refactor of slit edge tracing
- Added 'Identify' tool to allow manual identification and calibration
  of an arc spectrum
- Added support for WHT/ISIS
- Added 'Object Tracing' tool to allow interactive object tracing
- Added code of conduct
- Deprecated previous tracing code: `pypeit.traceslits` and
  `pypeit.core.trace_slits`, as well as some functions in
  `pypeit.core.extract` that were replaced by
  `pypeit.core.moment.moment1d` and functions in `pypeit.core.trace`.
- PCA now saved to MasterEdges file; added I/O methods
- Improved CuAr linelists and archives for Gemini wavelength solutions
- New data model for specobj and specobsj objects (spec1d)
- Started some improvements to Coadd2D, TBC
- Allow for the continuum of the arc image to be modeled and subtracted
  when tracing the line-centroid tilts
- Include a mask in the line detection in extracted central arc spectrum
  of each slit/order.  For VLT XShooter NIR, this was needed to ensure
  the sigma calculation didn't include the off-order spectral positions.
- Added a staticmethed to :class:`pypeit.edgetrace.EdgeTraceSet` that
  constructs a ``tslits_dict`` object directly from the Master file.

0.11.0.1
---------

- Add DOI

0.11.0 (22 Jun 2019)
--------------------

- Add magellan_mage, including a new ThAr linelist and an archived
  solution
- Polish several key echelle methods
- Modify create_linelist to default to vacuum
- Update Xshooter, NIRES, and GNIRS
- Refactor ProcessImages into ProcessRawImage, PypeItImage,
  CalibrationImage, ScienceImage, and ImageMask
- Refactor ScienceImage into SciImgStack
- Fix arc tilts bug
- Started an X-Shooter doc and introduced a [process][bias] parameter
- Modified processing steps for bias + overscan subtraction
- Started notes on how to generate a new spectrograph in PypeIt
- Refactoring of reduce to take a ScienceImage object for the images and
  the mask
- Updates to many spectrograph files to put datasec, oscansec in the raw
  frame
- Add find_trim_edge and std_prof_nsigma parameters
- A bit of tuning for MagE
- Fixes for Echelle in fluxspec
- Writes a chosen set of header cards to the spec1D and coadd files
- Updates for FORS2
- Introduced new coadd1d module and some new coadd functinality.
- modified interface to robust_polyfit_djs, robust_optimize, and
  djs_reject.
- Added utility routine cap_ivar for capping the noise level.
- Fixed a bug in optimal extraction which was causing hot pixels when a
  large fraction of the pixels on the object profile were masked.
- Major bug fixes and improvements to echelle object finding. Orders
  which did not cover the entire detector were not being treated
  properly.

0.10.1 (22 May 2019)
--------------------

- Minor bug fix to allow for `None` exposure times when typing frames.

0.10.0 (21 May 2019)
--------------------

- Enable PyPI
- Streamline some of the instantiation at the beginning of
  PypeIt.__init__.
    - Moves the call to default_pypeit_par into config_specific_par.
    - Adds a finalize_usr_build() function to PypeItMetaData to
      consolidate the few opaque steps when finishing the meta data
      build.
- Hack for Kastr
- Turn on Shane Kastb grism wavelength solutions (not tested)
- Started splitting Arc Line Templates Notebook into pieces
- Allows for slice like syntax when defining calibration groups.
- Introduce 'tilt' frame type.  Not used yet.  Everything that's typed
  as an 'arc' is now also typed as a 'tilt'.
- Use matplotlib 'agg' backend to the top-level `__init__.py` to allow
  for running the code under a screen; may need a better approach.
- Numerous doc and style fixes
- Add `master_type` to `MasterFrame` (and derived classes), which is
  used to set the name of the master frame output file.
- Significant edits to `MasterFrame` to streamline IO for derived
  classes.  Lead to significant changes to `Calibrations`.
- Main paths now set in `PypeIt`.
- Allow `connect_to_ginga` to start up the ginga viewer.
- Add a pytest `skipif` that checks if the Cooked directory exists in
  the dev-suite.  Use this to run the tests that only need the raw image
  data or don't need the dev-suite at all.
- Move wavelength calibration save/load out of `pypeit.wavecalib` into
  `pypeit.core.wavecal.waveio.py`
- Rename default directory for calibration masters to `Masters` and
  removed inclusion of spectrograph name.
- Fix oscan sec in read_lris()
- Fix bad return in tracewave.tilts_find_lines()
- Several doc edits
- Fix handling of maskslits
- Fix flexure crashing
- Change `pypeit.spectrographs.spectrograph.get_image_section` to
  *always* return the sections ordered spectral then spatial to match
  the PypeIt convention to match how binning is returned.  Propagated to
  get_datasec_img.
- Changed all functions related to binning to ensure that binning is
  always ordered spectral vs. spatial with the PypeIt convention that
  images have shape (nspec,nspat).  Includes associated documentation.
- Allow `pypeit.bitmask.BitMask` and `pypeit.par.parset.ParSet` to save
  and load from fits file headers.
- Force BitMask definitions in framematch.py and processimages.py to use
  and OrderedDict.  They need to be an OrderedDicts for now to ensure
  that the bits assigned to each key is always the same. As of python
  3.7, normal dict types are guaranteed to preserve insertion order as
  part of its data model. When/if we require python 3.7, we can remove
  this (and other) OrderedDict usage in favor of just a normal dict.
- Changed default for add and rm slits parameters.
- Doc improvements and removal of old, commented methods.
- Edited function that replaces bad columns in images and added tests.
- Added `pypeit.io` with routines to:
    - manipulate `numpy.recarray` objects and converting them into
      `astropy.fits.BinTableHDU` objects.
    - gzip compress a file
    - general parser to pull lists of items from fits headers
- Added metadata to `MasterFrame` objects written to fits files.
- Added `'observed'` option for wavelength reference frame that skips
  any relative motion corrections.

0.9.3 (28 Feb 2019)
-------------------
- Fixed a bug that was introduced when the binning was switched to the
  PypeIt convention.
- Fixed a bug whereby 2d images were not being saved if no objects were
  detected.
- Revamped the naming convention of output files to have the original
  filename in it.

0.9.2 (25 Feb 2019)
-------------------

- Many doc string updates in top level routines (not core)
- Updates to install and cookbook docs
- Continued the process of requiring spectrograph and par in each base
  class
- More doc + cleaning at top level, e.g. base classes
- Eliminates BPM base class
- Hot fix for flatfield;  illumflat was getting divided into the
  pixelflatnrm image
- Implementation of 2d coadds including a script to perform them.
- Fixed bug in extract.fit_profile that was introduced when implementing
  2d coadds
- Polynomial order for object finding is now part of parset.
- Improved X-shooter object tracing by increasing order.
- Improved determination of threshold determination regions for object
  finding.
- Added S/N floor to ivar determination for image procing.
- Reworked master output for traceslits
- Fixed a bug associated with binned images being proc'd incorrectly.
- Fixed master_key outputs in headers to deal with different detectors.
- Modify -c in pypeit_setup to require a setup (or all) be specified
  when writing, e.g. 'all' or 'A,C'
- Generated a new spectrograph child for LRISr in long-slit read-out
  mode (only 2 amps, 1 per detector)
- Require astropy >=3.1  [required for coadding at the least]
- Fixed a circular import which required move qa from wavecal into
  autoid.
- Fixed a bug in LRIS-R that spectrograph which was not using binning
  for wavelength fwhm.
- Updated docs on add/rm slits.
- Fixed and tuned up fluxing script and fluxing routines.
- Introduce sky_sigrej parameter
- Better handling of ManualExtraction
- Add template for LRISr 600/5000 wavelengths
- PYDL LICENSE and licenses folder
- Updates for new Cooked (v1.0)

0.9.1 (4 Feb 2019)
------------------

- Move write method for sensitivity function
- Modify I/O for detnum parameter
- Modify idx code in SpecObj
- Fixed a bug on datatype formatting
- Reworked masteframe and all base classes to be more homogenous so that
  one only ever overloads the save_master and load_master methods.
- Many changes fixes wavecal/autoid.py to make the lines being used
  explicitly clear. This fixed many bugs in the the wavelength fitting
  that were recently introduced.
- Introduced reidentification algorithm for wavelengths and many
  associated algorithms. Reidentification is now the default for
  x-shooter and NIRES. Other changes to the wavelength interface and
  routines to make them more compatible with echelle.
- Tweaked LA cosmics defaults. Add instrument specific parameters in
  spectrograh classes along with routines that check binning and decide
  on best params for LRIS-RED
- Now updating cosmic ray masking after each global sky subtraction
- Major developments for echelle functionality, including object
  wavelengths, and reduction control flow.
- Introduced wavemodel.py to simulate/extract/ID sky and ThAr spectral
  emission lines.
- Significant refactor of tracing slit/edge orders and new docs+tests
- Changed back BPM image to be aligned with datasec *not* the raw image
  shape (without trimming)
- Renabled ability to add user supplied slits
- Miscellaneious echelle-related advances
- PNGs of X-Shooter fits
- Sped up trace plotting in ginga
- Fussed again with how time is handled in PypeIt.  Hopefully the last
  time..
- dispaxis renamed specaxis and dispflip to specflip
- Lots of VLT/X-Shooter development
- Removed a number of files that had been mistakingly added into the
  repo
- Now running on cooked v=0.92
- Allow for multiple paths to be defined in the pypeit file
- Changed the procedure used to identify instrument configurations and
  identify which frames to use when calibrating science exposures.
- Added configurations, calibration groups, and background index to
- Total revamp of Tilts. Arc line tracing significantly improved.
- Fixes to trace_crude_init, trace_fweight, and trace_gweight.
- Many other small bug fixes and modifications particularly in the
  fitting routines.
- Lots of development related to echelle functionality.
- Major enhancements to fitting routines (in utils)
- Make GMOS south works and update OH line lists, and also add LBT/MODS.
- Introduce calib groups
- Removes setup designation.  Largely replaced with master_key
- Refactor Calibrations class to handle new calib groups
- Refactor QA to handle new calib groups
- Refactor tests to handle new calib groups
- Pushed pieces of run_pypeit into the PypeIt class
- Removed future as a dependency
- Change point step size to 50 pixels in show_slits and show_trace for
  major speed up
- Implemented difference imaging for near-IR reductions for both
  Multislit and Echelle
- Fixed a bug in echelle object finding algorithm.
- Fixed bug in object finding associated with defining the background
  level for bright telluric standards and short slits.
- Implemented using standard stars as crutches for object tracing.
- Reworked the implementation of reuse_masters in the PypeIt class and
  in the Calibrations class.
- New behavior associated with the -o overwrite feature in run_pypeit.
  User prompting feature has been disabled. Existing science files will
  not be re-created unless the -o option is set.
- Fixed a bug where local sky subtraction was crashing when all the
  pixels get masked.
- Nearly resurrected simple_calib
- New method to build the fitstbl of meta data
- Refactor handling of meta data including a data model defining core
  and additional meta data
- Replaces metadata_keys with pypeit_file_keys for output to PypeIt file
- Updates new metadata approach for VLT, Keck, Lick, Gemini instruments
- Remove PypeItSetup call from within PypeIt
- Remove lacosmic specific method in Spectrograph;  replaced with
  config_specific_par
- setup block now required when running on a PypeIt file
- Introduced a new method of determining breakpoint locations for local
  sky subtraction which takes the sampling set by the wavelength tilts
  into account.
- Fixed a major bug in the near-IR difference imaging for the case of
  A-B, i.e. just two images.
- Introduced routines into core.procimg that will be used in 2-d
  co-adding.
- Tweaks to VLT X-SHOOTER spectrograph class to improve reductions.
- Moved methods for imaging processing from scienceimage class to
  processimages class.
- Introduce full_template() method for multi-slit wavelength
  calibrations; includes nsnippet parameter
- Generate full template files for LRIS, DEIMOS, Kastb
- Added a few new Arc lines for DEIMOS in the blue
- Introduce mask_frac_thresh and smash_range parameters for slit
  tracing; modified LRISb 300 defaults
- Updated slit tracing docs
- Introduced --show command in pypeit_chk_edges
- Added echelle specific local_skysub_extract driver.
- Refactored PypeIt and ScienceImage classes and introduced Reduce
  class. ScienceImage now only does proc-ing whereas reduction
  operations are done by Reduce. Reduce is now subclassed in an
  instrument specific way using instantiate_me instead of PypeIt. This
  was necessary to enable using the same reduction functionality for 2d
  coadds.
- Added and improved routines for upcoming coadd2d functionality.
- Fixed bug in weight determination for 1d spectral coadds.
- Major fixes and improvements to Telluric corrections and fluxing
  routines.
- Fluxing now implemented via a script.
- Turned flexure back on for several instruments
- Introduced VLT/FORS2 spectrograph
- Swapped binspec and binspat in parse binning methods
- Extended LRISr 1200_900 arc template
- Modified add/rm slit methods to be spec,spat
- Add an option in coadding to scale the coadded spectrum to a given
  magnitude in a given filter
- Extended DEIMOS 1200G template

0.9.0
-----

- Major refactor to rename most modules and incorporate the PYPIT ->
  PypeIt switch
- Add SlitMask, OpticalModel, and DetectorMap classes.  Implemented
  DEIMOSOpticalModel based on DEEP2 IDL code.
- Improved treatment of large offsets in
  pypeit.core.trace_slits.trace_gweight to be symmetric with
  trace_fweight. Large outlying pixels were breaking object tracing.
- Added thresholding in pypeit.core.tracewave to ensure that tilts are
  never crazy values due to extrapolation of fits which can break sky
  subtraction. 
- Turn off 2.7 Travis testing
- Integrated arclines into PypeIt
- Added KDTree algorithm to the wavelength calibration routines
- Modified debug/developer modes
- Update SpecObjs class; ndarray instead of list;  set() method
- Completely revamped object finding, global sky subtraction and local
  sky subtraction with new algorithms.
- Added -s option to run_pypeit for interactive outputs.
- Improved pypeit_show_spec2d script. 
- Fixed bug whereby -m --use_master was not being used by run_pypeit
  script.
- Overhaul of general algorithm for wavelength calibration
- Hot fix for bspline + requirements update
- Fixed issue with biases being written to disk as untrimmed. 
- Completely reworked flat fielding algorithm. 
- Fixed some parsing issues with the .pypeit file for cases where there
  is a whitepsace in the path.
- Implemented interactive plots with the -s option which allow the
  reduction to continue running.
- Modified global sky subtraction significantly to now do a polynomial
  fit. This greatly improves results for large slits.
- Updated loading of spectra and pypeit_show_1dspec script to work with
  new output data model.
- Implemeneted a new peak finding algorithm for arc lines which
  significantly improved wavelength fits.
- Added filtering of saturated arc lines which fixed issues with
  wavelength fits. 
- Added algorithms and data files for telluric correction of near-IR
  spectra.
- Revamped flat field roiutine to tweak slit boundaries based on slit
  illumination profile. Reworked calibrations class to accomodate the
  updated slit boundaries and tilts images as well as update the master
  files.
- Include BitMask class from MaNGA DAP.
- Change the way frame types are include in PypeItSetup.fitstbl
- Edited KeckLRISSpectrograph header keywords
- Edited how headers are read from the provided files
- Created metadata.PypeItMetaData class to handle what was previously
  `fitstbl`
- Fussed with date/time driven by GMOS;  date is no longer required in
  `fitstbl`
- Initial work on GMOS;  this is still work-in-progress
- Pushed several arcparam items into the Wavelengths parset
- Series of hacks for when binning is missing from the fitstbl
- CuAr line lists for GMOS
- New option to reduce only 1 det at a time
- Data provided in pypeit file overwrites anything read from the fits
  file headers.
- Filled in fits table reading data for GNIRS
- Demand frametype column in fits table is U8 format
- Further improvements to detect_lines arcline detection algorithm.
- Got rid of arcparam and added info and docs to wavelengths parset. 
- Improved and commented autoid.py arclines code. 
- Added utilities to wavecalib to compute shift,stretch of two spectra. 
- Completely revamped cross-correlation algorithm in wavecalib to give
  roburt results.

0.8.1
-----
- Figuring out how to tag releases

0.8.0
-----

- First major steps on ARMED echelle data reduction pipeline
- APF/Levy and Keck/HIRES implemented
- Updates to blaze function and slit profile fitting
- Initial support for multislit reduction
- Coadding; including docs; and tests
- Now requiring astropy >= v1.3
- raw_input handling for Python 3
- coadd handling of bad input
- coadd bug fix on obj name
- Init local (i.e. object dependent) parameters in coadding
- fix local background logic error in slit masking
- Refactor QA PDF to PNG+HTML
- Add nminima object finding
- Add new parameters for object finding, reduce specific detectors
- Add slit profile QA
- Begin writing header (e.g. RA/DEC) info to spec1d files
- Fix bug in applying BPM for finding slit edges
- Update Ginga hooks
- Enable archiving/loading sensitivity function
- Add new cosmic ray algorithms for coadding (especially pairs of
  spectra)
- Added support for TNG+Dolores long slit spectrograph
- Started removing cython code
- Update line detection algorithm
- Updated flexure and tilt tracing documentation
- Updated docs:added standards.rst, and make a small correction in using
  script pypit_setup in setup.rst
- Fixed travis
- Updated slit trace algorithm
- Improved arc line detection algorithm
- Added functionality for fully automated wavelength calibration with
  arclines
- Switched settings files to allow IRAF style data sections to be
  defined
- Allowed data sections to be extracted from header information
- Significant refactor of routines related to pypit_setup
- Various small improvements, primarly to handle Gemini/GMOS data [not
  yet fully supported in PYPIT]
- Removed majority of cython functionality
- Moved logging to be a package object using the main __init__.py file
- Begin to adhere to PEP8 (mostly)
- setup.py rewritten.  Modeled after
  https://github.com/sdss/marvin/blob/master/setup.py .  Added
  requirements.txt with the package versions required.
- Updates archeck
- Loads NIST arclines from arclines instead of PYPIT
- DEIMOS reduction!
- Bug fix for bspline with bkspace
- Enable loading a sensitivity function with YAML
- Allow for multiple detectors when using `reduce detnum`
- Moved all imports to the start of every file to catch and avoid
  circular imports, removed most `import ... as ...` constructs
- dummy_* removed from arutils as necessary and propagated changes to
  tests
- remove dependency of ararclines functions on slf
- change requirements for astropy to >=1.3.0 so that `overwrite` is
  valid
- include numba in requirements, but actually a requirement of arclines
- Improve cookbook and setup docs
- Faster algorithm for defining object and background regions
- Restore armsgs -d functionality
- Finished cython to python conversions, but more testing needed
- Introduce maskslits array
- Enable multi-slit reduction
- Bug fixes in trace_slits
- Fixes what appears to be a gross error in slit bg_subtraction
  (masking)
- Turns off PCA tilt QA for now [very slow for each slit]
- Several improvements for coadding
- Modify lacosmic to identify tiny CR's
- Enabled writing Arc_fit QA for each slit/order
- Refactored comb_frames
- Refactored load_frames
- Refactored save_master
- Refactored get_datasec_trimmed, get_datasec, pix_to_amp
- Refactored slit_pixels
- Refactored sub_overscan
- Refactored trace_slits (currently named driver_trace_slits) and many
  of its dependencies
- Added parameter trace_slits_medrep for optional smoothing of the trace
  slits image
- Updated a few settings for DEIMOS and LRIS related to tracing slits
- Added a replace_columns() method to arproc.py
- Fixed a bug in new_match_edges()
- Moved tracing docs -> slit_tracing and edited extensively
- Updated docs on DEIMOS, LRIS
- Added the pypit_chk_edges script
- Added BPM for DEIMOS
- Added the code for users to add slits [edgearr_from_users()] but have
  not documented nor made it accessible from the PYPIT file
- Generated tcrude_edgearr() method for using trace crude on the slit
  edges
- Added trace_crude() method that I ported previously for DESI
- Added multi_sync() method for ARMLSD slit synchronization
- Have somewhat deprecated the maxgap method
- Refactored the gen_pixloc() method
- Generate arpixels.py module for holding pixel level algorithms
- Move all methods related to TraceSlits to artraceslits.py
- Introduce the TraceSlits class
- Update armlsd accordingly
- Remove driver_trace_slits and refctor_trace_slits methods
- Making Ginga a true dependency of PYPIT
- Have TraceSlits write/load MasterFrames
- Introduce SetupClass object
- Replace armbase.setup_science() with SetupClass.run()
- Move setup acitivites to inside pypit.py
- doc updates in setup.rst
- Refactor fitsdict -> fitstbl  (variable name not updated everywhere)
- Removed slurped headers from fitsdict (and therefore fitstbl)
- Include SetupClass Notebook
- Move ftype_list from armeta.py to arsort.py
- Bug fix related to fluxing
- Substantial refactor of arsort.py
- Substantial refactor of arsetup.py
- Introduced base-level ProcessImages class
- Introduced abstract MasterFrame class
- Introduced BiasFrame, BPMImage, ArcImage, and TraceImage classes
- Started NormPixelFlat class but have not yet implemented it
- Substantial refactoring of armasters
- Moved arlris, ardeimos to core/
- Moved image processing methods to arprocimg in core/
- Introduced calib_dict to hold calibration frames in armlsd (instead of
  slf)
- Modified ardeimos to load only a single image (if desired)
- Turned off fluxing in this branch;  is 'fixed' in the one that follows
- Moved get_slitid() to artraceslits
- Deprecates ['trace']['combine']['match'] > 0.0 option
- Deprecates ['arc']['combine']['match'] > 0.0 option
- Refactoring of settings and slf out of core methods continues
- Removed _msbias, _msarc, _datasec, _bpix from slf
- New tests and Notebooks
- Introduced FluxSpec class
- Introduce pypit_flux_spec script (and docs)
- Added FluxSpec Notebook
- armlsd has reappeared (momentarily) but is not being used;  it goes
  away again in a future branch
- Added a dict (std_dict) in arms.py to hold standard star extractions
- Reducing standard stars in the main arms loop
- Modified save_1d_spectra to handle loaded SpecObj in addition to
  internally generated ones
- Moved arflux to core and stripped out slf, settings
- Really restricting to nobj when user requests it
- New tests
- Introduces WaveCalib class
- Push ararc.py to core/ after removing slf and settings dependencies
- Further refactor masters including MasterFrame; includes addressing
  previous comment from RC
- Removed armlsd.py again
- Strips wv_calib from ScienceExposure
- Push get_censpec() to ararc.py
- New tests; limited docs
- TraceSlits load method pushed outside the class
- Introduces WaveTilts class
- Significant modification to tilt recipe including deprecation of PCA
- Moved tilt tracing algorithms from artrace.py to artracewave.py in
  core/
- Added 2D Legendre fitting to polyfit2d_general
- New trace slits tilts  settings (for 2D fitting)
- New QA plot
- New pypit_chk_tilts script
- New docs
- New tests
- Introduces FlatField class
- Adds FlatField Notebook, tests
- Pushes flat field algorithms into core/arflat.py
- Main flatfield method broken into a few pieces
- Further refactoring of armasters
- Further refactoring related to settings and ScienceExposure
- WaveImage class
- Strip mswave from ScienceExposure
- New tests
- Push get_calib methods into the individual classes
- Significant refactoring in arms.py followed
- Rename slits_dict -> tslits_dict
- Use tslits_dict in wavetilts.py
- Introduce ScienceImage class
- Substantial refactoring in arms.py followed
- Notebook too
- Reversed exposure/det loops for the (last?) time
- Generated arskysub.py in core/
- Significant portions of arproc.py are now superfluous
- Moved flexure_qa to arwave.py
- Significant refactoring of arsave.py (also moved to core/)
- Removed settings and slf from arspecobj.py
- Refactored trace_objects_in_slit()
- Refactoring of flexure algorithms
- Adds build_crmask() and flat_field() methods to ProcessImages
- Completed the deprecation of arsciexp (RIP)
- Many test updates
- Doc strings improved but no new main docs
- Completed armasters refactor and moved to core/
- Adds bspline_profile() method;  Used here for skysub but will also
  show up in extraction
- Introduces new skysub method;  still a bspline but now the new one
- Adds several methods from the PYDL repository into a pydl.py module
  including bspline Class
- Adds method to generate ximg and edgemask frames
- Adds new trace_slits_trim settings
- Small install edits
- Fixes Travis failure that crept into the previous PR
- Fix bug in bspline
- Adds a demo Notebook for LRISr redux
- Other odds and ends including code flow doc
- Introduce pypit/par and pypit/config directories
- Introduce PypitPar as an initial step toward refactoring the front end
- Final nail in the coffin for cython
- Add API docs
- Add bumpversion
- Adds a demo Notebook for LRISr redux
- Other odds and ends including code flow doc
- Introduce pypit/par and pypit/config directories
- Introduce PypitPar as an initial step toward refactoring the front end
- Move spectrograph specific code into spectographs/ folder
- Introduces the Spectrographs class
- Introduces the Calibrations class with Notebook
- Bug fix in view_fits script
- Handle no-slits-found condition
- Added NIRES to spectrographs folder
- Fixed logic in ArcImage class related to settings and user settings
- Added user settings to some of the other classes.
- Enabled load_raw_frame to take a negative dispersion axis indicating
  flips.
- Major bug fixed in bspline_profile where it was producing gargabe
  results when breakpoints were being rejected.
- Edits to Spectrograph class
- Removed all use of settings in ARMS and its subsequent calls.  ARMS
  now uses PypitPar and its sub parameter sets
- propagated ParSet changes into run_pypit and pypit_setup
- settings/parameters for pypit now set in the pypit file using a
  configuration parameter set
- rewrote pypit file parser
- Included automatically generated documentation of PypitPar when
  running make html in doc/ directory
- Checked orientation of array correct for DATASEC and OSCANSEC in
  DetectorPar for each Spectrograph
- Add SpecObjs class
- Add from_dict and to_dict methods to pydl bspline and update docs
- Updated from_dict method in pydl bspline

0.7 (2017-02-07)
----------------

This file enters the scene.<|MERGE_RESOLUTION|>--- conflicted
+++ resolved
@@ -42,12 +42,9 @@
  - Script to generate combined datacubes for IFU data.
  - Changed numpy (> 1.18.0) and scipy (> 1.4.0) version requirements
  - Correct det bug in keck_lris
-<<<<<<< HEAD
- - Add P200/TripleSpec
-=======
  - Modifications to allow for flailing LRISr detector
  - Modifications for parse LRIS LAMPS prior to 2010 upgrade
->>>>>>> db3f2309
+ - Add P200/TripleSpec
 
 1.0.6 (22 Jul 2020)
 -------------------
