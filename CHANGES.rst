0.9.2dev
--------
- Many doc string updates in top level routines (not core)
- Updates to install and cookbook docs
- Continued the process of requiring spectrograph and par in each base class
<<<<<<< HEAD
- More doc + cleaning at top level, e.g. base classes
- Eliminates BPM base class
- Implementation of 2d coadds including a script to perform them.
- Fixed bug in extract.fit_profile that was introduced when implementing 2d coadds
- Polynomial order for object finding is now part of parset.
- Improved X-shooter object tracing by increasing order.
- Improved determination of threshold determination regions for object finding.
- Added S/N floor to ivar determination for image procing.
- Reworked master output for traceslits
- Fixed a bug associated with binned images being proc'd incorrectly.
- Fixed master_key outputs in headers to deal with different detectors.
=======
- Hot fix for flatfield;  illumflat was getting divided into the pixelflatnrm image

>>>>>>> 1fea1e77

0.9.1 (4 Feb 2019)
------------------

- Move write method for sensitivity function
- Modify I/O for detnum parameter
- Modify idx code in SpecObj
- Fixed a bug on datatype formatting
- Reworked masteframe and all base classes to be more homogenous so that
  one only ever overloads the save_master and load_master methods.
- Many changes fixes wavecal/autoid.py to make the lines being used
  explicitly clear. This fixed many bugs in the the wavelength fitting
  that were recently introduced.
- Introduced reidentification algorithm for wavelengths and many
  associated algorithms. Reidentification is now the default for
  x-shooter and NIRES. Other changes to the wavelength interface and
  routines to make them more compatible with echelle.
- Tweaked LA cosmics defaults. Add instrument specific parameters in
  spectrograh classes along with routines that check binning and decide
  on best params for LRIS-RED
- Now updating cosmic ray masking after each global sky subtraction
- Major developments for echelle functionality, including object
  wavelengths, and reduction control flow.
- Introduced wavemodel.py to simulate/extract/ID sky and ThAr spectral
  emission lines.
- Significant refactor of tracing slit/edge orders and new docs+tests
- Changed back BPM image to be aligned with datasec *not* the raw image
  shape (without trimming)
- Renabled ability to add user supplied slits
- Miscellaneious echelle-related advances
- PNGs of X-Shooter fits
- Sped up trace plotting in ginga
- Fussed again with how time is handled in PypeIt.  Hopefully the last
  time..
- dispaxis renamed specaxis and dispflip to specflip
- Lots of VLT/X-Shooter development
- Removed a number of files that had been mistakingly added into the
  repo
- Now running on cooked v=0.92
- Allow for multiple paths to be defined in the pypeit file
- Changed the procedure used to identify instrument configurations and
  identify which frames to use when calibrating science exposures.
- Added configurations, calibration groups, and background index to
- Total revamp of Tilts. Arc line tracing significantly improved.
- Fixes to trace_crude_init, trace_fweight, and trace_gweight.
- Many other small bug fixes and modifications particularly in the
  fitting routines.
- Lots of development related to echelle functionality.
- Major enhancements to fitting routines (in utils)
- Make GMOS south works and update OH line lists, and also add LBT/MODS.
- Introduce calib groups
- Removes setup designation.  Largely replaced with master_key
- Refactor Calibrations class to handle new calib groups
- Refactor QA to handle new calib groups
- Refactor tests to handle new calib groups
- Pushed pieces of run_pypeit into the PypeIt class
- Removed future as a dependency
- Change point step size to 50 pixels in show_slits and show_trace for major speed up
- Implemented difference imaging for near-IR reductions for both Multislit and Echelle
- Fixed a bug in echelle object finding algorithm.
- Fixed bug in object finding associated with defining the background level for bright
telluric standards and short slits.
- Implemented using standard stars as crutches for object tracing.
- Reworked the implementation of reuse_masters in the PypeIt class and in
the Calibrations class.
- New behavior associated with the -o overwrite feature in run_pypeit.
User prompting feature has been disabled. Existing science files will not
be re-created unless the -o option is set.
- Fixed a bug where local sky subtraction was crashing when all the pixels get masked.
- Nearly resurrected simple_calib
- New method to build the fitstbl of meta data
- Refactor handling of meta data including a data model defining core and additional meta data
- Replaces metadata_keys with pypeit_file_keys for output to PypeIt file
- Updates new metadata approach for VLT, Keck, Lick, Gemini instruments
- Remove PypeItSetup call from within PypeIt
- Remove lacosmic specific method in Spectrograph;  replaced with config_specific_par
- setup block now required when running on a PypeIt file
- Introduced a new method of determining breakpoint locations for local sky subtraction which
takes the sampling set by the wavelength tilts into account.
- Fixed a major bug in the near-IR difference imaging for the case of A-B, i.e. just two images.
- Introduced routines into core.procimg that will be used in 2-d co-adding.
- Tweaks to VLT X-SHOOTER spectrograph class to improve reductions.
- Moved methods for imaging processing from scienceimage class to processimages class.
- Introduce full_template() method for multi-slit wavelength calibrations; includes nsnippet parameter
- Generate full template files for LRIS, DEIMOS, Kastb
- Added a few new Arc lines for DEIMOS in the blue
- Introduce mask_frac_thresh and smash_range parameters for slit tracing; modified LRISb 300 defaults
- Updated slit tracing docs
- Introduced --show command in pypeit_chk_edges
- Added echelle specific local_skysub_extract driver.
- Refactored PypeIt and ScienceImage classes and introduced Reduce class. ScienceImage now only does proc-ing whereas
reduction operations are done by Reduce. Reduce is now subclassed in an instrument specific way using instantiate_me
 instead of PypeIt. This was necessary to enable using the same reduction functionality for 2d coadds.
- Added and improved routines for upcoming coadd2d functionality.
- Fixed bug in weight determination for 1d spectral coadds.
- Major fixes and improvements to Telluric corrections and fluxing routines.
- Fluxing now implemented via a script.
- Turned flexure back on for several instruments
- Introduced VLT/FORS2 spectrograph
- Swapped binspec and binspat in parse binning methods
- Extended LRISr 1200_900 arc template
- Modified add/rm slit methods to be spec,spat
- Add an option in coadding to scale the coadded spectrum to a given magnitude in a given filter
- Many doc string updates in top level routines (not core)
- Updates to install and cookbook docs
- Continued the process of requiring spectrograph and par in each base class
- Extended DEIMOS 1200G template

0.9.0
-----

- Major refactor to rename most modules and incorporate the PYPIT ->
  PypeIt switch
- Add SlitMask, OpticalModel, and DetectorMap classes.  Implemented
  DEIMOSOpticalModel based on DEEP2 IDL code.
- Improved treatment of large offsets in
  pypeit.core.trace_slits.trace_gweight to be symmetric with
  trace_fweight. Large outlying pixels were breaking object tracing.
- Added thresholding in pypeit.core.tracewave to ensure that tilts are
  never crazy values due to extrapolation of fits which can break sky
  subtraction. 
- Turn off 2.7 Travis testing
- Integrated arclines into PypeIt
- Added KDTree algorithm to the wavelength calibration routines
- Modified debug/developer modes
- Update SpecObjs class; ndarray instead of list;  set() method
- Completely revamped object finding, global sky subtraction and local
  sky subtraction with new algorithms.
- Added -s option to run_pypeit for interactive outputs.
- Improved pypeit_show_spec2d script. 
- Fixed bug whereby -m --use_master was not being used by run_pypeit
  script.
- Overhaul of general algorithm for wavelength calibration
- Hot fix for bspline + requirements update
- Fixed issue with biases being written to disk as untrimmed. 
- Completely reworked flat fielding algorithm. 
- Fixed some parsing issues with the .pypeit file for cases where there
  is a whitepsace in the path.
- Implemented interactive plots with the -s option which allow the
  reduction to continue running.
- Modified global sky subtraction significantly to now do a polynomial
  fit. This greatly improves results for large slits.
- Updated loading of spectra and pypeit_show_1dspec script to work with
  new output data model.
- Implemeneted a new peak finding algorithm for arc lines which
  significantly improved wavelength fits.
- Added filtering of saturated arc lines which fixed issues with
  wavelength fits. 
- Added algorithms and data files for telluric correction of near-IR
  spectra.
- Revamped flat field roiutine to tweak slit boundaries based on slit
  illumination profile. Reworked calibrations class to accomodate the
  updated slit boundaries and tilts images as well as update the master
  files.
- Include BitMask class from MaNGA DAP.
- Change the way frame types are include in PypeItSetup.fitstbl
- Edited KeckLRISSpectrograph header keywords
- Edited how headers are read from the provided files
- Created metadata.PypeItMetaData class to handle what was previously
  `fitstbl`
- Fussed with date/time driven by GMOS;  date is no longer required in
  `fitstbl`
- Initial work on GMOS;  this is still work-in-progress
- Pushed several arcparam items into the Wavelengths parset
- Series of hacks for when binning is missing from the fitstbl
- CuAr line lists for GMOS
- New option to reduce only 1 det at a time
- Data provided in pypeit file overwrites anything read from the fits
  file headers.
- Filled in fits table reading data for GNIRS
- Demand frametype column in fits table is U8 format
- Further improvements to detect_lines arcline detection algorithm.
- Got rid of arcparam and added info and docs to wavelengths parset. 
- Improved and commented autoid.py arclines code. 
- Added utilities to wavecalib to compute shift,stretch of two spectra. 
- Completely revamped cross-correlation algorithm in wavecalib to give
  roburt results.

0.8.1
-----
- Figuring out how to tag releases

0.8.0
-----

- First major steps on ARMED echelle data reduction pipeline
- APF/Levy and Keck/HIRES implemented
- Updates to blaze function and slit profile fitting
- Initial support for multislit reduction
- Coadding; including docs; and tests
- Now requiring astropy >= v1.3
- raw_input handling for Python 3
- coadd handling of bad input
- coadd bug fix on obj name
- Init local (i.e. object dependent) parameters in coadding
- fix local background logic error in slit masking
- Refactor QA PDF to PNG+HTML
- Add nminima object finding
- Add new parameters for object finding, reduce specific detectors
- Add slit profile QA
- Begin writing header (e.g. RA/DEC) info to spec1d files
- Fix bug in applying BPM for finding slit edges
- Update Ginga hooks
- Enable archiving/loading sensitivity function
- Add new cosmic ray algorithms for coadding (especially pairs of
  spectra)
- Added support for TNG+Dolores long slit spectrograph
- Started removing cython code
- Update line detection algorithm
- Updated flexure and tilt tracing documentation
- Updated docs:added standards.rst, and make a small correction in using
  script pypit_setup in setup.rst
- Fixed travis
- Updated slit trace algorithm
- Improved arc line detection algorithm
- Added functionality for fully automated wavelength calibration with
  arclines
- Switched settings files to allow IRAF style data sections to be
  defined
- Allowed data sections to be extracted from header information
- Significant refactor of routines related to pypit_setup
- Various small improvements, primarly to handle Gemini/GMOS data [not
  yet fully supported in PYPIT]
- Removed majority of cython functionality
- Moved logging to be a package object using the main __init__.py file
- Begin to adhere to PEP8 (mostly)
- setup.py rewritten.  Modeled after
  https://github.com/sdss/marvin/blob/master/setup.py .  Added
  requirements.txt with the package versions required.
- Updates archeck
- Loads NIST arclines from arclines instead of PYPIT
- DEIMOS reduction!
- Bug fix for bspline with bkspace
- Enable loading a sensitivity function with YAML
- Allow for multiple detectors when using `reduce detnum`
- Moved all imports to the start of every file to catch and avoid
  circular imports, removed most `import ... as ...` constructs
- dummy_* removed from arutils as necessary and propagated changes to
  tests
- remove dependency of ararclines functions on slf
- change requirements for astropy to >=1.3.0 so that `overwrite` is
  valid
- include numba in requirements, but actually a requirement of arclines
- Improve cookbook and setup docs
- Faster algorithm for defining object and background regions
- Restore armsgs -d functionality
- Finished cython to python conversions, but more testing needed
- Introduce maskslits array
- Enable multi-slit reduction
- Bug fixes in trace_slits
- Fixes what appears to be a gross error in slit bg_subtraction
  (masking)
- Turns off PCA tilt QA for now [very slow for each slit]
- Several improvements for coadding
- Modify lacosmic to identify tiny CR's
- Enabled writing Arc_fit QA for each slit/order
- Refactored comb_frames
- Refactored load_frames
- Refactored save_master
- Refactored get_datasec_trimmed, get_datasec, pix_to_amp
- Refactored slit_pixels
- Refactored sub_overscan
- Refactored trace_slits (currently named driver_trace_slits) and many
  of its dependencies
- Added parameter trace_slits_medrep for optional smoothing of the trace
  slits image
- Updated a few settings for DEIMOS and LRIS related to tracing slits
- Added a replace_columns() method to arproc.py
- Fixed a bug in new_match_edges()
- Moved tracing docs -> slit_tracing and edited extensively
- Updated docs on DEIMOS, LRIS
- Added the pypit_chk_edges script
- Added BPM for DEIMOS
- Added the code for users to add slits [edgearr_from_users()] but have
  not documented nor made it accessible from the PYPIT file
- Generated tcrude_edgearr() method for using trace crude on the slit
  edges
- Added trace_crude() method that I ported previously for DESI
- Added multi_sync() method for ARMLSD slit synchronization
- Have somewhat deprecated the maxgap method
- Refactored the gen_pixloc() method
- Generate arpixels.py module for holding pixel level algorithms
- Move all methods related to TraceSlits to artraceslits.py
- Introduce the TraceSlits class
- Update armlsd accordingly
- Remove driver_trace_slits and refctor_trace_slits methods
- Making Ginga a true dependency of PYPIT
- Have TraceSlits write/load MasterFrames
- Introduce SetupClass object
- Replace armbase.setup_science() with SetupClass.run()
- Move setup acitivites to inside pypit.py
- doc updates in setup.rst
- Refactor fitsdict -> fitstbl  (variable name not updated everywhere)
- Removed slurped headers from fitsdict (and therefore fitstbl)
- Include SetupClass Notebook
- Move ftype_list from armeta.py to arsort.py
- Bug fix related to fluxing
- Substantial refactor of arsort.py
- Substantial refactor of arsetup.py
- Introduced base-level ProcessImages class
- Introduced abstract MasterFrame class
- Introduced BiasFrame, BPMImage, ArcImage, and TraceImage classes
- Started NormPixelFlat class but have not yet implemented it
- Substantial refactoring of armasters
- Moved arlris, ardeimos to core/
- Moved image processing methods to arprocimg in core/
- Introduced calib_dict to hold calibration frames in armlsd (instead of
  slf)
- Modified ardeimos to load only a single image (if desired)
- Turned off fluxing in this branch;  is 'fixed' in the one that follows
- Moved get_slitid() to artraceslits
- Deprecates ['trace']['combine']['match'] > 0.0 option
- Deprecates ['arc']['combine']['match'] > 0.0 option
- Refactoring of settings and slf out of core methods continues
- Removed _msbias, _msarc, _datasec, _bpix from slf
- New tests and Notebooks
- Introduced FluxSpec class
- Introduce pypit_flux_spec script (and docs)
- Added FluxSpec Notebook
- armlsd has reappeared (momentarily) but is not being used;  it goes
  away again in a future branch
- Added a dict (std_dict) in arms.py to hold standard star extractions
- Reducing standard stars in the main arms loop
- Modified save_1d_spectra to handle loaded SpecObj in addition to
  internally generated ones
- Moved arflux to core and stripped out slf, settings
- Really restricting to nobj when user requests it
- New tests
- Introduces WaveCalib class
- Push ararc.py to core/ after removing slf and settings dependencies
- Further refactor masters including MasterFrame; includes addressing
  previous comment from RC
- Removed armlsd.py again
- Strips wv_calib from ScienceExposure
- Push get_censpec() to ararc.py
- New tests; limited docs
- TraceSlits load method pushed outside the class
- Introduces WaveTilts class
- Significant modification to tilt recipe including deprecation of PCA
- Moved tilt tracing algorithms from artrace.py to artracewave.py in
  core/
- Added 2D Legendre fitting to polyfit2d_general
- New trace slits tilts  settings (for 2D fitting)
- New QA plot
- New pypit_chk_tilts script
- New docs
- New tests
- Introduces FlatField class
- Adds FlatField Notebook, tests
- Pushes flat field algorithms into core/arflat.py
- Main flatfield method broken into a few pieces
- Further refactoring of armasters
- Further refactoring related to settings and ScienceExposure
- WaveImage class
- Strip mswave from ScienceExposure
- New tests
- Push get_calib methods into the individual classes
- Significant refactoring in arms.py followed
- Rename slits_dict -> tslits_dict
- Use tslits_dict in wavetilts.py
- Introduce ScienceImage class
- Substantial refactoring in arms.py followed
- Notebook too
- Reversed exposure/det loops for the (last?) time
- Generated arskysub.py in core/
- Significant portions of arproc.py are now superfluous
- Moved flexure_qa to arwave.py
- Significant refactoring of arsave.py (also moved to core/)
- Removed settings and slf from arspecobj.py
- Refactored trace_objects_in_slit()
- Refactoring of flexure algorithms
- Adds build_crmask() and flat_field() methods to ProcessImages
- Completed the deprecation of arsciexp (RIP)
- Many test updates
- Doc strings improved but no new main docs
- Completed armasters refactor and moved to core/
- Adds bspline_profile() method;  Used here for skysub but will also
  show up in extraction
- Introduces new skysub method;  still a bspline but now the new one
- Adds several methods from the PYDL repository into a pydl.py module
  including bspline Class
- Adds method to generate ximg and edgemask frames
- Adds new trace_slits_trim settings
- Small install edits
- Fixes Travis failure that crept into the previous PR
- Fix bug in bspline
- Adds a demo Notebook for LRISr redux
- Other odds and ends including code flow doc
- Introduce pypit/par and pypit/config directories
- Introduce PypitPar as an initial step toward refactoring the front end
- Final nail in the coffin for cython
- Add API docs
- Add bumpversion
- Adds a demo Notebook for LRISr redux
- Other odds and ends including code flow doc
- Introduce pypit/par and pypit/config directories
- Introduce PypitPar as an initial step toward refactoring the front end
- Move spectrograph specific code into spectographs/ folder
- Introduces the Spectrographs class
- Introduces the Calibrations class with Notebook
- Bug fix in view_fits script
- Handle no-slits-found condition
- Added NIRES to spectrographs folder
- Fixed logic in ArcImage class related to settings and user settings
- Added user settings to some of the other classes.
- Enabled load_raw_frame to take a negative dispersion axis indicating
  flips.
- Major bug fixed in bspline_profile where it was producing gargabe
  results when breakpoints were being rejected.
- Edits to Spectrograph class
- Removed all use of settings in ARMS and its subsequent calls.  ARMS
  now uses PypitPar and its sub parameter sets
- propagated ParSet changes into run_pypit and pypit_setup
- settings/parameters for pypit now set in the pypit file using a
  configuration parameter set
- rewrote pypit file parser
- Included automatically generated documentation of PypitPar when
  running make html in doc/ directory
- Checked orientation of array correct for DATASEC and OSCANSEC in
  DetectorPar for each Spectrograph
- Add SpecObjs class
- Add from_dict and to_dict methods to pydl bspline and update docs
- Updated from_dict method in pydl bspline

0.7 (2017-02-07)
----------------

This file enters the scene.<|MERGE_RESOLUTION|>--- conflicted
+++ resolved
@@ -3,8 +3,8 @@
 - Many doc string updates in top level routines (not core)
 - Updates to install and cookbook docs
 - Continued the process of requiring spectrograph and par in each base class
-<<<<<<< HEAD
 - More doc + cleaning at top level, e.g. base classes
+- Hot fix for flatfield;  illumflat was getting divided into the pixelflatnrm image
 - Eliminates BPM base class
 - Implementation of 2d coadds including a script to perform them.
 - Fixed bug in extract.fit_profile that was introduced when implementing 2d coadds
@@ -15,10 +15,7 @@
 - Reworked master output for traceslits
 - Fixed a bug associated with binned images being proc'd incorrectly.
 - Fixed master_key outputs in headers to deal with different detectors.
-=======
-- Hot fix for flatfield;  illumflat was getting divided into the pixelflatnrm image
-
->>>>>>> 1fea1e77
+
 
 0.9.1 (4 Feb 2019)
 ------------------
@@ -122,9 +119,6 @@
 - Extended LRISr 1200_900 arc template
 - Modified add/rm slit methods to be spec,spat
 - Add an option in coadding to scale the coadded spectrum to a given magnitude in a given filter
-- Many doc string updates in top level routines (not core)
-- Updates to install and cookbook docs
-- Continued the process of requiring spectrograph and par in each base class
 - Extended DEIMOS 1200G template
 
 0.9.0
