--- conflicted
+++ resolved
@@ -1,6 +1,10 @@
 
 0.12.3dev
 ---------
+
+- Implemented DataContainer
+- Added fits I/O methods
+- Implemented SlitTraceSet
 
 0.12.2 (14 Jan 2019)
 --------------------
@@ -11,12 +15,6 @@
 - Refactor of ScienceImage Par into pieces
 - Finally dealt with 'random' windowing of Shane_kast_red
 - Dynamic namp setting for LRISr when instantiating Spectrograph
-<<<<<<< HEAD
-- Implemented DataContainer
-- Added fits I/O methods
-- Implemented SlitTraceSet
-=======
->>>>>>> 02672e30
 
 0.12.1 (07 Jan 2019)
 --------------------
