--- conflicted
+++ resolved
@@ -54,15 +54,9 @@
       Final output image
     """
     # Keep order same as processimages (or else!)
-<<<<<<< HEAD
     def __init__(self, spectrograph, file_list=[], det=1, par=None, setup=None, root_path=None,
                  mode=None, fitstbl=None, sci_ID=None, msbias=None):
     
-=======
-    def __init__(self, file_list=[], spectrograph=None, settings=None, user_settings = None, det=1, setup=None, sci_ID=None,
-                 msbias=None, fitstbl=None):
-
->>>>>>> a3907d03
         # Parameters unique to this Object
         self.fitstbl = fitstbl
         self.sci_ID = sci_ID
@@ -72,7 +66,6 @@
         self.par = pypitpar.FrameGroupPar(frametype) if par is None else par
 
         # Start us up
-<<<<<<< HEAD
         processimages.ProcessImages.__init__(self, file_list, spectrograph, det=det,
                                              combine_par=self.par['combine'],
                                              lacosmic_par=self.par['lacosmic'])
@@ -83,23 +76,23 @@
                                 else root_path+'_'+self.spectrograph.spectrograph
         masterframe.MasterFrame.__init__(self, frametype, setup, directory_path=directory_path,
                                          mode=mode)
-=======
-        processimages.ProcessImages.__init__(self, file_list, spectrograph=spectrograph, settings=settings, user_settings = user_settings, det=det)
 
-        # Attributes (set after init)
-        self.frametype = frametype
+        # Comments from JFH.  Check if still relevant given changes.
 
-        # Settings
-        # The copy allows up to update settings with user settings without changing the original
+        # TODO, JFH I think the logic below flawed here. The
+        # processimages class is already dealing with the settings and
+        # setting them to defaults if the user did not pass anythign in,
+        # and to the union of settings and user_settings if the user did
+        # pass them in. The only thing that should be done below is to
+        # guarantee that frametype=arc specific settings get put in to
+        # the settings dict, since processimages does not know about
+        # that
 
+        # TODO, JFH Commented out because this duplicates code, is
+        # unnecessary, and the logic is flawed.  It also has the effect
+        # of overwriting any user input settings that processimages just
+        # dealt with the default settings
 
-        # TODO, JFH I think the logic below flawed here. The processimages class is already dealing with the settings and setting them to defaults if the user
-        # did not pass anythign in, and to the union of settings and user_settings if the user did pass them in. The only thing that should be done
-        # below is to guarantee that frametype=arc specific settings get put in to the settings dict, since processimages does not know about that
-
-        # TODO, JFH Commented out because this duplicates code, is unnecessary, and the logic is flawed.
-        # It also has the effect of overwriting any user input settings that
-        # processimages just dealt with the default settings
         #if settings is None:
         #    self.settings = processimages.default_settings()
         #else:
@@ -109,20 +102,6 @@
         #    if 'combine' not in settings.keys():
         #        if self.frametype in settings.keys():
         #            self.settings['combine'] = settings[self.frametype]['combine']
-
-        # JFH This is the only code snippet dealing with settings that should be run here, since it is frametype=arc specific. I'm still not following
-        # the logic here though
-        if 'combine' not in self.settings.keys():
-            if self.frametype in self.settings.keys():
-                self.settings['combine'] = settings[self.frametype]['combine']
-
-        # Child-specific Internals
-        #    See ProcessImages for the rest
-
-        # MasterFrames
-        masterframe.MasterFrame.__init__(self, self.frametype, self.setup, self.settings)
->>>>>>> a3907d03
-
 
     def build_image(self):
         """
