from __future__ import (print_function, absolute_import, division, unicode_literals)
from future.utils import iteritems

try:
    basestring
except NameError:  # For Python 3
    basestring = str

import collections
import inspect

import glob
from os import path
from multiprocessing import cpu_count

import numpy as np

from astropy.time import Time

try:
    from xastropy.xutils import xdebug as debugger
except ImportError:
    import pdb as debugger

# Logging
from pypit import msgs

# TODO: Ever used?
#from pypit import ardebug
#debug = ardebug.init()

# Initialize the settings variables
argflag, spect = None, None

class NestedDict(dict):
    """
    A class to generate nested dicts
    """
    def __getitem__(self, item):
        try:
            return dict.__getitem__(self, item)
        except KeyError:
            value = self[item] = type(self)()
            return value


class BaseFunctions(object):
    def __init__(self, defname, savname):
        """ Initialise a settings class. These base functions are used by both spect and argflag settings.

        Parameters
        ----------
        defname : str
          Name of the default settings file to load.
        savname : str
          Name of the file that should save the complete list of the loaded settings.
        """
        self._defname = defname
        self._afout = open(savname, 'w')

    def load_file(self, filename=None, base=False):
        """ Load a settings file

        Parameters
        ----------
        filename : str
          Name of the settings file to load. If None, the default settings will be loaded.

        Returns
        -------
        linesarr : list
          Each element of this list contains a line that is read in from a settings file.
        """
        if filename is None:
            msgs.info("Loading default settings")
        else:
            msgs.info("Loading settings")
        try:
            if filename is None:
                if base:
                    if isinstance(self, BaseArgFlag):
                        basefile = glob.glob(path.dirname(__file__))[0] + "/data/settings/settings.baseargflag"
                    elif isinstance(self, BaseSpect):
                        basefile = glob.glob(path.dirname(__file__))[0] + "/data/settings/settings.basespect"
                    else:
                        msgs.error("No base for this class")
                    msgs.info("Loading base settings from {:s}".format(basefile.split('/')[-1]))
                    lines = open(basefile, 'r').readlines()
                else:
                    lines = open(self._defname, 'r').readlines()
            else:
                lines = open(filename, 'r').readlines()
        except IOError:
            if filename is None:
                msgs.error("Default settings file does not exist:" + msgs.newline() +
                           self._defname)
            else:
                msgs.error("Settings file does not exist:" + msgs.newline() +
                           self._defname)
        linesarr = self.load_lines(lines)
        return linesarr

    def load_lines(self, lines):
        """ Load a lines of a settings file.
        Ignore comment lines (those that start with a #)
        Replace special characters.

        Parameters
        ----------
        lines : list
          A list containing all settings lines to be parsed.

        Returns
        -------
        linesarr : list
          Each element of this list contains a line that is read in from a settings file.
        """
        linesarr = []
        for ll in lines:
            ll = ll.replace("\t", " ").replace("\n", " ")
            if len(ll.strip()) == 0:
                # Nothing on a line
                continue
            elif ll.strip()[0] == '#':
                # A comment line
                continue
            # Remove comments
            ll = ll.split("#")[0].strip()
            linesarr.append(ll.split())
        return linesarr


class BaseArgFlag(BaseFunctions):
    def __init__(self, defname, savname):
        """ Initialize the base functions for the arguments and flags.
        This class contains the functions to load the arguments and flags
        that are common to all reduction programs (i..e ARMED, ARMS, etc.)

        Parameters
        ----------
        defname : str
          Name of the default settings file to load.
        savname : str
          Name of the file that should save the complete list of the loaded settings.
        """
        super(BaseArgFlag, self).__init__(defname, savname)
        self._argflag = NestedDict()

    def init_param(self):
        """ Initialze the parameter list
        """
        # Base
        lines = self.load_file(base=True)
        self.set_paramlist(lines)
        # Pipeline specific
        lines = self.load_file()
        self.set_paramlist(lines)



    def save(self):
        """ Save the arguments and flags settings used for a given reduction
        """
        def savedict(dct, keylst, keys):
            for (key, value) in iteritems(dct):
                keys += [str(key)]
                if isinstance(value, dict):
                    savedict(value, keylst, keys)
                else:
                    keylst += [str(' ').join(keys) + str(" ") +
                               str("{0}\n".format(value).replace(" ", ""))]
                del keys[-1]

        keylst = []
        savedict(self._argflag.copy(), keylst, [])
        # Sort the list
        keylst = sorted(keylst, key=str.lower)
        # Write the list out in the set order
        for i in range(len(keylst)):
            lstsplt = keylst[i].split(" ")[0]
            # Include a newline after a new keyword
            if i == 0:
                prev = lstsplt
            if prev != lstsplt:
                self._afout.write(str("\n"))
            self._afout.write(keylst[i])
            prev = lstsplt
        self._afout.close()

    def set_param(self, lst, value=None):
        """ Save a single parameter to the argflag dictionary

        Parameters
        ----------
        lst : str or list
          Either a string containing the keyword argument (e.g. 'run redname ARMS')
          or a list containing the elements of the keyword argument (e.g. ['run', 'redname']).
          If lst is a list, value must be specified.
        value : any type
          The value of the keyword argument provided by lst (when lst is of type list).
        """
        members = [x for x, y in inspect.getmembers(self, predicate=inspect.ismethod)]
        if isinstance(lst, basestring):
            lst = lst.split()
            value = None  # Force the value to be None
        else:
            if type(lst) is list and value is None:
                msgs.error("Couldn't read the value from one of the keyword arguments:" + msgs.newline() +
                           " ".join(lst))
        if value is None:
            func = "_".join(lst[:-1])
            value = "{0:s}".format(str(lst[-1]))
        else:
            func = "_".join(lst)
        if func in members:
            func = "self." + func + "('{0:s}')".format(value)
            eval(func)
        else:
            msgs.error("There appears to be an error on the following parameter:" + msgs.newline() +
                       " ".join(lst) + " {0:s}".format(str(value)))

    def set_paramlist(self, lstall):
        """ Save a list of parameters to the argflag dictionary

        Parameters
        ----------
        lstall : list
          Each element of the lstall is a list containing a full line of a setting
          (e.g. a single element of lstall might look like ['run', 'redname', 'ARMS'])
        """
        for ll in range(len(lstall)):
            lst = lstall[ll]
            cnt = 1
            succeed = False
            members = [x for x, y in inspect.getmembers(self, predicate=inspect.ismethod)]
            while cnt < len(lst):
                func = "_".join(lst[:-cnt])
                # Determine if there are options that need to be passed to this function
                options = ""
                nmbr = [[],   # Suffix on 1st arg
                        [],    # Suffix on 2nd arg
                        ["manual"]]    # Suffix on 3rd arg
                ltr = "a"
                for nn in range(len(nmbr)):
                    if nn == 0:
                        ltr = "a"
                    elif nn == 1:
                        ltr = "b"
                    elif nn == 2:
                        ltr = "c"
                    anmbr = nmbr[nn]
                    for aa in anmbr:
                        fspl = func.split("_")
                        if len(fspl) <= nn:
                            continue
                        aatmp = func.split("_")[nn]
                        if aa in aatmp:
                            try:
                                aanum = int(aatmp.lstrip(aa))
                                options += ", {0:s}nmbr={1:d}".format(ltr, aanum)
                            except ValueError:
                                msgs.error("There must be an integer suffix on the {0:s} keyword argument:".format(aa) +
                                           msgs.newline() + " ".join(lst))
                            func = func.replace(aatmp, aa)
                if func in members:
                    func = "self." + func + "('{0:s}'".format(" ".join(lst[-cnt:]))
                    func += options
                    func += ")"
                    eval(func)
                    succeed = True
                    break
                else:
                    cnt += 1
            if not succeed:
                debugger.set_trace()
                msgs.error("There appears to be an error on the following input line:" + msgs.newline() +
                           " ".join(lst))


    def update(self, v, ll=None):
        """ Update an element of the argflag dictionary

        Parameters
        ----------
        v : any type
          The value of a keyword argument
        ll : list (optional)
          A list containing the keyword (i.e. without the value).
          In general, ll is determined by traceback to the argument
          that called update.
        """
        def ingest(dct, upd):
            """
            Ingest the upd dictionary into dct
            """
            for (kk, vv) in iteritems(upd):
                if isinstance(vv, collections.Mapping):
                    r = ingest(dct.get(kk, {}), vv)
                    dct[kk] = r
                else:
                    dct[kk] = upd[kk]
            return dct
        # First derive a list of the arguments for the keyword to be updated
        if ll is None:
            # update() is called from within this class,
            # so grab the name of the parent function
            ll = inspect.currentframe().f_back.f_code.co_name.split('_')
        # Store a copy of the dictionary to be updated
        dstr = self._argflag.copy()
        # Formulate a dictionary that lists the argument to be updated
        udct = dict({ll[-1]: v})
        for ii in range(1, len(ll)):
            udct = dict({ll[-ii-1]: udct.copy()})
        # Update the master dictionary
        self._argflag = ingest(dstr, udct).copy()

    def arc_combine_match(self, v=-1.0):    #
        """ Match similar arc frames together? A successful match is found when the frames
        are similar to within N-sigma, where N is the argument of this expression. If v<0,
        arc frames will not be matched.

        Parameters
        ----------
        v : str
          value of the keyword argument given by the name of this function
        """
        v = key_float(v)
        self.update(v)

    def arc_combine_method(self, v='weightmean'):   #
        """ What method should be used to combine the arc frames?

        Parameters
        ----------
        v : str
          value of the keyword argument given by the name of this function
        """
        allowed = combine_methods()
        v = key_allowed(v, allowed)
        self.update(v)

    def arc_combine_reject_cosmics(self, v=-1.0):   #
        """ Specify the rejection threshold (in standard deviations) for
        cosmic rays when combining the arc frames. If v<0, cosmic rays
        will not be rejected.

        Parameters
        ----------
        v : str
          value of the keyword argument given by the name of this function
        """
        v = key_float(v)
        self.update(v)

    def arc_combine_reject_lowhigh(self, v=[0, 0]): #
        """ Specify the number of low/high pixels to be rejected when combining
        the arc frames, in the format: [low,high].

        Parameters
        ----------
        v : str
          value of the keyword argument given by the name of this function
        """
        v = key_list(v)
        if len(v) != 2:
            msgs.error("The argument of {0:s} must be a two element list".format(get_current_name()))
        if v[0] < 0 or v[1] < 0:
            msgs.error("The list values of argument {0:s} must be >= 0".format(get_current_name()))
        self.update(v)

    def arc_combine_reject_level(self, v=[3.0, 3.0]):   #
        """ Specify the significance threshold (in standard deviations)
        used to reject deviant pixels when combining the arc frames,
        in the format: [low,high].

        Parameters
        ----------
        v : str
          value of the keyword argument given by the name of this function
        """
        v = key_list(v)
        if len(v) != 2:
            msgs.error("The argument of {0:s} must be a two element list".format(get_current_name()))
        if v[0] < 0.0 or v[1] < 0.0:
            msgs.error("The list values of argument {0:s} must be >= 0".format(get_current_name()))
        self.update(v)

    def arc_combine_reject_replace(self, v='maxnonsat'):    #
        """ What should be done if all pixels are rejected when
        combining the arc frames?

        Parameters
        ----------
        v : str
          value of the keyword argument given by the name of this function
        """
        allowed = combine_replaces()
        v = key_allowed(v, allowed)
        self.update(v)

    def arc_combine_satpix(self, v='reject'):   #
        """ What should be done to saturated pixels when combining the arc frames?

        Parameters
        ----------
        v : str
          value of the keyword argument given by the name of this function
        """
        allowed = combine_satpixs()
        v = key_allowed(v, allowed)
        self.update(v)

    def arc_extract_binby(self, v=1.0): #
        """ Binning factor to use when extracting 1D arc spectrum. A value of
        1 means that no binning will be performed. This argument does not need
        to be an integer, but it should be >=1.0.

        Parameters
        ----------
        v : str
          value of the keyword argument given by the name of this function
        """
        v = key_float(v)
        if v < 1.0:
            msgs.error("The argument of {0:s} must be >= 1.0".format(get_current_name()))
        self.update(v)

    def arc_load_calibrated(self, v):   #
        """ If the extracted arc have previously been calibrated and saved, load the calibration files?

        Parameters
        ----------
        v : str
          value of the keyword argument given by the name of this function
        """
        v = key_bool(v)
        self.update(v)

    def arc_load_extracted(self, v):    #
        """ If the master arc has previously been extracted and saved, load the 1D extractions?

        Parameters
        ----------
        v : str
          value of the keyword argument given by the name of this function
        """
        v = key_bool(v)
        self.update(v)

    def arc_calibrate_detection(self, v):   #
        """ How significant should the arc line detections be (in units of a standard deviation)

        Parameters
        ----------
        v : str
          value of the keyword argument given by the name of this function
        """
        v = key_float(v)
        self.update(v)

    def arc_calibrate_IDpixels(self, v):    #
        """ Manually set the pixels to be identified

        Parameters
        ----------
        v : str
          value of the keyword argument given by the name of this function
        """
        v = key_list(v)
        self.update(v)

    def arc_calibrate_IDwaves(self, v): #
        """ Manually set the corresponding ID wavelengths

        Parameters
        ----------
        v : str
          value of the keyword argument given by the name of this function
        """
        v = key_list(v)
        self.update(v)

    def arc_calibrate_lamps(self, v):   #
        """ Name of the ions used for the wavelength calibration

        Parameters
        ----------
        v : str
          value of the keyword argument given by the name of this function
        """
        if v == 'None':
            self.update(None)
        else:
            allowed = ['ArI', 'CdI', 'HgI', 'HeI', 'KrI', 'NeI', 'XeI', 'ZnI', 'ThAr', 'None']
            v = key_list_allowed(v, allowed)
            self.update(v)

    def arc_calibrate_method(self, v):  #
        """ What method should be used to fit the individual arc lines.
        The 'fit' option is perhaps the most accurate; the 'simple' method
        uses a polynomial fit (to the log of a gaussian), is the fastest
        and is reliable

        Parameters
        ----------
        v : str
          value of the keyword argument given by the name of this function
        """
        allowed = ['fit', 'simple', 'arclines']
        v = key_allowed(v, allowed)
        self.update(v)

    def arc_calibrate_nfitpix(self, v): #
        """ Number of pixels to fit when deriving the centroid of the
        arc lines (an odd number is best)

        Parameters
        ----------
        v : str
          value of the keyword argument given by the name of this function
        """
        v = key_int(v)
        if v % 2 == 0:
            msgs.warn("An odd integer is recommended for the argument of {0:s}".format(get_current_name()))
        self.update(v)

    def arc_calibrate_numsearch(self, v):   #
        """ Number of brightest arc lines to search for preliminary identification

        Parameters
        ----------
        v : str
          value of the keyword argument given by the name of this function
        """
        v = key_int(v)
        self.update(v)

    def arc_useframe(self, v):  #
        """ What filetype should be used for wavelength calibration (arc),
        you can also specify a master calibrations file if it exists.

        Parameters
        ----------
        v : str
          value of the keyword argument given by the name of this function
        """
        allowed = ["arc"]
        v = key_none_allowed_filename(v, allowed)
        self.update(v)

    def bias_combine_method(self, v):   #
        """ What method should be used to combine the bias frames?

        Parameters
        ----------
        v : str
          value of the keyword argument given by the name of this function
        """
        allowed = combine_methods()
        v = key_allowed(v, allowed)
        self.update(v)

    def bias_combine_reject_cosmics(self, v):   #
        """ Specify the rejection threshold (in standard deviations) for
        cosmic rays when combining the bias frames. If v<0, cosmic rays
        will not be rejected.

        Parameters
        ----------
        v : str
          value of the keyword argument given by the name of this function
        """
        v = key_float(v)
        self.update(v)

    def bias_combine_reject_lowhigh(self, v):   #
        """ Specify the number of low/high pixels to be rejected when combining
        the bias frames, in the format: [low,high].

        Parameters
        ----------
        v : str
          value of the keyword argument given by the name of this function
        """
        v = key_list(v)
        if len(v) != 2:
            msgs.error("The argument of {0:s} must be a two element list".format(get_current_name()))
        if v[0] < 0 or v[1] < 0:
            msgs.error("The list values of argument {0:s} must be >= 0".format(get_current_name()))
        self.update(v)

    def bias_combine_reject_level(self, v): #
        """  Specify the significance threshold (in standard deviations)
        used to reject deviant pixels when combining the bias frames,
        in the format: [low,high].

        Parameters
        ----------
        v : str
          value of the keyword argument given by the name of this function
        """
        v = key_list(v)
        if len(v) != 2:
            msgs.error("The argument of {0:s} must be a two element list".format(get_current_name()))
        if v[0] < 0.0 or v[1] < 0.0:
            msgs.error("The list values of argument {0:s} must be >= 0".format(get_current_name()))
        self.update(v)

    def bias_combine_reject_replace(self, v):   #
        """ What should be done if all pixels are rejected when
        combining the bias frames?

        Parameters
        ----------
        v : str
          value of the keyword argument given by the name of this function
        """
        allowed = combine_replaces()
        v = key_allowed(v, allowed)
        self.update(v)

    def bias_combine_satpix(self, v):   #
        """ What should be done to saturated pixels when combining the bias frames?

        Parameters
        ----------
        v : str
          value of the keyword argument given by the name of this function
        """
        allowed = combine_satpixs()
        v = key_allowed(v, allowed)
        self.update(v)

    '''
    def bias_useoverscan(self, v):
        """ Subtract the bias level using the overscan region?

        Parameters
        ----------
        v : str
          value of the keyword argument given by the name of this function
        """
        v = key_bool(v)
        self.update(v)
    '''

    def bias_useframe(self, v): #
        """ How to subtract the detector bias (bias, overscan, dark, none),
        you can also specify a master calibrations file if it exists.
        Alternatively, you can select more than one option (e.g. dark and
        overscan or bias and overscan), by providing a list of values
        (e.g. bias useframe [bias,overscan]).

        Parameters
        ----------
        v : str
          value of the keyword argument given by the name of this function
        """
        allowed = ['bias', 'overscan', 'dark', 'none']
        if "," in v:
            # Must be a list - multiple options
            v = key_list(v)
            if "none" in v:
                msgs.error("'none' cannot be a list element for the argument of {0:s}".format(get_current_name()))
            if ("bias" in v) and ("dark" in v):
                msgs.error("'bias' and 'dark' cannot both be a list elements of {0:s}".format(get_current_name()))
            for ll in v:
                if ll not in allowed:
                    msgs.error("The argument of {0:s} must be one of".format(get_current_name()) + msgs.newline() +
                               ", ".join(allowed) + " or a list containing these options")
            if "overscan" in v:
                self.bias_useoverscan("true")
            if "bias" in v:
                v = "bias"
            elif "dark" in v:
                v = "dark"
            else:
                msgs.error("The argument of {0:s} must be one of".format(get_current_name()) + msgs.newline() +
                           ", ".join(allowed) + " or a list containing these options")
        elif v.lower() == "none":
            v = None
        elif v.lower() not in allowed:
            msgs.info("Assuming the following is the name of a bias frame:" + msgs.newline() + v)
        self.update(v)

    def output_overwrite(self, v): #
        """ Overwrite any existing output files?

        Parameters
        ----------
        v : str
          value of the keyword argument given by the name of this function
        """
        v = key_bool(v)
        self.update(v)

    def output_sorted(self, v): #
        """ A filename given to output the details of the sorted files.
        If no value is set, the default is the Settings File with .pypit
        removed.
        User can turn off this output by setting: output sorted off
        The value of this keyword argument should have no extension name

        Parameters
        ----------
        v : str
          value of the keyword argument given by the name of this function
        """
        v = key_none(v)
        if v is None:
            try:
                v = self._argflag['run']['redname'].replace('.pypit', '')
            except (AttributeError, KeyError):
                pass
        elif v == 'off':
            v = None
        self.update(v)

    def output_verbosity(self, v): #
        """ Level of screen output (0 is No screen output, 1 is low level output, 2 is output everything)

        Parameters
        ----------
        v : str
          value of the keyword argument given by the name of this function
        """
        v = key_int(v)
        if (v < 0) or (v > 2):
            msgs.error("The verbosity can only take values between 0 (minimum) and 2 (maximum)" + msgs.newline() +
                       "Please change the argument of {0:s}".format(get_current_name()))
        self.update(v)


    def pinhole_combine_match(self, v): #
        """ Match similar pinhole frames together? A successful match is found when the frames
        are similar to within N-sigma, where N is the argument of this expression. If v<0,
        pinhole frames will not be matched.

        Parameters
        ----------
        v : str
          value of the keyword argument given by the name of this function
        """
        v = key_float(v)
        self.update(v)

    def pinhole_combine_method(self, v):    #
        """ What method should be used to combine the pinhole frames?

        Parameters
        ----------
        v : str
          value of the keyword argument given by the name of this function
        """
        allowed = combine_methods()
        v = key_allowed(v, allowed)
        self.update(v)

    def pinhole_combine_reject_cosmics(self, v):    #
        """ Specify the rejection threshold (in standard deviations) for
        cosmic rays when combining the pinhole frames. If v<0, cosmic rays
        will not be rejected.

        Parameters
        ----------
        v : str
          value of the keyword argument given by the name of this function
        """
        v = key_float(v)
        self.update(v)

    def pinhole_combine_reject_lowhigh(self, v):    #
        """ Specify the number of low/high pixels to be rejected when combining
        the pinhole frames, in the format: [low,high].

        Parameters
        ----------
        v : str
          value of the keyword argument given by the name of this function
        """
        v = key_list(v)
        if len(v) != 2:
            msgs.error("The argument of {0:s} must be a two element list".format(get_current_name()))
        if v[0] < 0 or v[1] < 0:
            msgs.error("The list values of argument {0:s} must be >= 0".format(get_current_name()))
        self.update(v)

    def pinhole_combine_reject_level(self, v):  #
        """ Specify the significance threshold (in standard deviations)
        used to reject deviant pixels when combining the pinhole frames,
        in the format: [low,high].

        Parameters
        ----------
        v : str
          value of the keyword argument given by the name of this function
        """
        v = key_list(v)
        if len(v) != 2:
            msgs.error("The argument of {0:s} must be a two element list".format(get_current_name()))
        if v[0] < 0.0 or v[1] < 0.0:
            msgs.error("The list values of argument {0:s} must be >= 0".format(get_current_name()))
        self.update(v)

    def pinhole_combine_reject_replace(self, v):    #
        """ What should be done if all pixels are rejected when
        combining the pinhole frames?

        Parameters
        ----------
        v : str
          value of the keyword argument given by the name of this function
        """
        allowed = combine_replaces()
        v = key_allowed(v, allowed)
        self.update(v)

    def pinhole_combine_satpix(self, v):    #
        """ What should be done to saturated pixels when combining the pinhole frames?

        Parameters
        ----------
        v : str
          value of the keyword argument given by the name of this function
        """
        allowed = combine_satpixs()
        v = key_allowed(v, allowed)
        self.update(v)

    def pinhole_useframe(self, v):  #
        """ What filetype should be used to identify the slit edges?
        you can also specify a master calibrations file if it exists.

        Parameters
        ----------
        v : str
          value of the keyword argument given by the name of this function
        """
        allowed = ['pinhole', 'science']
        v = key_none_allowed_filename(v, allowed)
        self.update(v)

    def pixelflat_combine_match(self, v):   #
        """ Match similar pixel flat frames together? A successful match is found when the frames
        are similar to within N-sigma, where N is the argument of this expression. If v<0,
        pixel flat frames will not be matched.

        Parameters
        ----------
        v : str
          value of the keyword argument given by the name of this function
        """
        v = key_float(v)
        self.update(v)

    def pixelflat_combine_method(self, v):  #
        """ What method should be used to combine the pixel flat frames?

        Parameters
        ----------
        v : str
          value of the keyword argument given by the name of this function
        """
        allowed = combine_methods()
        v = key_allowed(v, allowed)
        self.update(v)

    def pixelflat_combine_reject_cosmics(self, v):  #
        """ Specify the rejection threshold (in standard deviations) for
        cosmic rays when combining the pixel flat frames. If v<0, cosmic rays
        will not be rejected.

        Parameters
        ----------
        v : str
          value of the keyword argument given by the name of this function
        """
        v = key_float(v)
        self.update(v)

    def pixelflat_combine_reject_lowhigh(self, v):  #
        """ Specify the number of low/high pixels to be rejected when combining
        the pixel flat frames, in the format: [low,high].

        Parameters
        ----------
        v : str
          value of the keyword argument given by the name of this function
        """
        v = key_list(v)
        if len(v) != 2:
            msgs.error("The argument of {0:s} must be a two element list".format(get_current_name()))
        if v[0] < 0 or v[1] < 0:
            msgs.error("The list values of argument {0:s} must be >= 0".format(get_current_name()))
        self.update(v)

    def pixelflat_combine_reject_level(self, v):    #
        """ Specify the significance threshold (in standard deviations)
        used to reject deviant pixels when combining the pixel flat frames,
        in the format: [low,high].

        Parameters
        ----------
        v : str
          value of the keyword argument given by the name of this function
        """
        v = key_list(v)
        if len(v) != 2:
            msgs.error("The argument of {0:s} must be a two element list".format(get_current_name()))
        if v[0] < 0.0 or v[1] < 0.0:
            msgs.error("The list values of argument {0:s} must be >= 0".format(get_current_name()))
        self.update(v)

    def pixelflat_combine_reject_replace(self, v):  #
        """ What should be done if all pixels are rejected when
        combining the pixel flat frames?

        Parameters
        ----------
        v : str
          value of the keyword argument given by the name of this function
        """
        allowed = combine_replaces()
        v = key_allowed(v, allowed)
        self.update(v)

    def pixelflat_combine_satpix(self, v):  #
        """ What should be done to saturated pixels when combining the pixelflat frames?

        Parameters
        ----------
        v : str
          value of the keyword argument given by the name of this function
        """
        allowed = combine_satpixs()
        v = key_allowed(v, allowed)
        self.update(v)


    def pixelflat_useframe(self, v):    #
        """ What filetype should be used for pixel-to-pixel calibration (flat),
        you can also specify a master calibrations file if it exists.

        Parameters
        ----------
        v : str
          value of the keyword argument given by the name of this function
        """
        allowed = ['pixelflat']
        v = key_none_allowed_filename(v, allowed)
        self.update(v)

    def reduce_badpix(self, v): #
        """ Make a bad pixel mask? (This step requires bias frames)

        Parameters
        ----------
        v : str
          value of the keyword argument given by the name of this function
        """
        v = key_bool(v)
        self.update(v)

    def reduce_calibrate_nonlinear(self, v):    #
        """ Perform a non-linear correction? This step requires a series of
        pixel flat frames of the same lamp and setup, and with a variety of
        exposure times and count rates in every pixel.

        Parameters
        ----------
        v : str
          value of the keyword argument given by the name of this function
        """
        v = key_bool(v)
        self.update(v)

    def reduce_calibrate_refframe(self, v): #
        """ Which reference frame do you want the data in?

        Parameters
        ----------
        v : str
          value of the keyword argument given by the name of this function
        """
        allowed = ['topocentric', 'heliocentric', 'barycentric']
        v = key_none_allowed(v, allowed)
        if v == "topocentric":
            v = None
        self.update(v)

    def reduce_calibrate_wavelength(self, v):   #
        """ Wavelength calibrate the data? The data will not be wavelength
        calibrated if the value of the keyword is set to pixel.

        Parameters
        ----------
        v : str
          value of the keyword argument given by the name of this function
        """
        allowed = ['air', 'vacuum', 'pixel']
        v = key_allowed(v, allowed)
        self.update(v)

    def reduce_detnum(self, v): #
        """ Reduce only the input detector(s) of the input list

        Parameters
        ----------
        v : str
          value of the keyword argument given by the name of this function
        """
        v = key_none_list(v)

        self.update(v)

    def reduce_flatfield_method(self, v):   #
        """ Specify the method that should be used to normalize the flat field

        Parameters
        ----------
        v : str
          value of the keyword argument given by the name of this function
        """
        allowed = ['bspline']
        deprecated = ["polyscan"]
        check_deprecated(v, deprecated)
        v = key_allowed(v, allowed)
        self.update(v)

    def reduce_flatfield_params(self, v):   #
        """ Flat field method parameters, where the parameters relate to the method
        specified by the 'reduce flatfield method' keyword:

        bspline:   [Number of pixels in the dispersion direction between each knot]

        Note: if the bspline argument is 0 < number < 1, it will be assumed to be a fraction of the pixels in the dispersion direction

        Parameters
        ----------
        v : str
          value of the keyword argument given by the name of this function
        """
        v = key_list(v)
        self.update(v)

    def reduce_flatfield_perform(self, v):  #
        """ Flatfield the data?

        Parameters
        ----------
        v : str
          value of the keyword argument given by the name of this function
        """
        v = key_bool(v)
        self.update(v)

    def reduce_flatfield_useframe(self, v): #
        """ What frame should be used to flat field the data? You can also
        specify a master calibrations file if it exists.

        Parameters
        ----------
        v : str
          value of the keyword argument given by the name of this function
        """
        allowed = ['pixelflat', 'trace']
        v = key_allowed_filename(v, allowed)
        self.update(v)

    def reduce_flexure_perform(self, v):    #
        """ Perform a flexure correction?

        Parameters
        ----------
        v : str
          value of the keyword argument given by the name of this function
        """
        v = key_bool(v)
        self.update(v)

    def reduce_slitcen_useframe(self, v): #
        """ What frame should be used to trace the slit centroid? You can also
        specify a master calibrations file if it exists.

        Parameters
        ----------
        v : str
          value of the keyword argument given by the name of this function
        """
        allowed = ['trace', 'pinhole', 'science']
        v = key_allowed_filename(v, allowed)
        self.update(v)

    def reduce_trace_useframe(self, v): #
        """ What frame should be used to trace the slit edges? You can also
        specify a master calibrations file if it exists.

        Parameters
        ----------
        v : str
          value of the keyword argument given by the name of this function
        """
        allowed = ['trace']
        v = key_allowed_filename(v, allowed)
        self.update(v)

    def reduce_masters_file(self, v):   #
        """

        Parameters
        ----------
        v : str
          value of the keyword argument given by the name of this function
        """
        if v.lower() == 'none':
            v = ''
        self.update(v)

    def reduce_masters_force(self, v):  #
        """ Use only MasterFrame files for the reduction.
        The specific setup must also be provided in the PYPIT file

        Parameters
        ----------
        v : str
          value of the keyword argument given by the name of this function
        """
        v = key_bool(v)
        self.update(v)

    def reduce_masters_loaded(self, v): #
        """ This generates a dummy list that is populated as the
        master frames are generated.  It should not be set by the user.

        Parameters
        ----------
        v : str
          value of the keyword argument given by the name of this function
        """
        v = key_list(v)
        self.update(v)

    def reduce_masters_reuse(self, v):  #
        """ If a MasterFrame file exists, use it instead of remaking the calib file

        Parameters
        ----------
        v : str
          value of the keyword argument given by the name of this function
        """
        v = key_bool(v)
        self.update(v)

    def reduce_masters_setup(self, v):  #
        """Setup name to be used in tandem with reduce_masters_force, e.g. C_02_aa
        The detector number is ignored but the other information must match the
        Master Frames in the master frame folder

        Parameters
        ----------
        v : str
          value of the keyword argument given by the name of this function
        """
        if v.lower() == 'none':
            v = ''
        self.update(v)

    def reduce_overscan_method(self, v):    #
        """ Specify the method that should be used to fit the overscan

        Parameters
        ----------
        v : str
          value of the keyword argument given by the name of this function
        """
        allowed = ['polynomial', 'savgol', 'median']
        v = key_allowed(v, allowed)
        self.update(v)

    def reduce_overscan_params(self, v):    #
        """ Parameters of the overscan subtraction, where the parameters
        relate to the method specified by the 'reduce overscan method' keyword:

        polynomial:  [Polynomial order, Number of pixels, Number of repeats]
        savgol:  [Polynomial order, Window Size]   (note: window size should be odd)
        median:  The median method does not require any parameters.

        Parameters
        ----------
        v : str
          value of the keyword argument given by the name of this function
        """
        v = key_list(v)
        self.update(v)

    def reduce_pixel_locations(self, v):    #
        """ If desired, a fits file can be specified (of the appropriate form) to
        specify the locations of the pixels on the detector (in physical space)

        Parameters
        ----------
        v : str
          value of the keyword argument given by the name of this function
        """
        if v.lower() == "none":
            v = None
        elif v.split(".")[-1] == "fits":
            pass
        elif v.split(".")[-2] == "fits" and v.split(".")[-1] == "gz":
            pass
        else:
            msgs.error("The argument of {0:s} must be 'None' or a fits file".format(get_current_name()))
        self.update(v)

    def reduce_pixel_size(self, v): #
        """ The size of the extracted pixels (as an scaled number of Arc FWHM), -1 will not resample

        Parameters
        ----------
        v : str
          value of the keyword argument given by the name of this function
        """
        v = key_float(v)
        self.update(v)

    def reduce_skysub_bspline_everyn(self, v):  #
        """ bspline fitting parameters

        Parameters
        ----------
        v : str
          value of the keyword argument given by the name of this function
        """
        v = key_int(v)
        self.update(v)

    def reduce_skysub_method(self, v):  #
        """ Method used for the sky subtraction

        Parameters
        ----------
        v : str
          value of the keyword argument given by the name of this function
        """
        allowed = ['bspline']
        deprecated = ["polyscan"]
        check_deprecated(v, deprecated)
        v = key_allowed(v, allowed)
        self.update(v)

    def reduce_skysub_perform(self, v): #
        """ Subtract the sky background from the data?

        Parameters
        ----------
        v : str
          value of the keyword argument given by the name of this function
        """
        v = key_bool(v)
        self.update(v)

    def reduce_slitprofile_perform(self, v):    #
        """ Determine the spatial slit profile?

        Parameters
        ----------
        v : str
          value of the keyword argument given by the name of this function
        """
        v = key_bool(v)
        self.update(v)

    def reduce_trim(self, v): #
        """ Trim the frame to isolate the data?

        Parameters
        ----------
        v : str
          value of the keyword argument given by the name of this function
        """
        v = key_bool(v)
        self.update(v)

    def run_calcheck(self, v):  #
        """ If True, PYPIT will not reduce the data, it will just check to
        make sure all calibration data are present

        Parameters
        ----------
        v : str
          value of the keyword argument given by the name of this function
        """
        v = key_bool(v)
        self.update(v)

    def run_directory_master(self, v): #
        """ Child Directory name for master calibration frames

        Parameters
        ----------
        v : str
          value of the keyword argument given by the name of this function
        """
        self.update(v)

    def run_directory_qa(self, v): #
        """ Child Directory name for quality assurance

        Parameters
        ----------
        v : str
          value of the keyword argument given by the name of this function
        """
        self.update(v)

    def run_directory_science(self, v): #
        """ Child Directory name for extracted science frames

        Parameters
        ----------
        v : str
          value of the keyword argument given by the name of this function
        """
        self.update(v)

    def run_load_settings(self, v): #
        """ Load a reduction settings file (Note: this command overwrites all default settings)

        Parameters
        ----------
        v : str
          value of the keyword argument given by the name of this function
        """
        if v.lower() == "none":
            v = None
        elif not path.isfile(v):
                msgs.error("The argument of {0:s} must be a PYPIT settings file".format(get_current_name()) +
                           msgs.newline() + "or 'None'. The following file does not exist:" + msgs.newline() + v)
        self.update(v)

    def run_load_spect(self, v): #
        """ Load a spectrograph settings file (Note: this command overwrites all default settings)

        Parameters
        ----------
        v : str
          value of the keyword argument given by the name of this function
        """
        if v.lower() == "none":
            v = None
        elif path.isfile(v):
            pass
        elif path.isfile(v+".spect"):
            v += ".spect"
        else:
             msgs.error("The argument of {0:s} must be a PYPIT spectrograph settings".format(get_current_name()) +
                        msgs.newline() + "file or 'None'. The following file does not exist:" + msgs.newline() + v)
        self.update(v)

    def run_ncpus(self, v): #
        """ Number of CPUs to use (-1 means all bar one CPU available,
        -2 means all bar two CPUs available)

        Parameters
        ----------
        v : str
          value of the keyword argument given by the name of this function
        """
        if 'ncpus' in self._argflag['run'].keys():
            curcpu = self._argflag['run']['ncpus']
        else:
            curcpu = 0
        cpucnt = cpu_count()
        if v == 'all':
            # Use all available cpus
            v = cpucnt
            if v != curcpu:
                msgs.info("Setting {0:d} CPUs".format(v))
        elif v is None:
            # Use all but 1 available cpus
            v = cpucnt-1
            if v != curcpu:
                msgs.info("Setting {0:d} CPUs".format(v))
        else:
            try:
                v = int(v)
                if v > cpucnt:
                    msgs.warn("You don't have {0:d} CPUs!".format(v))
                    v = cpucnt
                elif v < 0:
                    v += cpucnt
                if v != curcpu:
                    msgs.info("Setting {0:d} CPUs".format(v))
            except ValueError:
                msgs.error("Incorrect argument given for number of CPUs" + msgs.newline() +
                           "Please choose from -" + msgs.newline() +
                           "all, 1..."+str(cpucnt))
                if cpucnt == 1:
                    if cpucnt != curcpu:
                        msgs.info("Setting 1 CPU")
                    v = 1
                else:
                    v = cpu_count()-1
                    if v != curcpu:
                        msgs.info("Setting {0:d} CPUs".format(v))
        self.update(v)

    def run_preponly(self, v): #
        """ If True, PYPIT will prepare the calibration frames and will
        only reduce the science frames when preponly is set to False

        Parameters
        ----------
        v : str
          value of the keyword argument given by the name of this function
        """
        v = key_bool(v)
        self.update(v)

    def run_progname(self, v): #
        """ A variable that is set by PYPIT during execution. This parameter
        is not available for user input.

        Parameters
        ----------
        v : str
          value of the keyword argument given by the name of this function
        """
        self.update(v)


    def run_pypitdir(self, v): #
        """ A variable that is set by PYPIT during execution. This parameter
        is not available for user input.

        Parameters
        ----------
        v : str
          value of the keyword argument given by the name of this function
        """
        self.update(v)

    def run_qa(self, v): #
        """ Run quality control in real time? Setting this keyword to False will
        still produce the checks, but won't display the results during the
        reduction.

        Not currently implemented.

        Parameters
        ----------
        v : str
          value of the keyword argument given by the name of this function
        """
        v = key_bool(v)
        self.update(v)

    def run_redname(self, v): #
        """ A variable that is set by PYPIT during execution. This parameter
        is not available for user input.

        Parameters
        ----------
        v : str
          value of the keyword argument given by the name of this function
        """
        self.update(v)

    def run_setup(self, v): #
        """ If True, run in setup mode.  Useful to parse files when starting
        reduction on a large set of data
        Parameters
        ----------
        v : str
          value of the keyword argument given by the name of this function
        """
        v = key_bool(v)
        self.update(v)

    def run_spectrograph(self, v): #
        """ The name of the spectrograph data that should be reduced.
        A corresponding settings file must be available.

        Parameters
        ----------
        v : str
          value of the keyword argument given by the name of this function
        """
        # Check that v is allowed
        stgs_arm = glob.glob(path.dirname(__file__)+"/data/settings/settings.arm*")
        stgs_all = glob.glob(path.dirname(__file__)+"/data/settings/settings.*")
        stgs_spc = list(set(stgs_arm) ^ set(stgs_all))
        spclist = [path.basename(stgs_spc[0]).split(".")[-1].lower()]
        for i in range(1, len(stgs_spc)):
            spclist += [path.basename(stgs_spc[i]).split(".")[-1].lower()]
        # Check there are no duplicate names
        if len(spclist) != len(set(spclist)):
            msgs.bug("Duplicate settings files found")
            msgs.error("Cannot continue with an ambiguous settings file")
        # Check the settings file exists
        if v.lower() not in spclist:
            msgs.error("Settings do not exist for the {0:s} spectrograph".format(v.lower()) + msgs.newline() +
                       "Please use one of the following spectrograph settings:" + msgs.newline() +
                       textwrap.wrap(", ".join(spclist), width=60))
        self.update(v)
        return

    def run_stopcheck(self, v): #
        """ If True, PYPIT will stop and require a user carriage
        return at every quality control check

        Parameters
        ----------
        v : str
          value of the keyword argument given by the name of this function
        """
        v = key_bool(v)
        self.update(v)

    def run_useIDname(self, v): #
        """ If True, file sorting will ensure that the idname is made

        Parameters
        ----------
        v : str
          value of the keyword argument given by the name of this function
        """
        v = key_bool(v)
        self.update(v)

    def science_extraction_manual(self, cnmbr=1, frame="none", params="[1,1000,500,[10,10]]"):
        """ See documentation for the child parameters of this function

        Parameters
        ----------
        v : str
          value of the keyword argument given by the name of this function
        """
        # Send parameters away to individual arguments
        self.science_extraction_manual_frame(frame, cnmbr=cnmbr)
        self.science_extraction_manual_params(params, cnmbr=cnmbr)

    def science_extraction_manual_frame(self, v, cnmbr=1):
        """ Specify the name of the fits file that a manual extraction will be performed on

        Parameters
        ----------
        v : str
          value of the keyword argument given by the name of this function
        """
        cname = get_nmbr_name(cnmbr=cnmbr)
        if v.lower() == "none":
            v = None
        elif ".fits" not in v:
            msgs.error("The argument of {0:s} must be a fits file".format(cname))
        self.update(v, ll=cname.split('_'))

    def science_extraction_manual_params(self, v, cnmbr=1):
        """ Provide the parameters of the manual extraction in the format:
        [1,1000,500,[10,10]], where in this example '1' is the detector number,
        '1000' is the spatial location that the trace must go through, '500' is
        the spectral location that the trace must go through, '[10,10]' is the
        width around the stated (spatial,spectral) location specified above that
        should also be in the trace.

        Parameters
        ----------
        v : str
          value of the keyword argument given by the name of this function
        """
        cname = get_nmbr_name(cnmbr=cnmbr)
        if v.lower() == "none":
            v = None
        else:
            try:
                v = eval(v)
            except:
                msgs.error("The argument of {0:s} must be a 4 parameter list.".format(cname))
            if len(v) != 4:
                msgs.error("The argument of {0:s} must be a 4 parameter list.".format(cname))
        self.update(v, ll=cname.split('_'))

    def science_extraction_maxnumber(self, v):  #
        """ Maximum number of objects to extract in a science frame

        Parameters
        ----------
        v : str
          value of the keyword argument given by the name of this function
        """
        v = key_int(v)
        self.update(v)

    def science_extraction_profile(self, v):    #
        """ Fitting function used to extract science data, only if the extraction
        is 2D. Note, the available options of this argument that have a suffix 'func'
        will fit a function to the pixels whereas the options without this suffix take
        into account the integrated function within each pixel (and is closer to truth).

        Parameters
        ----------
        v : str
          value of the keyword argument given by the name of this function
        """
        allowed = ['gaussian', 'gaussfunc', 'moffat', 'moffatfunc']
        v = key_allowed(v, allowed)
        self.update(v)

    def science_extraction_reuse(self, v):  #
        """ If the science frame has previously been extracted and saved, load the extractions

        Parameters
        ----------
        v : str
          value of the keyword argument given by the name of this function
        """
        v = key_bool(v)
        self.update(v)

    def setup_name(self, v):
        """ Use this setup_name

        Parameters
        ----------
        v : str
          value of the keyword argument given by the name of this function
        """
        self.update(v)

    def trace_combine_match(self, v):   #
        """ Match similar trace flat frames together? A successful match is found when the frames
        are similar to within N-sigma, where N is the argument of this expression. If v<0,
        trace flat frames will not be matched.

        Parameters
        ----------
        v : str
          value of the keyword argument given by the name of this function
        """
        v = key_float(v)
        self.update(v)
        return

    def trace_combine_method(self, v):  #
        """ What method should be used to combine the trace frames?

        Parameters
        ----------
        v : str
          value of the keyword argument given by the name of this function
        """
        allowed = combine_methods()
        v = key_allowed(v, allowed)
        self.update(v)

    def trace_combine_reject_cosmics(self, v):  #
        """ Specify the rejection threshold (in standard deviations) for
        cosmic rays when combining the trace frames. If v<0, cosmic rays
        will not be rejected.

        Parameters
        ----------
        v : str
          value of the keyword argument given by the name of this function
        """
        v = key_float(v)
        self.update(v)

    def trace_combine_reject_lowhigh(self, v):  #
        """ Specify the number of low/high pixels to be rejected when combining
        the trace frames, in the format: [low,high].

        Parameters
        ----------
        v : str
          value of the keyword argument given by the name of this function
        """
        v = key_list(v)
        if len(v) != 2:
            msgs.error("The argument of {0:s} must be a two element list".format(get_current_name()))
        if v[0] < 0 or v[1] < 0:
            msgs.error("The list values of argument {0:s} must be >= 0".format(get_current_name()))
        self.update(v)

    def trace_combine_reject_level(self, v):    #
        """ Specify the significance threshold (in standard deviations)
        used to reject deviant pixels when combining the trace frames,
        in the format: [low,high].

        Parameters
        ----------
        v : str
          value of the keyword argument given by the name of this function
        """
        v = key_list(v)
        if len(v) != 2:
            msgs.error("The argument of {0:s} must be a two element list".format(get_current_name()))
        if v[0] <= 0.0 or v[1] <= 0.0:
            msgs.error("The list values of argument {0:s} must be > 0.0".format(get_current_name()))
        self.update(v)

    def trace_combine_reject_replace(self, v):  #
        """ What should be done if all pixels are rejected when
        combining the trace frames?

        Parameters
        ----------
        v : str
          value of the keyword argument given by the name of this function
        """
        allowed = combine_replaces()
        v = key_allowed(v, allowed)
        self.update(v)

    def trace_combine_satpix(self, v):  #
        """ What should be done to saturated pixels when combining the trace frames?

        Parameters
        ----------
        v : str
          value of the keyword argument given by the name of this function
        """
        allowed = combine_satpixs()
        v = key_allowed(v, allowed)
        self.update(v)

    def trace_dispersion_direction(self, v):    #
        """ Specify the primary dispersion direction of the raw data (0 for row, 1 for column)

        Parameters
        ----------
        v : str
          value of the keyword argument given by the name of this function
        """
        v = key_int(v)
        if v != 0 and v != 1:
            msgs.error("The argument of {0:s} must be one of".format(get_current_name()) + msgs.newline() +
                       "0 or 1 (if the dispersion axis is along a row or column respectively)")
        self.update(v)

    def trace_object_function(self, v): #
        """ What function should be used to trace the object in each order?

        Parameters
        ----------
        v : str
          value of the keyword argument given by the name of this function
        """
        allowed = ['polynomial', 'legendre', 'chebyshev']
        v = key_allowed(v, allowed)
        self.update(v)

    def trace_object_find(self, v): #
        """ What method should be used to find the objects?

        Parameters
        ----------
        v : str
          value of the keyword argument given by the name of this function
        """
        allowed = ['standard', 'nminima']
        v = key_allowed(v, allowed)
        self.update(v)

    def trace_object_nsmooth(self, v):  #
        """ What method should be used to find the objects?

        Parameters
        ----------
        v : str
          value of the keyword argument given by the name of this function
        """
        v = key_int(v)
        if v < 0:
            msgs.error("The argument of {0:s} must be >= 0".format(get_current_name()))
        self.update(v)

    def trace_object_order(self, v):    #
        """ What is the order of the polynomial function to be used to fit the object trace in each order

        Parameters
        ----------
        v : str
          value of the keyword argument given by the name of this function
        """
        v = key_int(v)
        if v < 0:
            msgs.error("The argument of {0:s} must be >= 0".format(get_current_name()))
        self.update(v)

    def trace_object_xedge(self, v):    #
        """ How close to the edge can one find an object?

        Parameters
        ----------
        v : str
          value of the keyword argument given by the name of this function
        """
        v = key_float(v)
        if (v < 0) or (v>1):
            msgs.error("The argument of {0:s} must be <1 and >= 0".format(get_current_name()))
        self.update(v)

    def trace_slits_diffpolyorder(self, v): #
        """ What is the order of the 2D function that should be used to fit
        the 2D solution for the spatial size of all slits?

        Parameters
        ----------
        v : str
          value of the keyword argument given by the name of this function
        """
        v = key_int(v)
        if v < 0:
            msgs.error("The argument of {0:s} must be >= 0".format(get_current_name()))
        self.update(v)

    def trace_slits_expand(self, v):    #
        """ If you are tracing the slit edges with a pinhole frame (i.e. a pinhole/science frame),
        you should expand the slit edges to the edges defined by the trace frame, which
        should be a flatfield exposure taken with the same slit length as the science frame.
        If the slits are traced with a trace frame, there is no need to expand the slits.

        Parameters
        ----------
        v : str
          value of the keyword argument given by the name of this function
        """
        v = key_bool(v)
        self.update(v)

    def trace_slits_fracignore(self, v):    #
        """ If a slit spans less than this fraction over the spectral size of the detector,
        it will be ignored (and reconstructed when/if an 'order' PCA analysis is performed).

        Parameters
        ----------
        v : str
          value of the keyword argument given by the name of this function
        """
        v = key_float(v)
        if v < 0.0 or v > 1.0:
            msgs.error("The argument of {0:s} must be between 0 and 1".format(get_current_name()))
        self.update(v)

    def trace_slits_function(self, v):  #
        """ What function should be used to trace the slits?

        Parameters
        ----------
        v : str
          value of the keyword argument given by the name of this function
        """
        allowed = ['polynomial', 'legendre', 'chebyshev']
        v = key_allowed(v, allowed)
        self.update(v)

    def trace_slits_maxgap(self, v):    #
        """ Maximum gap between slits. Use 'None' if the neighbouring
        slits are far apart, or of similar illumination.

        Parameters
        ----------
        v : str
          value of the keyword argument given by the name of this function
        """
        if v.lower() == "none":
            v = None
        else:
            try:
                v = int(v)
            except ValueError:
                msgs.error("The argument of {0:s} must be of type int, or set to 'none'".format(get_current_name()))
            if v <= 1:
                msgs.error("The argument of {0:s} must be > 1 to set the maximum slit gap".format(get_current_name()))
        self.update(v)

    def trace_slits_medrep(self, v):
        """ Number of times to median smooth a trace image prior
        to analysis for slit/order edges

        Parameters
        ----------
        v : int
          value of the keyword argument given by the name of this function
        """
        try:
            v = int(v)
        except ValueError:
            msgs.error("The argument of {0:s} must be of type int".format(get_current_name()))
        if v < 0:
            msgs.error("The argument of {0:s} must be >= 0".format(get_current_name()))
        self.update(v)

    def trace_slits_number(self, v):    #
        """ Manually set the number of slits to identify (>=1).
        'auto' or -1 will automatically identify the number of slits.

        Parameters
        ----------
        v : str
          value of the keyword argument given by the name of this function
        """
        if v.lower() == "auto":
            v = -1
        else:
            try:
                v = int(v)
            except ValueError:
                msgs.error("The argument of {0:s} must be of type int, or set to 'auto'".format(get_current_name()))
            if v == 0 or v == -1:
                v = -1
            elif v < -1:
                msgs.error("The argument of {0:s} must be >= 1 to manually set the number of slits,".format(get_current_name()) + msgs.newline() +
                           "or can be set to -1 (or 'auto') if you wish PYPIT to find slits automatically.")
        self.update(v)

    def trace_slits_polyorder(self, v): #
        """ What is the order of the function (specified by 'trace slits function')
        that should be used to trace the slits ?

        Parameters
        ----------
        v : str
          value of the keyword argument given by the name of this function
        """
        v = key_int(v)
        if v < 0:
            msgs.error("The argument of {0:s} must be >= 0".format(get_current_name()))
        self.update(v)

    def trace_slits_pad(self, v):   #
        """ How many pixels should be considered beyond the automatic slit
        edge trace. Note that this parameter does not change the location
        of the slit edges. This parameter allows for a smooth model to be
        fit past the automatically detected slit edges.

        Parameters
        ----------
        v : str
          value of the keyword argument given by the name of this function
        """
        v = key_int(v)
        if v < 0:
            msgs.error("The argument of {0:s} must be >= 0".format(get_current_name()))
        self.update(v)

<<<<<<< HEAD
    def trace_slits_pca_type(self, v):  #
=======
    def trace_slits_trim(self, v):
        """ How many pixels should be trimmed for analysis like sky subtraction

        Parameters
        ----------
        v : str
          value of the keyword argument given by the name of this function
        """
        v = key_list(v)
        if (v[0] < 0) or (v[1] < 0):
            msgs.error("The arguments of {0:s} must be >= 0".format(get_current_name()))
        self.update(v)

    def trace_slits_pca_type(self, v):
>>>>>>> adb39955
        """ Should the PCA be performed using pixel position (pixel) or by spectral order (order).
        The latter is used for echelle spectroscopy, or for slits where the slit separation is a
        smooth function of the slit number. The former option can be used for multi-object spectroscopy
        where the gap between slits is irregular.

        Parameters
        ----------
        v : str
          value of the keyword argument given by the name of this function
        """
        allowed = ['pixel', 'order']
        v = key_allowed(v, allowed)
        self.update(v)

    def trace_slits_pca_params(self, v):    #
        """ What order polynomials should be used to fit the principle components

        Parameters
        ----------
        v : str
          value of the keyword argument given by the name of this function
        """
        v = key_list(v)
        self.update(v)

    def trace_slits_pca_extrapolate_pos(self, v): #
        """ How many extra echelle orders to predict in the positive direction

        Parameters
        ----------
        v : str
          value of the keyword argument given by the name of this function
        """
        v = key_int(v)
        if v < 0:
            msgs.error("The argument of {0:s} must be >= 0".format(get_current_name()))
        self.update(v)

    def trace_slits_pca_extrapolate_neg(self, v): #
        """ How many extra orders to predict in the negative direction

        Parameters
        ----------
        v : str
          value of the keyword argument given by the name of this function
        """
        v = key_int(v)
        if v < 0:
            msgs.error("The argument of {0:s} must be >= 0".format(get_current_name()))
        self.update(v)

    def trace_slits_sigdetect(self, v): #
        """ Sigma detection threshold for edge detection

        Parameters
        ----------
        v : str
          value of the keyword argument given by the name of this function
        """
        v = key_float(v)
        if v <= 0.0:
            msgs.error("The argument of {0:s} must be > 0".format(get_current_name()))
        self.update(v)

    def trace_slits_single(self, v):    #
        """ Add a user-defined slit?
        Syntax is a list of values, 2 per detector that define the slit
        according to column values.  The 2nd value (for the right edge)
        must be >0 to be applied.  Example for LRISr [-1, -1, 7, 295]
        which means the code skips user-definition for the first detector
        but adds one for the 2nd.

        Parameters
        ----------
        v : str
          value of the keyword argument given by the name of this function
        """
        v = key_list(v)
        self.update(v)

    def trace_slits_sobel_mode(self, v):    #
        """ Mode for Sobel filtering
        Default should be 'nearest' but JFH
        reports 'constant' works best for DEIMOS

        Parameters
        ----------
        v : str
          value of the keyword argument given by the name of this function
        """
        self.update(v)

    def trace_slits_tilts_idsonly(self, v): #
        """ Use only the arc lines that have an identified wavelength
        to trace the spectral tilt

        Parameters
        ----------
        v : str
          value of the keyword argument given by the name of this function
        """
        v = key_bool(v)
        self.update(v)

    def trace_slits_tilts_method(self, v):  #
        """ What method should be used to trace the spectral tilt of the
        slit along an order?

        Parameters
        ----------
        v : str
          value of the keyword argument given by the name of this function
        """
        allowed = ['pca', 'spline', 'spca', 'interp', 'perp', 'zero']
        v = key_allowed(v, allowed)
        self.update(v)

    def trace_slits_tilts_params(self, v):  #
        """ Parameters that should be used for the 'trace slits tilts method' arguement.
        Options include:

        pca, spca :  A list containing the order of the polynomials that should be used to fit the tilt principle components

        Parameters
        ----------
        v : str
          value of the keyword argument given by the name of this function
        """
        v = key_list(v)
        self.update(v)

    def trace_slits_tilts_order(self, v):   #
        """ What is the order of the polynomial function to be used for the tilt of an individual arc line

        Parameters
        ----------
        v : str
          value of the keyword argument given by the name of this function
        """
        v = key_int(v)
        if v < 0:
            msgs.error("The argument of {0:s} must be >= 0".format(get_current_name()))
        self.update(v)

    def trace_slits_tilts_yorder(self, v):
        """ What is the order of the 2D function fitting the tilt shapes in the spectral dimension

        Parameters
        ----------
        v : str
          value of the keyword argument given by the name of this function
        """
        v = key_int(v)
        if v < 0:
            msgs.error("The argument of {0:s} must be >= 0".format(get_current_name()))
        self.update(v)

    def trace_slits_tilts_tracethresh(self, v):
        """ What is the threshold for including an arc line in the tilt analysis

        Parameters
        ----------
        v : str
          value of the keyword argument given by the name of this function
        """
        v = key_float(v)
        if v < 0:
            msgs.error("The argument of {0:s} must be >= 0".format(get_current_name()))
        self.update(v)

    def trace_slits_tilts_func2D(self, v):
        """ What is the type of the function used for the 2D fitting?

        Parameters
        ----------
        v : str
          value of the keyword argument given by the name of this function
        """
        allowed = ['polynomial', 'legendre']
        v = key_allowed(v, allowed)
        self.update(v)

    def trace_useframe(self, v):    #
        """ What frame should be used to trace the slit edges, based on the
        average of the left/right edges.

        Parameters
        ----------
        v : str
          value of the keyword argument given by the name of this function
        """
        allowed = ['trace', 'pinhole']
        v = key_none_allowed_filename(v, allowed)
        self.update(v)


class BaseSpect(BaseFunctions):
    def __init__(self, defname, savname):
        super(BaseSpect, self).__init__(defname, savname)
        self._spect = NestedDict()
        self._settings = []
        self.set_default()

    def load_ftype(self, ftype_dict):
        """ Parse the dict generated from a .pypit file on frametypes
        Parameters
        ----------
        ftype_dict : dict

        Returns
        -------
        linesarr : list
          Each element of this list is a line equivalent to that in a PYPIT file
          e.g.  arc number 1

        """
        # Save
        self.__dict__['_ftdict'] = ftype_dict.copy()
        # Dict to hold values
        fdict = {}
        for key,value in ftype_dict.items():
            ftypes = value.split(',')
            for ftype in ftypes:
                if ftype == 'science':
                    continue
                if ftype not in fdict.keys():
                    fdict[ftype] = 1
                else:
                    fdict[ftype] += 1
        # Generate the lines
        linesarr = []
        for key,value in fdict.items():
            if value > self.__dict__['_spect'][key]['number']:  # Only update if the input exceeds the default
                linesarr.append(' {:s} number {:d}\n'.format(key,value))
        # Return
        return linesarr

    def save(self):
        """
        Save the settings used for this reduction
        """
        def savedict(dct, keylst, keys):
            for (key, value) in iteritems(dct):
                keys += [str(key)]
                if isinstance(value, dict):
                    savedict(value, keylst, keys)
                else:
                    keylst += [str(' ').join(keys) + str(" ") +
                               str("{0}\n".format(value).replace(" ", ""))]
                del keys[-1]
        # spect
        keylst = []
        savedict(self._spect.copy(), keylst, [])
        # Sort the list
        keylst = sorted(keylst, key=str.lower)
        # Write the list out in the set order
        for i in range(len(keylst)):
            lstsplt = keylst[i].split(" ")[0]
            # Include a newline after a new keyword
            if i == 0:
                prev = lstsplt
            if prev != lstsplt:
                self._afout.write(str("\n"))
            self._afout.write(keylst[i])
            prev = lstsplt
        self._afout.close()
        return

    def set_default(self):
        """ Set some arguments that are not used in the settings file
        """
        self.update([], ll="set_arc".split("_"))
        self.update([], ll="set_bias".split("_"))
        self.update([], ll="set_dark".split("_"))
        self.update([], ll="set_pinhole".split("_"))
        self.update([], ll="set_pixelflat".split("_"))
        self.update([], ll="set_science".split("_"))
        self.update([], ll="set_standard".split("_"))
        self.update([], ll="set_trace".split("_"))
        self.update([], ll="arc_index".split("_"))
        self.update([], ll="bias_index".split("_"))
        self.update([], ll="dark_index".split("_"))
        self.update([], ll="pinhole_index".split("_"))
        self.update([], ll="pixelflat_index".split("_"))
        self.update([], ll="science_index".split("_"))
        self.update([], ll="standard_index".split("_"))
        self.update([], ll="trace_index".split("_"))
        return

    def set_param(self, lst, value=None):
        members = [x for x, y in inspect.getmembers(self, predicate=inspect.ismethod)]
        if type(lst) is str:
            lst = lst.split()
        if value is None:
            func = "_".join(lst[:-1])
            value = "{0:s}".format(str(lst[-1]))
        else:
            func = "_".join(lst)
        if func in members:
            func = "self." + func + "('{0:s}')".format(value)
            eval(func)
        else:
            msgs.error("There appears to be an error on the following parameter:" + msgs.newline() +
                       " ".join(lst) + " {0:s}".format(str(value)))
        return

    def set_paramlist(self, lstall):
        frmtyp = ["standard", "bias", "pixelflat", "trace", "pinhole", "arc", "dark"]
        for ll in range(len(lstall)):
            lst = lstall[ll]
            cnt = 1
            succeed = False
            members = [x for x, y in inspect.getmembers(self, predicate=inspect.ismethod)]
            while cnt < len(lst):
                func = "_".join(lst[:-cnt])
                # Determine if there are options that need to be passed to this function
                options = ""
                nmbr = [["det"],   # Suffix on 1st arg
                        ["dataext", "datasec", "oscansec", "lampname", "lampstat", "headext"],    # Suffix on 2nd arg
                        ["condition"]]    # Suffix on 3rd arg
                ltr = "a"
                for nn in range(len(nmbr)):
                    if nn == 0:
                        ltr = "a"
                    elif nn == 1:
                        ltr = "b"
                    elif nn == 2:
                        ltr = "c"
                    anmbr = nmbr[nn]
                    for aa in anmbr:
                        fspl = func.split("_")
                        if len(fspl) <= nn:
                            continue
                        aatmp = func.split("_")[nn]
                        if aa in aatmp:
                            try:
                                aanum = int(aatmp.lstrip(aa))
                                options += ", {0:s}nmbr={1:d}".format(ltr, aanum)
                            except ValueError:
                                msgs.error("There must be an integer suffix on the {0:s} keyword argument:".format(aa) +
                                           msgs.newline() + " ".join(lst))
                            func = func.replace(aatmp, aa)
                # Now test if this is a function
                if func in members:
                    func = "self." + func + "('{0:s}'".format(" ".join(lst[-cnt:]))
                    func += options
                    func += ")"
                    eval(func)
                    succeed = True
                    break
                else:
                    cnt += 1
            if not succeed:
                # Try a few manual options
                if lst[0] == "check":
                    self.update(" ".join(lst[2:]), ll=lst[:2])
                elif lst[0] in frmtyp and lst[1] == "match":
                    self.update(lst[-1], ll=lst[:-1])
                else:
                    msgs.error("There appears to be an error on the following input line:" + msgs.newline() +
                               " ".join(lst))
        return

    def settings(self, v):
        """ Adjust a PYPIT setting. This can be used to force certain default
        reduction options for a given spectrograph. For example, to use a set
        number of cpus when reducing a given instrument, you could specify in
        the settings.instrument_name file: 'settings run ncpus 3'

        Parameters
        ----------
        v : str
          value of the keyword argument given by the name of this function
        """
        self._settings.append(v.split())
        return

    def update(self, v, ll=None):
        """
        Update an element in spect
        """
        def ingest(dct, upd):
            """
            Ingest the upd dictionary into dct
            """
            for (kk, vv) in iteritems(upd):
                if isinstance(vv, collections.Mapping):
                    r = ingest(dct.get(kk, {}), vv)
                    dct[kk] = r
                else:
                    dct[kk] = upd[kk]
            return dct

        # First derive a list of the arguments for the keyword to be updated
        if ll is None:
            # update() is called from within this class,
            # so grab the name of the parent function
            ll = inspect.currentframe().f_back.f_code.co_name.split('_')
        # Store a copy of the dictionary to be updated
        dstr = self._spect.copy()
        # Formulate a dictionary that lists the argument to be updated
        udct = dict({ll[-1]: v})
        for ii in range(1, len(ll)):
            udct = dict({ll[-ii - 1]: udct.copy()})
        # Update the master dictionary
        self._spect = ingest(dstr, udct).copy()
        return

    def arc_canbe(self, v): #
        """ If there are frames that will be an arc in addition to other frame types,
        include the other frame types here.

        Parameters
        ----------
        v : str
          value of the keyword argument given by the name of this function
        """
        v = key_none_list(v)
        self.update(v)

    def arc_check_condition(self, v, cnmbr=1):
        """ Check that a frame satisfies a series of conditions before it is
        labelled as an arc frame. Multiple conditions can be specified,
        where each new condition has a different integer suffix appended to
        the condition variable.

        Parameters
        ----------
        v : str
          value of the keyword argument given by the name of this function
        """
        cname = get_nmbr_name(cnmbr=cnmbr)
        v = key_check(v)
        self.update(v, ll=cname.split('_'))

    def arc_idname(self, v):    #
        """ Header key value of arc frames for header keyword: 'keyword idname'

        Parameters
        ----------
        v : str
          value of the keyword argument given by the name of this function
        """
        self.update(v)

    def arc_number(self, v):    #
        """ Number of arc frames to use

        Parameters
        ----------
        v : str
          value of the keyword argument given by the name of this function
        """
        v = key_int(v)
        if v < 0:
            msgs.error("The argument of {0:s} must be >= 0".format(get_current_name()))
        self.update(v)

    def bias_canbe(self, v):    #
        """ If there are frames that will be a bias in addition to other frame types,
        include the other frame types here.

        Parameters
        ----------
        v : str
          value of the keyword argument given by the name of this function
        """
        v = key_none_list(v)
        self.update(v)

    def bias_check_condition(self, v, cnmbr=1):
        """ Check that a frame satisfies a series of conditions before it is
        labelled as a bias frame. Multiple conditions can be specified,
        where each new condition has a different integer suffix appended to
        the condition variable.

        Parameters
        ----------
        v : str
          value of the keyword argument given by the name of this function
        """
        cname = get_nmbr_name(cnmbr=cnmbr)
        v = key_check(v)
        self.update(v, ll=cname.split('_'))

    def bias_idname(self, v):   #
        """ Header key value of bias frames for header keyword: 'keyword idname'

        Parameters
        ----------
        v : str
          value of the keyword argument given by the name of this function
        """
        self.update(v)

    def bias_number(self, v):   #
        """ Number of bias frames to use

        Parameters
        ----------
        v : str
          value of the keyword argument given by the name of this function
        """
        v = key_int(v)
        #key_min_val(v,-1)
        self.update(v)

    def dark_canbe(self, v):    #
        """ If there are frames that will be a dark in addition to other frame types,
        include the other frame types here.

        Parameters
        ----------
        v : str
          value of the keyword argument given by the name of this function
        """
        v = key_none_list(v)
        self.update(v)

    def dark_check_condition(self, v, cnmbr=1):
        """ Check that a frame satisfies a series of conditions before it is
        labelled as a dark frame. Multiple conditions can be specified,
        where each new condition has a different integer suffix appended to
        the condition variable.

        Parameters
        ----------
        v : str
          value of the keyword argument given by the name of this function
        """
        cname = get_nmbr_name(cnmbr=cnmbr)
        v = key_check(v)
        self.update(v, ll=cname.split('_'))

    def dark_idname(self, v):   #
        """ Header key value of dark frames for header keyword: 'keyword idname'

        Parameters
        ----------
        v : str
          value of the keyword argument given by the name of this function
        """
        self.update(v)

    def dark_number(self, v):   #
        """ Number of dark frames to use

        Parameters
        ----------
        v : str
          value of the keyword argument given by the name of this function
        """
        v = key_int(v)
        #key_min_val(v,-1)
        self.update(v)

    def det_datasec(self, v, anmbr=1, bnmbr=1): #
        """ Either the data sections or the header keyword where the
        valid data sections can be obtained.

        Parameters
        ----------
        v : str
          value of the keyword argument given by the name of this function
        """
        cname = get_nmbr_name(anmbr=anmbr, bnmbr=bnmbr)
        # Check if the argument is a call to a header keyword
        v, valid = key_keyword(v, force_format=False)
        # If not, assume it's a manual entry
        if not valid:
            try:
                v = load_sections(v)
            except ValueError:
                msgs.error("The argument of {0:s} must be a detector section".format(cname))
        self.update(v, ll=cname.split('_'))

    def det_dataext(self, v, anmbr=1, bnmbr=1): #
        """ Extension number of data

        Parameters
        ----------
        v : str
          value of the keyword argument given by the name of this function
        """
        cname = get_nmbr_name(anmbr=anmbr, bnmbr=bnmbr)
        v = key_int(v)
        if v < 0:
            msgs.error("The argument of {0:s} must be >= 0".format(cname))
        self.update(v, ll=cname.split('_'))

    def det_oscansec(self, v, anmbr=1, bnmbr=1):    #
        """ Either the overscan sections or the header keyword where the
        valid overscan sections can be obtained.

        Parameters
        ----------
        v : str
          value of the keyword argument given by the name of this function
        """
        cname = get_nmbr_name(anmbr=anmbr, bnmbr=bnmbr)
        # Check if the argument is a call to a header keyword
        v, valid = key_keyword(v, force_format=False)
        # If not, assume it's a manual entry
        if not valid:
            try:
                v = load_sections(v)
            except ValueError:
                msgs.error("The argument of {0:s} must be detector section".format(cname))
        self.update(v, ll=cname.split('_'))

    def det_darkcurr(self, v, anmbr=1): #
        """ Dark current (e-/hour)

        Parameters
        ----------
        v : str
          value of the keyword argument given by the name of this function
        """
        cname = get_nmbr_name(anmbr=anmbr)
        # Check if the argument is a call to a header keyword
        v, valid = key_keyword(v, force_format=False)
        # If not, assume it's a manual entry
        if not valid:
            v = key_float(v)
            if v < 0.0:
                msgs.error("The argument of {0:s} must be >= 0.0".format(cname))
        self.update(v, ll=cname.split('_'))

    def det_gain(self, v, anmbr=1): #
        """ Inverse gain (e-/ADU). A list should be provided if a detector contains more than one amplifier.

        Parameters
        ----------
        v : str
          value of the keyword argument given by the name of this function
        """
        cname = get_nmbr_name(anmbr=anmbr)
        # Check if the argument is a call to a header keyword
        v, valid = key_keyword(v, force_format=False)
        # If not, assume it's a manual entry
        if not valid:
            try:
                v = v.split(",")
                for i in range(len(v)):
                    v[i] = float(v[i])
                    if v[i] <= 0.0:
                        msgs.error("Each argument of {0:s} must be > 0.0".format(cname))
            except ValueError:
                msgs.error("Each argument of {0:s} must be of type float".format(cname))
        self.update(v, ll=cname.split('_'))

    def det_ronoise(self, v, anmbr=1):  #
        """ Read-out noise (e-). A list should be provided if a detector contains more than one amplifier.

        Parameters
        ----------
        v : str
          value of the keyword argument given by the name of this function
        """
        cname = get_nmbr_name(anmbr=anmbr)
        # Check if the argument is a call to a header keyword
        v, valid = key_keyword(v, force_format=False)
        # If not, assume it's a manual entry
        if not valid:
            try:
                v = v.split(",")
                for i in range(len(v)):
                    v[i] = float(v[i])
                    if v[i] <= 0.0:
                        msgs.error("Each argument of {0:s} must be > 0.0".format(cname))
            except ValueError:
                msgs.error("Each argument of {0:s} must be of type float".format(cname))
        self.update(v, ll=cname.split('_'))

    def det_nonlinear(self, v, anmbr=1):    #
        """ Percentage of detector range which is linear (i.e. everything above
        nonlinear*saturation will be flagged as saturated)

        Parameters
        ----------
        v : str
          value of the keyword argument given by the name of this function
        """
        cname = get_nmbr_name(anmbr=anmbr)
        v = key_float(v)
        if v <= 0.0 or v > 1.0:
            msgs.error("The argument of {0:s} must be > 0.0 and <= 1.0".format(cname))
        self.update(v, ll=cname.split('_'))

    def det_numamplifiers(self, v, anmbr=1):    #
        """ Number of amplifiers for each detector.

        Parameters
        ----------
        v : str
          value of the keyword argument given by the name of this function
        """
        cname = get_nmbr_name(anmbr=anmbr)
        v = key_int(v)
        if v <= 0:
            msgs.error("The argument of {0:s} must be >= 1".format(cname))
        self.update(v, ll=cname.split('_'))

    def det_platescale(self, v, anmbr=1):   #
        """ Number of amplifiers for each detector.

        Parameters
        ----------
        v : str
          value of the keyword argument given by the name of this function
        """
        cname = get_nmbr_name(anmbr=anmbr)
        v = key_float(v)
        if v <= 0:
            msgs.error("The argument of {0:s} must be > 0".format(cname))
        self.update(v, ll=cname.split('_'))

    def det_saturation(self, v, anmbr=1):   #
        """ The detector saturation level

        Parameters
        ----------
        v : str
          value of the keyword argument given by the name of this function
        """
        cname = get_nmbr_name(anmbr=anmbr)
        v = key_float(v)
        if v <= 0.0:
            msgs.error("The argument of {0:s} must be > 0.0".format(cname))
        self.update(v, ll=cname.split('_'))

    def det_suffix(self, v, anmbr=1):   #
        """ Suffix to be appended to all saved calibration and extraction frames

        Parameters
        ----------
        v : str
          value of the keyword argument given by the name of this function
        """
        cname = get_nmbr_name(anmbr=anmbr)
        self.update(v, ll=cname.split('_'))

    def det_xgap(self, v, anmbr=1): #
        """ Gap between the square detector pixels (expressed as a fraction
        of the pixel size along the dispersion axis)

        Parameters
        ----------
        v : str
          value of the keyword argument given by the name of this function
        """
        cname = get_nmbr_name(anmbr=anmbr)
        v = key_float(v)
        if v < 0.0:
            msgs.error("The argument of {0:s} must be >= 0.0".format(cname))
        self.update(v, ll=cname.split('_'))

    def det_ygap(self, v, anmbr=1): #
        """ Gap between the square detector pixels (expressed as a fraction
        of the pixel size along the spatial axis)

        Parameters
        ----------
        v : str
          value of the keyword argument given by the name of this function
        """
        cname = get_nmbr_name(anmbr=anmbr)
        v = key_float(v)
        if v < 0.0:
            msgs.error("The argument of {0:s} must be >= 0.0".format(cname))
        self.update(v, ll=cname.split('_'))

    def det_ysize(self, v, anmbr=1):    #
        """ The size of a pixel in the spatial direction as a multiple of the
        pixel size along the spectral direction (i.e. assume xsize = 1.0)

        Parameters
        ----------
        v : str
          value of the keyword argument given by the name of this function
        """
        cname = get_nmbr_name(anmbr=anmbr)
        v = key_float(v)
        if v <= 0.0:
            msgs.error("The argument of {0:s} must be > 0.0".format(cname))
        self.update(v, ll=cname.split('_'))

    def fits_calwin(self, v): #
        """ The window of time in hours to search for matching calibration
        frames for a science frame.

        Parameters
        ----------
        v : str
          value of the keyword argument given by the name of this function
        """
        v = key_float(v)
        #if v <= 0.0:
        #    msgs.error("The calibration time window must be > 0.0")
        self.update(v)

    def fits_headext(self, v, bnmbr=1): #
        """ How many headers need to be read in for a given file

        Parameters
        ----------
        v : str
          value of the keyword argument given by the name of this function
        """
        cname = get_nmbr_name(bnmbr=bnmbr)
        v = key_int(v)
        if v < 0:
            msgs.error("The argument of {0:s} must be >= 0".format(cname))
        self.update(v, ll=cname.split('_'))

    def fits_numhead(self, v):  #
        """ Extension number of header (one for each headnum, starting with 01)

        Parameters
        ----------
        v : str
          value of the keyword argument given by the name of this function
        """
        v = key_int(v)
        if v <= 0:
            msgs.error("The number of fits headers must be >= 1")
        self.update(v)

    def fits_numlamps(self, v): #
        """ How many lamps are listed in the header

        Parameters
        ----------
        v : str
          value of the keyword argument given by the name of this function
        """
        v = key_int(v)
        if v < 0:
            msgs.error("The number of lamps must be >= 0")
        self.update(v)

    def fits_timeunit(self, v): #
        """ The unit of keyword time

        (s=seconds, m=minutes, h=hours, or any of the astropy Time formats)

        Parameters
        ----------
        v : str
          value of the keyword argument given by the name of this function
        """
        allowed = ['s', 'm', 'h']
        astropy_allowed = Time.FORMATS.keys()
        if v not in allowed and v not in astropy_allowed:
            msgs.error("The argument of {0:s} must be one of".format(get_current_name()) + msgs.newline() +
                       ", ".join(allowed) + "or one of the astropy Time formats:" + msgs.newline() +
                       ", ".join(astropy_allowed))
        self.update(v)

    def keyword_ra(self, v):    #
        """ Right Ascension of the telescope pointing

        Parameters
        ----------
        v : str
          value of the keyword argument given by the name of this function
        """
        v = key_keyword(v)
        self.update(v)

    def keyword_dec(self, v):   #
        """ Declination of the telescope pointing

        Parameters
        ----------
        v : str
          value of the keyword argument given by the name of this function
        """
        v = key_keyword(v)
        self.update(v)

    def keyword_target(self, v):    #
        """ Header keyword for the name given by the observer to a given frame

        Parameters
        ----------
        v : str
          value of the keyword argument given by the name of this function
        """
        v = key_keyword(v)
        self.update(v)

    def keyword_airmass(self, v):   #
        """ Airmass at start of observation

        Parameters
        ----------
        v : str
          value of the keyword argument given by the name of this function
        """
        v = key_keyword(v)
        self.update(v)

    def keyword_binning(self, v):   #
        """ The binning of the data

        Parameters
        ----------
        v : str
          value of the keyword argument given by the name of this function
        """
        v = key_keyword(v)
        self.update(v)

    def keyword_binningspatial(self, v):    #
        """ Spatial binning

        Parameters
        ----------
        v : str
          value of the keyword argument given by the name of this function
        """
        v = key_keyword(v)
        self.update(v)

    def keyword_binningspectral(self, v):   #
        """ Spectral binning

        Parameters
        ----------
        v : str
          value of the keyword argument given by the name of this function
        """
        v = key_keyword(v)
        self.update(v)

    def keyword_date(self, v):  #
        """ The date of the observation (in the format YYYY-MM-DD  or  YYYY-MM-DDTHH:MM:SS.SS)

        Parameters
        ----------
        v : str
          value of the keyword argument given by the name of this function
        """
        v = key_keyword(v)
        self.update(v)

    def keyword_decker(self, v):    #
        """ Which decker is being used

        Parameters
        ----------
        v : str
          value of the keyword argument given by the name of this function
        """
        v = key_keyword(v)
        self.update(v)

    def keyword_detrot(self, v):    #
        """ Detector Rotation angle

        Parameters
        ----------
        v : str
          value of the keyword argument given by the name of this function
        """
        v = key_keyword(v)
        self.update(v)

    def keyword_dichroic(self, v):  #
        """ Dichroic used for the observation

        Parameters
        ----------
        v : str
          value of the keyword argument given by the name of this function
        """
        v = key_keyword(v)
        self.update(v)

    def keyword_dispname(self, v):  #
        """ Disperser name

        Parameters
        ----------
        v : str
          value of the keyword argument given by the name of this function
        """
        v = key_keyword(v)
        self.update(v)

    def keyword_dispangle(self, v): #
        """ Disperser angle

        Parameters
        ----------
        v : str
          value of the keyword argument given by the name of this function
        """
        v = key_keyword(v)
        self.update(v)

    def keyword_equinox(self, v):   #
        """ The equinox to use

        Parameters
        ----------
        v : str
          value of the keyword argument given by the name of this function
        """
        v = key_keyword(v)
        self.update(v)

    def keyword_exptime(self, v):   #
        """ Exposure time

        Parameters
        ----------
        v : str
          value of the keyword argument given by the name of this function
        """
        v = key_keyword(v)
        self.update(v)

    def keyword_filter1(self, v):   #
        """ Filter 1

        Parameters
        ----------
        v : str
          value of the keyword argument given by the name of this function
        """
        v = key_keyword(v)
        self.update(v)

    def keyword_filter2(self, v):   #
        """ Filter 2

        Parameters
        ----------
        v : str
          value of the keyword argument given by the name of this function
        """
        v = key_keyword(v)
        self.update(v)

    def keyword_frameno(self, v):   #
        """ Frame Number

        Parameters
        ----------
        v : str
          value of the keyword argument given by the name of this function
        """
        v = key_keyword(v)
        self.update(v)

    def keyword_gratepos(self, v):
        """ Grating position (keck_deimos)

        Parameters
        ----------
        v : str
          value of the keyword argument given by the name of this function
        """
        v = key_keyword(v)
        self.update(v)

    def keyword_g3tltwav(self, v):
        """ Grating 3 tilt (keck_deimos)

        Parameters
        ----------
        v : str
          value of the keyword argument given by the name of this function
        """
        v = key_keyword(v)
        self.update(v)

    def keyword_g4tltwav(self, v):
        """ Grating 4 tilt (keck_deimos)

        Parameters
        ----------
        v : str
          value of the keyword argument given by the name of this function
        """
        v = key_keyword(v)
        self.update(v)

    def keyword_hatch(self, v):     #
        """ Hatch open/close

        Parameters
        ----------
        v : str
          value of the keyword argument given by the name of this function
        """
        v = key_keyword(v)
        self.update(v)

    def keyword_idname(self, v):    #
        """ The keyword that identifies the frame type (i.e. bias, flat, etc.)

        Parameters
        ----------
        v : str
          value of the keyword argument given by the name of this function
        """
        v = key_keyword(v)
        self.update(v)

    def keyword_imagetype(self, v):
        """ The KOA added keyword that identifies the frame type

        Parameters
        ----------
        v : str
          value of the keyword argument given by the name of this function
        """
        v = key_keyword(v)
        self.update(v)

    def keyword_lamps(self, v): #
        """ Lamps being used

        Parameters
        ----------
        v : str
          value of the keyword argument given by the name of this function
        """
        v = key_keyword(v)
        self.update(v)

    def keyword_lampname(self, v, bnmbr=1): #
        """ Name of a lamp. Multiple lamp nams can be specified by appending a
        two digit number (starting with 01) after lampname. There must be a
        corresponding keyword set for 'keyword lampstat'

        Parameters
        ----------
        v : str
          value of the keyword argument given by the name of this function
        """
        cname = get_nmbr_name(bnmbr=bnmbr)
        if "." not in v:
            # User must have passed the name of the lamp
            pass
        else:
            # Get the lamp status from the header
            v = key_keyword(v)
        self.update(v, ll=cname.split('_'))

    def keyword_lampstat(self, v, bnmbr=1): #
        """ Status of a lamp. Multiple lamp statuses  can be specified by appending a
        two digit number (starting with 01) after lampstat. There must be a corresponding
        keyword set for 'keyword lampname'

        Parameters
        ----------
        v : str
          value of the keyword argument given by the name of this function
        """
        cname = get_nmbr_name(bnmbr=bnmbr)
        if "." not in v:
            # User must have specified the status
            pass
        else:
            # Get the lamp status from the header
            v = key_keyword(v)
        self.update(v, ll=cname.split('_'))

    def keyword_naxis0(self, v):    #
        """ Number of pixels along the zeroth axis

        Parameters
        ----------
        v : str
          value of the keyword argument given by the name of this function
        """
        v = key_keyword(v)
        self.update(v)

    def keyword_naxis1(self, v):    #
        """ Number of pixels along the first axis

        Parameters
        ----------
        v : str
          value of the keyword argument given by the name of this function
        """
        v = key_keyword(v)
        self.update(v)

    def keyword_slitwid(self, v):   #
        """ Slit Width

        Parameters
        ----------
        v : str
          value of the keyword argument given by the name of this function
        """
        v = key_keyword(v)
        self.update(v)

    def keyword_slitlen(self, v):   #
        """ Slit Length

        Parameters
        ----------
        v : str
          value of the keyword argument given by the name of this function
        """
        v = key_keyword(v)
        self.update(v)

    def keyword_shutopen(self, v):  #
        """ Shutter opened

        Parameters
        ----------
        v : str
          value of the keyword argument given by the name of this function
        """
        v = key_keyword(v)
        self.update(v)

    def keyword_shutclose(self, v): #
        """ Shutter closed

        Parameters
        ----------
        v : str
          value of the keyword argument given by the name of this function
        """
        v = key_keyword(v)
        self.update(v)

    def keyword_time(self, v):  #
        """ The time stamp of the observation (i.e. decimal MJD)

        Parameters
        ----------
        v : str
          value of the keyword argument given by the name of this function
        """
        v = key_keyword(v)
        self.update(v)

    def keyword_wavecen(self, v):
        """ Estimate of central wavelength (keck_lris_red)

        Parameters
        ----------
        v : str
          value of the keyword argument given by the name of this function
        """
        v = key_keyword(v)
        self.update(v)

    def mosaic_camera(self, v): #
        """ Set the name of the instrument used (this will be used in the QA).

        Parameters
        ----------
        v : str
          value of the keyword argument given by the name of this function
        """
        self.update(v)

    def mosaic_elevation(self, v): #
        """ Elevation of the telescope (in m)

        Parameters
        ----------
        v : str
          value of the keyword argument given by the name of this function
        """
        # Check if the argument is a call to a header keyword
        v, valid = key_keyword(v, force_format=False)
        # If not, assume it's a manual entry
        if not valid:
            v = key_float(v)
        self.update(v)

    def mosaic_latitude(self, v): #
        """ Latitude of the telescope

        Parameters
        ----------
        v : str
          value of the keyword argument given by the name of this function
        """
        # Check if the argument is a call to a header keyword
        v, valid = key_keyword(v, force_format=False)
        # If not, assume it's a manual entry
        if not valid:
            v = key_float(v)
        self.update(v)

    def mosaic_longitude(self, v): #
        """ Longitude of the telescope

        Parameters
        ----------
        v : str
          value of the keyword argument given by the name of this function
        """
        # Check if the argument is a call to a header keyword
        v, valid = key_keyword(v, force_format=False)
        # If not, assume it's a manual entry
        if not valid:
            v = key_float(v)
        self.update(v)

    def mosaic_ndet(self, v): #
        """ Number of detectors in the mosaic

        Parameters
        ----------
        v : str
          value of the keyword argument given by the name of this function
        """
        v = key_int(v)
        self.update(v)

    def mosaic_minexp(self, v): #
        """ Minimum exposure time of the instrument (s)

        Parameters
        ----------
        v : str
          value of the keyword argument given by the name of this function
        """
        v = key_float(v)
        self.update(v)

    def mosaic_reduction(self, v):  #
        """ Which reduction pipeline should be used to reduce data taken with this instrument

        Parameters
        ----------
        v : str
          value of the keyword argument given by the name of this function
        """
        allowed = ['ARMS', 'ARMED']
        v = key_allowed(v, allowed, upper=True)
        self.update(v.upper())

    def pixelflat_canbe(self, v):   #
        """ If there are frames that will be a pixel flat in addition to other frame types,
        include the other frame types here.

        Parameters
        ----------
        v : str
          value of the keyword argument given by the name of this function
        """
        v = key_none_list(v)
        self.update(v)

    def pixelflat_check_condition(self, v, cnmbr=1):
        """ Check that a frame satisfies a series of conditions before it is
        labelled as a pixel flat frame. Multiple conditions can be specified,
        where each new condition has a different integer suffix appended to
        the condition variable.

        Parameters
        ----------
        v : str
          value of the keyword argument given by the name of this function
        """
        cname = get_nmbr_name(cnmbr=cnmbr)
        v = key_check(v)
        self.update(v, ll=cname.split('_'))

    def pixelflat_idname(self, v):  #
        """ Header key value of pixel flat frames for header keyword: 'keyword idname'

        Parameters
        ----------
        v : str
          value of the keyword argument given by the name of this function
        """
        self.update(v)

    def pixelflat_lscomb(self, v):  #
        """ Combine frames with a different exposure time?

        Parameters
        ----------
        v : str
          value of the keyword argument given by the name of this function
        """
        v = key_bool(v)
        self.update(v)

    def pixelflat_number(self, v):  #
        """ Number of pixel flat frames to use

        Parameters
        ----------
        v : str
          value of the keyword argument given by the name of this function
        """
        v = key_int(v)
        #assert key_min_val(v,-1)
        #if v < -1:
        #    msgs.error("The argument of {0:s} must be >= -1".format(get_current_name()))
        self.update(v)

    def science_canbe(self, v): #
        """ If there are frames that will be a science frame in addition to other frame types,
        include the other frame types here.

        Parameters
        ----------
        v : str
          value of the keyword argument given by the name of this function
        """
        v = key_none_list(v)
        self.update(v)

    def science_check_condition(self, v, cnmbr=1):
        """ Check that a frame satisfies a series of conditions before it is
        labelled as a science frame. Multiple conditions can be specified,
        where each new condition has a different integer suffix appended to
        the condition variable.

        Parameters
        ----------
        v : str
          value of the keyword argument given by the name of this function
        """
        cname = get_nmbr_name(cnmbr=cnmbr)
        v = key_check(v)
        self.update(v, ll=cname.split('_'))

    def science_idname(self, v):    #
        """ Header key value of science frames for header keyword: 'keyword idname'

        Parameters
        ----------
        v : str
          value of the keyword argument given by the name of this function
        """
        self.update(v)

    def set_arc(self, v):
        """ Manually force a given frame to be an arc frame. For example,
         'set arc filename1.fits,filename2.fits' will force filename1.fits
         and filename2.fits to be arc frames.

        Parameters
        ----------
        v : str
          value of the keyword argument given by the name of this function
        """
        v = key_list(v)
        v = self._spect['set']['arc'] + v
        self.update(v)

    def set_bias(self, v):
        """ Manually force a given frame to be a bias frame. For example,
         'set bias filename1.fits,filename2.fits' will force filename1.fits
         and filename2.fits to be bias frames.

        Parameters
        ----------
        v : str
          value of the keyword argument given by the name of this function
        """
        v = key_list(v)
        v = self._spect['set']['bias'] + v
        self.update(v)

    def set_dark(self, v):
        """ Manually force a given frame to be a dark frame. For example,
         'set dark filename1.fits,filename2.fits' will force filename1.fits
         and filename2.fits to be bias frames.

        Parameters
        ----------
        v : str
          value of the keyword argument given by the name of this function
        """
        v = key_list(v)
        v = self._spect['set']['dark'] + v
        self.update(v)

    def set_pixelflat(self, v):
        """ Manually force a given frame to be a pixel flat frame. For example,
         'set pixelflat filename1.fits,filename2.fits' will force filename1.fits
         and filename2.fits to be pixel flat frames.

        Parameters
        ----------
        v : str
          value of the keyword argument given by the name of this function
        """
        v = key_list(v)
        v = self._spect['set']['pixelflat'] + v
        self.update(v)

    def set_science(self, v):
        """ Manually force a given frame to be a science frame. For example,
         'set science filename1.fits,filename2.fits' will force filename1.fits
         and filename2.fits to be science frames.

        Parameters
        ----------
        v : str
          value of the keyword argument given by the name of this function
        """
        v = key_list(v)
        v = self._spect['set']['science'] + v
        self.update(v)

    def set_pinhole(self, v):
        """ Manually force a given frame to be a pinhole frame. For example,
         'set pinhole filename1.fits,filename2.fits' will force filename1.fits
         and filename2.fits to be pinhole frames.

        Parameters
        ----------
        v : str
          value of the keyword argument given by the name of this function
        """
        v = key_list(v)
        v = self._spect['set']['pinhole'] + v
        self.update(v)

    def set_standard(self, v):
        """ Manually force a given frame to be a standard star frame. For example,
         'set standard filename1.fits,filename2.fits' will force filename1.fits
         and filename2.fits to be standard star frames.

        Parameters
        ----------
        v : str
          value of the keyword argument given by the name of this function
        """
        v = key_list(v)
        v = self._spect['set']['standard'] + v
        self.update(v)

    def set_trace(self, v):
        """ Manually force a given frame to be a trace frame. For example,
         'set trace filename1.fits,filename2.fits' will force filename1.fits
         and filename2.fits to be trace frames.

        Parameters
        ----------
        v : str
          value of the keyword argument given by the name of this function
        """
        v = key_list(v)
        v = self._spect['set']['trace'] + v
        self.update(v)

    def pinhole_canbe(self, v): #
        """ If there are frames that will be a pinhole in addition to other frame types,
        include the other frame types here.

        Parameters
        ----------
        v : str
          value of the keyword argument given by the name of this function
        """
        v = key_none_list(v)
        self.update(v)

    def pinhole_check_condition(self, v, cnmbr=1):
        """ Check that a frame satisfies a series of conditions before it is
        labelled as a pinhole frame. Multiple conditions can be specified,
        where each new condition has a different integer suffix appended to
        the condition variable.

        Parameters
        ----------
        v : str
          value of the keyword argument given by the name of this function
        """
        cname = get_nmbr_name(cnmbr=cnmbr)
        v = key_check(v)
        self.update(v, ll=cname.split('_'))

    def pinhole_idname(self, v):    #
        """ Header key value of pinhole frames for header keyword: 'keyword idname'

        Parameters
        ----------
        v : str
          value of the keyword argument given by the name of this function
        """
        self.update(v)

    def pinhole_lscomb(self, v):    #
        """ Combine frames with a different exposure time?

        Parameters
        ----------
        v : str
          value of the keyword argument given by the name of this function
        """
        v = key_bool(v)
        self.update(v)

    def pinhole_number(self, v):    #
        """ Number of pinhole frames to use

        Parameters
        ----------
        v : str
          value of the keyword argument given by the name of this function
        """
        v = key_int(v)
        #key_min_val(v, -1)
        self.update(v)

    def standard_canbe(self, v):    #
        """ If there are frames that will be a standard star frame in addition
        to other frame types, include the other frame types here.

        Parameters
        ----------
        v : str
          value of the keyword argument given by the name of this function
        """
        v = key_none_list(v)
        self.update(v)

    def standard_check_condition(self, v, cnmbr=1):
        """ Check that a frame satisfies a series of conditions before it is
        labelled as a standard frame. Multiple conditions can be specified,
        where each new condition has a different integer suffix appended to
        the condition variable.

        Parameters
        ----------
        v : str
          value of the keyword argument given by the name of this function
        """
        cname = get_nmbr_name(cnmbr=cnmbr)
        v = key_check(v)
        self.update(v, ll=cname.split('_'))

    def standard_idname(self, v):   #
        """ Header key value of standard star frames for header keyword: 'keyword idname'

        Parameters
        ----------
        v : str
          value of the keyword argument given by the name of this function
        """
        self.update(v)

    def standard_number(self, v):   #
        """ Number of standard star frames to use

        Parameters
        ----------
        v : str
          value of the keyword argument given by the name of this function
        """
        v = key_int(v)
        #key_min_val(v,-1)
        self.update(v)

    def trace_canbe(self, v):   #
        """ If there are frames that will be a trace flat in addition to other frame types,
        include the other frame types here.

        Parameters
        ----------
        v : str
          value of the keyword argument given by the name of this function
        """
        v = key_none_list(v)
        self.update(v)

    def trace_check_condition(self, v, cnmbr=1):
        """ Check that a frame satisfies a series of conditions before it is
        labelled as a trace frame. Multiple conditions can be specified,
        where each new condition has a different integer suffix appended to
        the condition variable.

        Parameters
        ----------
        v : str
          value of the keyword argument given by the name of this function
        """
        cname = get_nmbr_name(cnmbr=cnmbr)
        v = key_check(v)
        self.update(v, ll=cname.split('_'))

    def trace_idname(self, v):  #
        """ Header key value of a trace frame for header keyword: 'keyword idname'

        Parameters
        ----------
        v : str
          value of the keyword argument given by the name of this function
        """
        self.update(v)

    def trace_lscomb(self, v):  #
        """ Combine frames with a different exposure time?

        Parameters
        ----------
        v : str
          value of the keyword argument given by the name of this function
        """
        v = key_bool(v)
        self.update(v)

    def trace_number(self, v):  #
        """ Number of trace frames to use

        Parameters
        ----------
        v : str
          value of the keyword argument given by the name of this function
        """
        v = key_int(v)
        #if v < 0:
        #    msgs.error("The argument of {0:s} must be >= 0".format(get_current_name()))
        self.update(v)


class ARMS(BaseArgFlag):

    def reduce_calibrate_flux(self, v): #
        """ Should a flux calibration be performed?

        Parameters
        ----------
        v : str
          value of the keyword argument given by the name of this function
        """
        v = key_bool(v)
        self.update(v)

    def reduce_calibrate_sensfunc_archival(self, v):    #
        """ Should a flux calibration be performed?

        Parameters
        ----------
        v : str
          value of the keyword argument given by the name of this function
        """
        self.update(v)



    def reduce_flexure_maxshift(self, v):   #
        """ Maximum allowed flexure shift in pixels

        Parameters
        ----------
        v : str
          value of the keyword argument given by the name of this function
        """
        v = key_int(v)
        self.update(v)

    def reduce_flexure_method(self, v): #
        """ Perform flexure correction on objects using boxcar extraction.
        If 'slitcen' is used, the flexure correction is performed before
        the extraction of objects

        Parameters
        ----------
        v : str
          value of the keyword argument given by the name of this function
        """
        allowed = ['none', 'boxcar', 'slitcen']
        v = key_none_allowed(v, allowed)
        self.update(v)

    def reduce_flexure_spectrum(self, v):   #
        """ Specify the archive sky spectrum to be used for the flexure correction

        Parameters
        ----------
        v : str
          value of the keyword argument given by the name of this function
        """
        if v.lower() == 'none':
            v = None
        else:
            if not path.exists(self._argflag['run']['pypitdir'] + 'data/sky_spec/' + v):
                files_sky = glob.glob(self._argflag['run']['pypitdir'] + 'data/sky_spec/*.fits')
                skyfiles = ""
                for i in files_sky:
                    skyfiles += msgs.newline() + "  - " + str(i.split("/")[-1])
                msgs.error("The following archive sky spectrum file does not exist:" + msgs.newline() +
                           "  " + v + msgs.newline() + msgs.newline() + "Please use one of the files listed below:" +
                           skyfiles)
        self.update(v)


class ARMED(BaseArgFlag):

    def reduce_flatfield_2dpca(self, v):    #
        """ Perform a simple 2D PCA on the echelle blaze fits
         if the value of this argument is >1. The argument value
         is equal to the number of PCA components. 0 means that
         no PCA will be performed.

        Parameters
        ----------
        v : str
          value of the keyword argument given by the name of this function
        """
        v = key_int(v)
        if v < 0:
            msgs.error("The argument of {0:s} must be >= 0".format(get_current_name()))
        self.update(v)

    def trace_object_method(self, v):   #
        """ What method should be used to trace the object?

        Parameters
        ----------
        v : str
          value of the keyword argument given by the name of this function
        """
        allowed = ['pca', 'spline', 'spca', 'interp', 'perp', 'zero']
        v = key_allowed(v, allowed)
        self.update(v)

    def trace_object_params(self, v):   #
        """ Parameters that should be used for the 'trace object method' argument.
        Options include:

        pca :  A list containing the order of the polynomials that should be used to fit the object
               trace principal components. For example, [1,0] will fit 2 principal components, the
               first PC will be fit with a first order polynomial, the second PC will be fit with a
               zeroth order polynomial.

        Parameters
        ----------
        v : str
          value of the keyword argument given by the name of this function
        """
        v = key_list(v)
        self.update(v)

    def trace_slits_tilts_disporder(self, v):   #
        """ What is the order of the polynomial function to be used to fit the tilts along the dispersion direction

        Parameters
        ----------
        v : str
          value of the keyword argument given by the name of this function
        """
        v = key_int(v)
        if v < 0:
            msgs.error("The argument of {0:s} must be >= 0".format(get_current_name()))
        self.update(v)

    def trace_slits_tilts_order(self, v):   #
        """ What is the order of the polynomial function to be used for the tilt of an individual arc line

        Parameters
        ----------
        v : str
          value of the keyword argument given by the name of this function
        """
        v = key_int(v)
        if v < 0:
            msgs.error("The argument of {0:s} must be >= 0".format(get_current_name()))
        if v != 1:
            msgs.error("The argument of {0:s} must be equal to 1 for echelle data".format(get_current_name()))
        self.update(v)


class ARMS_spect(BaseSpect):
    pass


class ARMED_spect(BaseSpect):

    def keyword_echangle(self, v):  #
        """ The angle of the echelle grating

        Parameters
        ----------
        v : str
          value of the keyword argument given by the name of this function
        """
        v = key_keyword(v)
        self.update(v)


def init(afclass, spclass):
    """
    Initialize the settings
    ----------
    afclass : class
      Class of arguments and flags
    spclass : class
      Class of spectrograph settings
    ftdict : dict in spclass
      dict of frametypes set globally (if input)

    Returns
    -------
    """
    global argflag
    global spect
    global ftdict
    argflag = afclass.__dict__['_argflag']
    spect = spclass.__dict__['_spect']
    if '_ftdict' in spclass.__dict__.keys():
        ftdict = spclass.__dict__['_ftdict']
    else:
        ftdict = {}
    return


def get_argflag_class(init=None):
    """
    Get the Arguments and Flags
    ----------
    init : tuple
      For instantiation

    Returns
    -------
    argflag : Arguments and Flags
    """
    try:
        defname = glob.glob(path.dirname(__file__))[0] + "/data/settings/settings." + init[0].lower()
        return eval(init[0]+"(defname='{0:s}', savname='{1:s}.settings')".format(defname, init[1]))
    except RuntimeError:
        msgs.error("Reduction type '{0:s}' is not allowed".format(init))


def get_spect_class(init):
    """
    Get the Spectrograph settings class
    ----------
    init : tuple
      For instantiation

    Returns
    -------
    spect_class : Class of spectrograph settings
    """
    try:
        defname = glob.glob(path.dirname(__file__))[0] + "/data/settings/settings." + init[1].lower()
        return eval(init[0]+"_spect(defname='{0:s}', savname='{1:s}.spect')".format(defname, init[2]))
    except RuntimeError:
        msgs.error("{0:s} is not implemented yet".format(init[1]))


def get_current_name():
    """ Return the name of the function that called this function
    """
    ll = inspect.currentframe().f_back.f_code.co_name.split('_')
    return "'" + " ".join(ll) + "'"


def get_nmbr_name(anmbr=None, bnmbr=None, cnmbr=None):
    """ Return the name of the function that called this function,
    and append a two digit number to the first (when anmbr!=None),
    the second (when bnmbr!=None), or third (when cnmbr!=None) element
    of the function name.
    """
    cspl = inspect.currentframe().f_back.f_code.co_name.split('_')
    if anmbr is not None:
        cspl[0] += "{0:02d}".format(anmbr)
    if bnmbr is not None:
        cspl[1] += "{0:02d}".format(bnmbr)
    if cnmbr is not None:
        cspl[2] += "{0:02d}".format(cnmbr)
    return "_".join(cspl)


def load_sections(string, fmt_iraf=True):
    """
    From the input string, return the coordinate sections

    Parameters
    ----------
    string : str
      character string of the form [x1:x2,y1:y2]
      x1 = left pixel
      x2 = right pixel
      y1 = bottom pixel
      y2 = top pixel
    fmt_iraf : bool
      Is the variable string in IRAF format (True) or
      python format (False)

    Returns
    -------
    sections : list (or None)
      the detector sections
    """
    xyrng = string.strip('[]()').split(',')
    if xyrng[0] == ":":
        xyarrx = [0, 0]
    else:
        xyarrx = xyrng[0].split(':')
        # If a lower/upper limit on the array slicing is not given (e.g. [:100] has no lower index specified),
        # set the lower/upper limit to be the first/last index.
        if len(xyarrx[0]) == 0: xyarrx[0] = 0
        if len(xyarrx[1]) == 0: xyarrx[1] = -1
    if xyrng[1] == ":":
        xyarry = [0, 0]
    else:
        xyarry = xyrng[1].split(':')
        # If a lower/upper limit on the array slicing is not given (e.g. [5:] has no upper index specified),
        # set the lower/upper limit to be the first/last index.
        if len(xyarry[0]) == 0: xyarry[0] = 0
        if len(xyarry[1]) == 0: xyarry[1] = -1
    if fmt_iraf:
        xmin = max(0, int(xyarry[0])-1)
        xmax = int(xyarry[1])
        ymin = max(0, int(xyarrx[0])-1)
        ymax = int(xyarrx[1])
    else:
        xmin = max(0, int(xyarrx[0]))
        xmax = int(xyarrx[1])
        ymin = max(0, int(xyarry[0]))
        ymax = int(xyarry[1])
    return [[xmin, xmax], [ymin, ymax]]


def get_dnum(det, caps=False, prefix=True):
    """ Convert a detector index into a string used by the settings dictionary
    or other bits of code.  Best to keep at two digits

    Parameters
    ----------
    det : int
      Detector index
    caps : bool, optional
      Return all caps?
    prefix : bool, optional
      Include the prefix?

    Returns
    -------
    dnum : str
      A string used by the settings dictionary
    """
    dnum = '{0:02d}'.format(det)
    if prefix:
        if caps:
            dnum = 'DET'+dnum
        else:
            dnum = 'det'+dnum
    # Return
    return dnum


def check_deprecated(v, deprecated, upper=False):
    """ Check if a keyword argument is deprecated.

    Parameters
    ----------
    v : str
      value of a keyword argument
    deprecated : list
      list of deprecated values that v might be
    upper : bool (optional)
      If True, the allowed list is expected to contain only
      uppercase strings. If False, the allowed list is expected
      to contain only lowercase strings.

    Returns
    -------
    v : str
      A string used by the settings dictionary
    """
    ll = inspect.currentframe().f_back.f_code.co_name.split('_')
    func_name = "'" + " ".join(ll) + "'"
    if upper:
        v = v.upper()
    else:
        v = v.lower()
    if v in deprecated:
        msgs.error("The argument of {0:s} is deprecated.".format(func_name) + msgs.newline() +
                   "Please choose one of the following:" + msgs.newline() +
                   ", ".join(deprecated))
    return


def key_allowed(v, allowed, upper=False):
    """ Check that a keyword argument is in an allowed list of parameters.

    Parameters
    ----------
    v : str
      value of a keyword argument
    allowed : list
      list of allowed values that v can take
    upper : bool (optional)
      If True, the allowed list is expected to contain only
      uppercase strings. If False, the allowed list is expected
      to contain only lowercase strings.

    Returns
    -------
    v : str
      A string used by the settings dictionary
    """
    ll = inspect.currentframe().f_back.f_code.co_name.split('_')
    func_name = "'" + " ".join(ll) + "'"
    if upper:
        v = v.upper()
    else:
        v = v.lower()
    if v not in allowed:
        msgs.error("The argument of {0:s} must be one of".format(func_name) + msgs.newline() +
                   ", ".join(allowed))
    if v.lower() == "none":
        v = None
    return v


def key_allowed_filename(v, allowed):
    """ Check that a keyword argument is in an allowed list of parameters.
    If not, assume that it is a filename.

    Parameters
    ----------
    v : str
      value of a keyword argument
    allowed : list
      list of allowed values that v can take

    Returns
    -------
    v : str
      A string used by the settings dictionary
    """
    vt = v.lower()
    if vt not in allowed:
        msgs.warn("Assuming the following is the name of a file:" + msgs.newline() + v)
    else:
        v = vt
    return v


def key_bool(v):
    """ Check that a keyword argument is a boolean variable.

    Parameters
    ----------
    v : str
      value of a keyword argument

    Returns
    -------
    v : str
      A string used by the settings dictionary
    """
    ll = inspect.currentframe().f_back.f_code.co_name.split('_')
    func_name = "'" + " ".join(ll) + "'"
    if v.lower() == "true":
        v = True
    elif v.lower() == "false":
        v = False
    else:
        msgs.error("The argument of {0:s} can only be 'True' or 'False'".format(func_name))
    return v


def key_check(v):
    """ Check that a keyword argument satisfies the form required of a
    keyword argument that checks frame types.

    Parameters
    ----------
    v : str
      value of a keyword argument

    Returns
    -------
    v : str, list
      A value used by the settings dictionary
    """
    text = v.strip().replace('_', ' ')
    if ',' in text and text[0:2] != '%,':
        # There are multiple possibilities - split the text
        v = text.split(',')
    else:
        v = text
    return v


def key_float(v):
    """ Check that a keyword argument is a float.

    Parameters
    ----------
    v : str
      value of a keyword argument

    Returns
    -------
    v : float
      A value used by the settings dictionary
    """
    ll = inspect.currentframe().f_back.f_code.co_name.split('_')
    func_name = "'" + " ".join(ll) + "'"
    try:
        v = float(v)
    except ValueError:
        msgs.error("The argument of {0:s} must be of type float".format(func_name))
    return v


def key_int(v):
    """ Check that a keyword argument is an int.

    Parameters
    ----------
    v : str
      value of a keyword argument

    Returns
    -------
    v : int
      A value used by the settings dictionary
    """
    ll = inspect.currentframe().f_back.f_code.co_name.split('_')
    func_name = "'" + " ".join(ll) + "'"
    try:
        v = int(v)
    except ValueError:
        msgs.error("The argument of {0:s} must be of type int".format(func_name))
    return v


def key_keyword(v, force_format=True):
    """ Check that a keyword argument satisfies the form required
    for specifying a header keyword.

    Parameters
    ----------
    v : str
      value of a keyword argument
    force_format : bool
      If True, v can only have the format of a header keyword.
      If False, v can take the form of a header keyword, or a
      user-specified value. In the latter case, the boolean
      variable 'valid' is returned so the parent function
      knows if the supplied value of v should be dealt with as
      a manual entry or as a header keyword.

    Returns
    -------
    v : str
      A value used by the settings dictionary
    valid : bool
      Is the input a valid header keyword format
    """
    ll = inspect.currentframe().f_back.f_code.co_name.split('_')
    func_name = "'" + " ".join(ll) + "'"
    if v.lower() == "none":
        v = None
    else:
        valid = is_keyword(v)
        if not valid and force_format:
            msgs.error("The argument of {0:s} must be of the form:".format(func_name) + msgs.newline() +
                       "##.NAME" + msgs.newline() +
                       "where ## is the fits extension (see command: fits headext##)," + msgs.newline() +
                       "and NAME is the header keyword name")
        elif valid and force_format:
            return v
        else:
            return v, valid
    return v


def key_list(strlist):
    """ Check that a keyword argument is a list. Set the
    appropriate type of the list based on the supplied values.

    Parameters
    ----------
    v : str
      value of a keyword argument

    Returns
    -------
    v : list
      A value used by the settings dictionary
    """
    # Check if the input array is a null list
    if strlist == "[]" or strlist == "()":
        return []
    # Remove outer brackets and split by commas
    temp = strlist.lstrip('([').rstrip(')]').split(',')
    addarr = []
    # Find the type of the array elements
    for i in temp:
        if i.lower() == 'none':
            # None type
            addarr += [None]
        elif i.lower() == 'true' or i.lower() == 'false':
            # bool type
            addarr += [i.lower() in ['true']]
        elif ',' in i:
            # a list
            addarr += i.lstrip('([').rstrip('])').split(',')
            msgs.bug("nested lists could cause trouble if elements are not strings!")
        elif '.' in i:
            try:
                # Might be a float
                addarr += [float(i)]
            except ValueError:
                # Must be a string
                addarr += [i]
        else:
            try:
                # Could be an integer
                addarr += [int(i)]
            except ValueError:
                # Must be a string
                addarr += [i]
    return addarr


def key_list_allowed(v, allowed):
    """ Check that a keyword argument is a list. Set the
    appropriate type of the list based on the supplied values.
    Then, check that each value in the list is also in the
    supplied 'allowed' list.

    Parameters
    ----------
    v : str
      value of a keyword argument
    allowed : list
      list of allowed values that v can take

    Returns
    -------
    v : list
      A value used by the settings dictionary
    """
    ll = inspect.currentframe().f_back.f_code.co_name.split('_')
    func_name = "'" + " ".join(ll) + "'"
    v = key_list(v)
    for ll in v:
        if ll not in allowed:
            msgs.error("The allowed list does not include: {0:s}".format(ll) + msgs.newline() +
                       "Please choose one of the following:" + msgs.newline() +
                       ", ".join(allowed) + msgs.newline() +
                       "for the argument of {0:s}".format(func_name))
    return v


def key_none_allowed(v, allowed):
    """ Check if a keyword argument is set to None. If not,
    check that its value is in the 'allowed' list.

    Parameters
    ----------
    v : str
      value of a keyword argument
    allowed : list
      list of allowed values that v can take

    Returns
    -------
    v : None, str
      A value used by the settings dictionary
    """
    ll = inspect.currentframe().f_back.f_code.co_name.split('_')
    func_name = "'" + " ".join(ll) + "'"
    if v.lower() == "none":
        v = None
    elif v.lower() in allowed:
        for i in allowed:
            if v.lower() == i:
                v = i
                break
    else:
        msgs.error("The argument of {0:s} must be one of".format(func_name) + msgs.newline() +
                   ", ".join(allowed))
    return v


def key_none_allowed_filename(v, allowed):
    """ Check if a keyword argument is set to None. If not,
    check that its value is in the 'allowed' list. Finally,
    assume that the supplied value is the name of a filename.

    Parameters
    ----------
    v : str
      value of a keyword argument
    allowed : list
      list of allowed values that v can take

    Returns
    -------
    v : None, str
      A value used by the settings dictionary
    """
    if v.lower() == "none":
        v = None
    elif v.lower() in allowed:
        for i in allowed:
            if v.lower() == i:
                v = i
                break
    else:
        msgs.info("Assuming the following is the name of a file:" + msgs.newline() + v)
    return v

def key_none_int(v):
    """ Check if a keyword argument is set to None. If not,
    assume the supplied value is an int.

    Parameters
    ----------
    v : str
      value of a keyword argument

    Returns
    -------
    v : list
      A value used by the settings dictionary
    """
    if v.lower() == "none":
        v = None
    else:
        v = key_int(v)
    return v

def key_none_list(v):
    """ Check if a keyword argument is set to None. If not,
    assume the supplied value is a list.

    Parameters
    ----------
    v : str
      value of a keyword argument

    Returns
    -------
    v : list
      A value used by the settings dictionary
    """
    if v.lower() == "none":
        v = None
    else:
        if "," in v:
            v = v.strip("()[]").split(",")
        else:
            v = [v]
    return v


def key_none(v):
    """ Check if a keyword argument is set to None.

    Parameters
    ----------
    v : str
      value of a keyword argument

    Returns
    -------
    v : None, str
      A value used by the settings dictionary
    """
    if v.lower() == "none":
        v = None
    return v


def key_min_val(v, vmin):
    """ Check that the value exceeds a minimum
    Returns
    -------
    bool

    """
    if v < vmin:
        msgs.error("The argument of {0:s} must be >= -1".format(get_current_name()))
    else:
        return True

def combine_methods():
    """ The methods that can be used to combine a set of frames into a master frame
    """
    methods = ['mean', 'median', 'weightmean']
    return methods


def combine_replaces():
    """ The options that can be used to replace rejected pixels when combining a set of frames
    """
    methods = ['min', 'max', 'mean', 'median', 'weightmean', 'maxnonsat']
    return methods


def combine_satpixs():
    """ The options that can be used to replace saturated pixels when combining a set of frames
    """
    methods = ['reject', 'force', 'nothing']
    return methods


def is_keyword(v):
    """ Check if a value is of the format required to be a call to a header keyword

    Parameters
    ----------
    v : str
      Value to be tested

    Returns
    -------
    valid : bool
      True if 'v' has the correct format to be a header keyword, False otherwise.
    """
    valid = True
    if ("," in v) or ("." not in v):
        # Either an array or doesn't have the header keyword format (i.e. a fullstop)
        return False
    # Test if the first element is an integer
    vspl = v.split(".")
    try:
        int(vspl[0])
    except ValueError:
        valid = False
    # Test if there are two parts to the expression
    if len(vspl) != 2:
        return False
    # Test if the second element is a string
    try:
        if valid is True:
            int(vspl[1])
            # Input value must be a floating point number
            valid = False
    except ValueError:
        # Input value must be a string
        valid = True
    return valid


def parse_binning(binning):
    """ Convert binning keyword to binning values

    Parameters
    ----------
    binning : str
      Probably parsed from the header

    Returns
    -------
    binspatial : int
    binspectral : int

    """
    # comma separated format
    binspatial, binspectral = None, None
    if isinstance(binning, basestring):
        if ',' in binning:
            binspatial, binspectral = [int(item) for item in binning.split(',')]  # Keck standard, I think
        else:
            pass
    else:
        pass
    # Finish
    if binspatial is None:
        msgs.warn("Unable to parse input binning: {}".format(binning))
        msgs.warn("Assuming unbinned, i.e.  1x1")
        return 1,1
    else:
        return binspatial, binspectral


def dummy_settings(pypitdir=None, nfile=10, spectrograph='shane_kast_blue',
                   set_idx=True):
    """ Generate default settings for use in tests.


    Parameters
    ----------
    pypitdir
    nfile
    spectrograph
    set_idx : bool, optional
      Set dummy index values for science and calibs

    Returns
    -------

    """
    # Dummy argflag
    if spectrograph not in ['shane_kast_blue', 'keck_nirspec']:
        msgs.error("Not setup for your instrument")  # You will need to fuss with scidx
    argf = get_argflag_class(("ARMS", spectrograph))
    argf.init_param()
    if pypitdir is None:
        pypitdir = __file__[0:__file__.rfind('/')]
    # Run specific
    argf.set_param('run pypitdir {0:s}'.format(pypitdir))
    argf.set_param('run spectrograph {:s}'.format(spectrograph))
    argf.set_param('run directory science ./')
    # Dummy spect
    spect = get_spect_class(("ARMS", spectrograph, "dummy"))
    lines = spect.load_file(base=True)  # Base spectrograph settings
    spect.set_paramlist(lines)
    lines = spect.load_file()
    spect.set_paramlist(lines)
    if set_idx:
        for jj, key in enumerate(spect._spect.keys()):
            if key in ['det']:
                continue
            if 'index' in spect._spect[key].keys():
                if spectrograph == 'shane_kast_blue':  # Science frames from idx = 5 to 9
                    assert nfile == 10
                for kk in [5,6,7,8,9]:
                    if key == 'science':
                        spect._spect[key]['index'] += [np.array([kk])]
                    elif key == 'arc':
                        spect._spect[key]['index'] += [np.array([1])]
                    elif key == 'standard':
                        spect._spect[key]['index'] += [np.array([4])]
                    elif key == 'bias':
                        spect._spect[key]['index'] += [np.array([0])]
                    elif key == 'trace':
                        spect._spect[key]['index'] += [np.array([2,3])]
                    elif key == 'pixelflat':
                        spect._spect[key]['index'] += [np.array([2,3])]
    init(argf, spect)
    return
<|MERGE_RESOLUTION|>--- conflicted
+++ resolved
@@ -1945,9 +1945,6 @@
             msgs.error("The argument of {0:s} must be >= 0".format(get_current_name()))
         self.update(v)
 
-<<<<<<< HEAD
-    def trace_slits_pca_type(self, v):  #
-=======
     def trace_slits_trim(self, v):
         """ How many pixels should be trimmed for analysis like sky subtraction
 
@@ -1962,7 +1959,6 @@
         self.update(v)
 
     def trace_slits_pca_type(self, v):
->>>>>>> adb39955
         """ Should the PCA be performed using pixel position (pixel) or by spectral order (order).
         The latter is used for echelle spectroscopy, or for slits where the slit separation is a
         smooth function of the slit number. The former option can be used for multi-object spectroscopy
