--- conflicted
+++ resolved
@@ -4,7 +4,7 @@
 import inspect
 import numpy as np
 
-from importlib import reload
+#from importlib import reload
 
 from astropy.table import hstack, Table
 
@@ -176,13 +176,8 @@
         fitstbl : Table
 
         """
-<<<<<<< HEAD
-        reload(arload)
-        self.fitstbl = arload.load_headers(file_list, self.spectrograph, self.reduce_par)
-=======
         # Build and sort the table
         self.fitstbl = arload.load_headers(self.file_list, self.spectrograph, strict=strict)
->>>>>>> 72626539
         self.fitstbl.sort('time')
         # Step
         self.steps.append(inspect.stack()[0][3])
