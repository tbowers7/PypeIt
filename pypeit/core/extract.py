""" Module for PypeIt extraction code
"""
import numpy as np
import scipy

from astropy import stats

from pypeit import msgs
from pypeit import utils
from pypeit import ginga
from pypeit import tracepca
from pypeit.core import pydl
from pypeit.core import pixels
from pypeit.core.trace import fit_trace
from pypeit.core.moment import moment1d
from matplotlib import pyplot as plt
from pypeit.core import arc
from scipy import interpolate

from pypeit import specobj
from pypeit import specobjs

from IPython import embed

# MASK VALUES FROM EXTRACTION
# 0
# 2**0 = Flagged as bad detector pixel
# 2**1 = Flagged as affected by Cosmic Ray
# 2**5 = Flagged as NAN (from something gone wrong)
# 2**6 = Entire region masked

mask_flags = dict(bad_pix=2**0, CR=2**1, NAN=2**5, bad_row=2**6)


def extract_asymbox2(image,left_in,right_in, ycen=None, weight_image=None):
    """ Extract the total flux within a variable window at many positions. This routine will accept an asymmetric/variable window
    specified by the left_in and right_in traces.  The ycen position is optional. If it is not provied, it is assumed to be integers
    in the spectral direction (as is typical for traces). Traces are expected to run vertically to be consistent with other
    extract_  routines. Based on idlspec2d/spec2d/extract_asymbox2.pro

    Args:
    image :  float ndarray
        Image to extract from. It is a 2-d array with shape (nspec, nspat)
    left  :  float ndarray
        Left boundary of region to be extracted (given as floating pt pixels). This can either be an 2-d  array with shape
        (nspec, nTrace) array, or a 1-d array with shape (nspec) forthe case of a single trace.

    right  :  float ndarray
        Right boundary of region to be extracted (given as floating pt pixels). This can either be an 2-d  array with shape
        (nspec, nTrace) array, or a 1-d array with shape (nspec) forthe case of a single trace.


    Returns:
    ycen :  float ndarray
        Y positions corresponding to "Left"  and "Right" (expected as integers). Will be cast to an integer if floats
        are provided. This needs to have the same shape as left and right broundarys provided above. In other words,
        either a  2-d  array with shape (nspec, nTrace) array, or a 1-d array with shape (nspec) forthe case of a single trace.

    weight_image: float ndarray
        Weight map to be applied to image before boxcar. It is a 2-d array with shape (nspec, nspat)

    Returns
    -------
    fextract:   ndarray
       Extracted flux at positions specified by (left<-->right, ycen). The output will have the same shape as
       Left and Right, i.e.  an 2-d  array with shape (nspec, nTrace) array if multiple traces were input, or a 1-d array with shape (nspec) for
       the case of a single trace.


    Revision History
    ----------------
    24-Mar-1999  Written by David Schlegel, Princeton.
    17-Feb-2003  Written with slow IDL routine, S. Burles, MIT
    22-Apr-2018  Ported to python by Joe Hennawi
    """

    # ToDO it would be nice to avoid this transposing, but I got confused during the IDL port
    left = left_in.T
    right = right_in.T

    dim = left.shape
    ndim = left.ndim
    if (ndim == 1):
        nTrace = 1
        npix = dim[0]
    else:
        nTrace = dim[0]
        npix = dim[1]

    if ycen is None:
        if ndim == 1:
            ycen_out = np.arange(npix, dtype=int)
        elif ndim == 2:
            ycen_out = np.outer(np.ones(nTrace, dtype=int), np.arange(npix, dtype=int))
        else:
            raise ValueError('trace is not 1 or 2 dimensional')
    else:
        ycen_out = ycen.T
        ycen_out = np.rint(ycen_out).astype(int)

    if ((np.size(left) != np.size(ycen_out)) | (np.shape(left) != np.shape(ycen_out))):
        raise ValueError('Number of elements and left of trace and ycen must be equal')

    idims = image.shape
    nspat = idims[1]
    nspec = idims[0]

    maxwindow = np.max(right - left)
    tempx = np.int(maxwindow + 3.0)

    bigleft = np.outer(left[:], np.ones(tempx))
    bigright = np.outer(right[:], np.ones(tempx))
    spot = np.outer(np.ones(npix * nTrace), np.arange(tempx)) + bigleft - 1
    bigy = np.outer(ycen_out[:], np.ones(tempx, dtype='int'))

    fullspot = np.array(np.fmin(np.fmax(np.round(spot + 1) - 1, 0), nspat - 1), int)
    fracleft = np.fmax(np.fmin(fullspot - bigleft, 0.5), -0.5)
    fracright = np.fmax(np.fmin(bigright - fullspot, 0.5), -0.5)
    del bigleft
    del bigright
    bool_mask1 = (spot >= -0.5) & (spot < (nspat - 0.5))
    bool_mask2 = (bigy >= 0) & (bigy <= (nspec - 1))
    weight = (np.fmin(np.fmax(fracleft + fracright, 0), 1)) * bool_mask1 * bool_mask2
    del spot
    del fracleft
    del fracright
    bigy = np.fmin(np.fmax(bigy, 0), nspec - 1)

    if weight_image is not None:
        temp = np.array([weight_image[x1, y1] * image[x1, y1] for (x1, y1) in zip(bigy.flatten(), fullspot.flatten())])
        temp2 = np.reshape(weight.flatten() * temp, (nTrace, npix, tempx))
        fextract = np.sum(temp2, axis=2)
        temp_wi = np.array([weight_image[x1, y1] for (x1, y1) in zip(bigy.flatten(), fullspot.flatten())])
        temp2_wi = np.reshape(weight.flatten() * temp_wi, (nTrace, npix, tempx))
        f_ivar = np.sum(temp2_wi, axis=2)
        fextract = fextract / (f_ivar + (f_ivar == 0)) * (f_ivar > 0)
    else:
        # Might be a more pythonic way to code this. I needed to switch the flattening order in order to get
        # this to work
        temp = np.array([image[x1, y1] for (x1, y1) in zip(bigy.flatten(), fullspot.flatten())])
        temp2 = np.reshape(weight.flatten() * temp, (nTrace, npix, tempx))
        fextract = np.sum(temp2, axis=2)

    # IDL version model functionality not implemented yet
    # At the moment I'm not reutnring the f_ivar for the weight_image mode. I'm not sure that this functionality is even
    # ever used

    if(nTrace ==1):
        fextract = fextract.reshape(npix)
    return fextract.T


def extract_boxcar(image,trace_in, radius_in, ycen=None):
    """ Extract the total flux within a boxcar window at many positions. The ycen position is optional. If it is not provied, it is assumed to be integers
     in the spectral direction (as is typical for traces). Traces are expected to run vertically to be consistent with other
     extract_  routines. Based on idlspec2d/spec2d/extract_boxcar.pro

     Revision History:

     24-Mar-1999  Written by David Schlegel, Princeton.
     22-Apr-2018  Ported to python by Joe Hennawi

     Args:
         image (np.ndarray):
            Image to extract from. It is a 2-d array with shape (nspec, nspat)
         trace_in (np.ndarray):
            Trace for the region to be extracted (given as floating pt pixels). This can either be an 2-d  array with shape
            (nspec, nTrace) array, or a 1-d array with shape (nspec) forthe case of a single trace.
         radius (float or ndarray):
             boxcar radius in floating point pixels. This can be either be in put as a scalar or as an array to perform
             boxcar extraction a varaible radius. If an array is input it must have the same size and shape as trace_in, i.e.
             a 2-d  array with shape (nspec, nTrace) array, or a 1-d array with shape (nspec) for the case of a single trace.
         ycen (np.ndarray, optional):
             Y positions corresponding to trace_in (expected as integers). Will be rounded to the nearest integer if floats
             are provided. This needs to have the same shape as trace_in  provided above. In other words,
             either a  2-d  array with shape (nspec, nTrace) array, or a 1-d array with shape (nspec) forthe case of a single trace.

     Returns:
        np.ndarray:
         Extracted flux at positions specified by (left<-->right, ycen). The output will have the same shape as
         Left and Right, i.e.  an 2-d  array with shape (nspec, nTrace) array if multiple traces were input, or a 1-d array with shape (nspec) for
         the case of a single trace.

     """
    # Checks on radius
    if isinstance(radius_in,(int,float)):
        radius = radius_in
    elif ((np.size(radius_in)==np.size(trace_in)) & (np.shape(radius_in) == np.shape(trace_in))):
        radius = radius_in.T
    else:
        raise ValueError('Boxcar radius must a be either an integer, a floating point number, or an ndarray '
                         'with the same shape and size as trace_in')

    trace = trace_in.T

    dim = trace.shape
    ndim = len(dim)
    if (ndim == 1):
        nTrace = 1
        npix = dim[0]
    else:
        nTrace = dim[0]
        npix = dim[1]

    if ycen is None:
        if ndim == 1:
            ycen_out = np.arange(npix, dtype='int')
        elif ndim == 2:
            ycen_out = np.outer(np.ones(nTrace, dtype=int), np.arange(npix, dtype=int))
        else:
            raise ValueError('trace is not 1 or 2 dimensional')
    else:
        ycen_out = ycen.T
        ycen_out = np.rint(ycen_out).astype(int)

    if ((np.size(trace) != np.size(ycen_out)) | (np.shape(trace) != np.shape(ycen_out))):
        raise ValueError('Number of elements and shape of trace and ycen must be equal')



    left = trace - radius
    right = trace + radius
    fextract = extract_asymbox2(image, left, right, ycen_out)

    return fextract




def extract_optimal(sciimg,ivar, mask, waveimg, skyimg, rn2_img, thismask, oprof, box_radius, specobj, min_frac_use = 0.05):

    """ Calculate the spatial FWHM from an object profile. Utility routine for fit_profile

    Parameters
    ----------
    sciimg : float ndarray shape (nspec, nspat)
       Science frame
    ivar: float ndarray shape (nspec, nspat)
       inverse variance of science frame. Can be a model or deduced from the image itself.
    mask: boolean ndarray
       mask indicating which pixels are good. Good pixels = True, Bad Pixels = False
    waveimg :  float ndarray
        Wavelength image. float 2-d array with shape (nspec, nspat)
    skyimg: float ndarray shape (nspec, nspat)
        Image containing our model of the sky
    rn2_img: float ndarray shape (nspec, nspat)
        Image containing the read noise squared (including digitization noise due to gain, i.e. this is an effective read noise)
    thismask: bool ndarray shape (nspec, nspat)
        Image indicating which pixels are on the slit/order in question. True=Good.
    oprof: float ndarray shape (nspec, nspat)
        Image containing the profile of the object that we are extracting
    box_radius: float
        Size of boxcar window in floating point pixels in the spatial direction.
    specobj: SpecObj object (from the SpecObj class in specobj.py).
         This is the container that holds object, trace,
         and extraction information for the object in question. This routine operates one object at a time.
    min_frac_use: float, optional, default = 0.05. If the sum of object profile arcoss the spatial direction
           are less than this value, the optimal extraction of this spectral pixel is masked because the majority of the
           object profile has been masked

    Returns
    -------
    Return value is None. The specobj object is changed in place with the boxcar and optimal dictionaries being filled
    with the extraction parameters.

    Revision History
    ----------------
    11-Mar-2005  Written by J. Hennawi and S. Burles.
    28-May-2018  Ported to python by J. Hennawi
    """
    imgminsky = sciimg - skyimg
    nspat = imgminsky.shape[1]
    nspec = imgminsky.shape[0]

    spec_vec = np.arange(nspec)
    spat_vec = np.arange(nspat)

    # TODO This makes no sense for difference imaging? Not sure we need NIVAR anyway
    var_no = np.abs(skyimg - np.sqrt(2.0) * np.sqrt(rn2_img)) + rn2_img

    ispec, ispat = np.where(oprof > 0.0)

    # Exit gracefully if we have no positive object profiles, since that means something was wrong with object fitting
    if not np.any(oprof > 0.0):
        msgs.warn('Object profile is zero everywhere. This aperture is junk.')
        junk = np.zeros(nspec)
        # Fill in the optimally extraction tags
        '''
        specobj.optimal['WAVE'] = junk
        specobj.optimal['COUNTS'] = junk
        specobj.optimal['COUNTS_IVAR'] = junk
        specobj.optimal['COUNTS_SIG'] = junk
        specobj.optimal['COUNTS_NIVAR'] = junk
        specobj.optimal['MASK'] = junk
        specobj.optimal['COUNTS_SKY'] = junk
        specobj.optimal['COUNTS_RN'] = junk
        specobj.optimal['FRAC_USE'] = junk
        specobj.optimal['CHI2'] = junk
        # Fill in the boxcar tags
        specobj.boxcar['WAVE'] = junk
        specobj.boxcar['COUNTS'] = junk
        specobj.boxcar['COUNTS_SIG'] = junk
        specobj.boxcar['COUNTS_IVAR'] = junk
        specobj.boxcar['COUNTS_NIVAR'] = junk
        specobj.boxcar['MASK'] = junk
        specobj.boxcar['COUNTS_SKY'] = junk
        specobj.boxcar['COUNTS_RN'] = junk
        specobj.boxcar['BOX_RADIUS'] = 0.0
        '''
        return None

    mincol = np.min(ispat)
    maxcol = np.max(ispat) + 1
    nsub = maxcol - mincol

    mask_sub = mask[:,mincol:maxcol]
    thismask_sub = thismask[:, mincol:maxcol]
    wave_sub = waveimg[:,mincol:maxcol]
    ivar_sub = np.fmax(ivar[:,mincol:maxcol],0.0) # enforce positivity since these are used as weights
    vno_sub = np.fmax(var_no[:,mincol:maxcol],0.0)

    rn2_sub = rn2_img[:,mincol:maxcol]
    img_sub = imgminsky[:,mincol:maxcol]
    sky_sub = skyimg[:,mincol:maxcol]
    oprof_sub = oprof[:,mincol:maxcol]
    # enforce normalization and positivity of object profiles
    norm = np.nansum(oprof_sub,axis = 1)
    norm_oprof = np.outer(norm, np.ones(nsub))
    oprof_sub = np.fmax(oprof_sub/norm_oprof, 0.0)

    ivar_denom = np.nansum(mask_sub*oprof_sub, axis=1)
    mivar_num = np.nansum(mask_sub*ivar_sub*oprof_sub**2, axis=1)
    mivar_opt = mivar_num/(ivar_denom + (ivar_denom == 0.0))
    flux_opt = np.nansum(mask_sub*ivar_sub*img_sub*oprof_sub, axis=1)/(mivar_num + (mivar_num == 0.0))
    # Optimally extracted noise variance (sky + read noise) only. Since
    # this variance is not the same as that used for the weights, we
    # don't get the usual cancellation. Additional denom factor is the
    # analog of the numerator in Horne's variance formula. Note that we
    # are only weighting by the profile (ivar_sub=1) because
    # otherwise the result depends on the signal (bad).
    nivar_num = np.nansum(mask_sub*oprof_sub**2, axis=1) # Uses unit weights
    nvar_opt = ivar_denom*((mask_sub*vno_sub*oprof_sub**2).sum(axis=1))/(nivar_num**2 + (nivar_num**2 == 0.0))
    nivar_opt = 1.0/(nvar_opt + (nvar_opt == 0.0))
    # Optimally extract sky and (read noise)**2 in a similar way
    sky_opt = ivar_denom*(np.nansum(mask_sub*sky_sub*oprof_sub**2, axis=1))/(nivar_num**2 + (nivar_num**2 == 0.0))
    rn2_opt = ivar_denom*(np.nansum(mask_sub*rn2_sub*oprof_sub**2, axis=1))/(nivar_num**2 + (nivar_num**2 == 0.0))
    rn_opt = np.sqrt(rn2_opt)
    rn_opt[np.isnan(rn_opt)]=0.0

    tot_weight = np.nansum(mask_sub*ivar_sub*oprof_sub, axis=1)
    prof_norm = np.nansum(oprof_sub, axis=1)
    frac_use = (prof_norm > 0.0)*np.nansum((mask_sub*ivar_sub > 0.0)*oprof_sub, axis=1)/(prof_norm + (prof_norm == 0.0))

    # Use the same weights = oprof^2*mivar for the wavelenghts as the flux.
    # Note that for the flux, one of the oprof factors cancels which does
    # not for the wavelengths.
    wave_opt = np.nansum(mask_sub*ivar_sub*wave_sub*oprof_sub**2, axis=1)/(mivar_num + (mivar_num == 0.0))
    mask_opt = (tot_weight > 0.0) & (frac_use > min_frac_use) & (mivar_num > 0.0) & (ivar_denom > 0.0) & \
               np.isfinite(wave_opt) & (wave_opt > 0.0)

    # Interpolate wavelengths over masked pixels
    badwvs = (mivar_num <= 0) | np.invert(np.isfinite(wave_opt)) | (wave_opt <= 0.0)
    if badwvs.any():
        oprof_smash = np.nansum(thismask_sub*oprof_sub**2, axis=1)
        # Can we use the profile average wavelengths instead?
        oprof_good = badwvs & (oprof_smash > 0.0)
        if oprof_good.any():
            wave_opt[oprof_good] = np.nansum(
                wave_sub[oprof_good,:]*thismask_sub[oprof_good,:]*oprof_sub[oprof_good,:]**2, axis=1)/\
                                   np.nansum(thismask_sub[oprof_good,:]*oprof_sub[oprof_good,:]**2, axis=1)
        oprof_bad = badwvs & ((oprof_smash <= 0.0) | (np.isfinite(oprof_smash) == False) | (wave_opt <= 0.0) | (np.isfinite(wave_opt) == False))
        if oprof_bad.any():
            # For pixels with completely bad profile values, interpolate from trace.
            f_wave = scipy.interpolate.RectBivariateSpline(spec_vec,spat_vec, waveimg*thismask)
            wave_opt[oprof_bad] = f_wave(specobj.trace_spec[oprof_bad], specobj.TRACE_SPAT[oprof_bad],grid=False)

    flux_model = np.outer(flux_opt,np.ones(nsub))*oprof_sub
    chi2_num = np.nansum((img_sub - flux_model)**2*ivar_sub*mask_sub,axis=1)
    chi2_denom = np.fmax(np.nansum(ivar_sub*mask_sub > 0.0, axis=1) - 1.0, 1.0)
    chi2 = chi2_num/chi2_denom

    # Fill in the optimally extraction tags
    specobj.OPT_WAVE = wave_opt    # Optimally extracted wavelengths
    specobj.OPT_COUNTS = flux_opt    # Optimally extracted flux
    specobj.OPT_COUNTS_IVAR = mivar_opt   # Inverse variance of optimally extracted flux using modelivar image
    specobj.OPT_COUNTS_SIG = np.sqrt(utils.inverse(mivar_opt))
    specobj.OPT_COUNTS_NIVAR = nivar_opt  # Optimally extracted noise variance (sky + read noise) only
    specobj.OPT_MASK = mask_opt    # Mask for optimally extracted flux
    specobj.OPT_COUNTS_SKY = sky_opt      # Optimally extracted sky
    specobj.OPT_COUNTS_RN = rn_opt        # Square root of optimally extracted read noise squared
    specobj.OPT_FRAC_USE = frac_use    # Fraction of pixels in the object profile subimage used for this extraction
    specobj.OPT_CHI2 = chi2            # Reduced chi2 of the model fit for this spectral pixel

    # Fill in the boxcar extraction tags
    flux_box = moment1d(imgminsky*mask, specobj.TRACE_SPAT, 2*box_radius,
                        row=specobj.trace_spec)[0]
    # Denom is computed in case the trace goes off the edge of the image
    box_denom = moment1d(waveimg*mask > 0.0, specobj.TRACE_SPAT, 2*box_radius,
                         row=specobj.trace_spec)[0]
    wave_box = moment1d(waveimg*mask, specobj.TRACE_SPAT, 2*box_radius,
                        row=specobj.trace_spec)[0] / (box_denom + (box_denom == 0.0))
    varimg = 1.0/(ivar + (ivar == 0.0))
    var_box = moment1d(varimg*mask, specobj.TRACE_SPAT, 2*box_radius, row=specobj.trace_spec)[0]
    nvar_box = moment1d(var_no*mask, specobj.TRACE_SPAT, 2*box_radius, row=specobj.trace_spec)[0]
    sky_box = moment1d(skyimg*mask, specobj.TRACE_SPAT, 2*box_radius, row=specobj.trace_spec)[0]
    rn2_box = moment1d(rn2_img*mask, specobj.TRACE_SPAT, 2*box_radius, row=specobj.trace_spec)[0]
    rn_posind = (rn2_box > 0.0)
    rn_box = np.zeros(rn2_box.shape,dtype=float)
    rn_box[rn_posind] = np.sqrt(rn2_box[rn_posind])
    pixtot = moment1d(ivar*0 + 1.0, specobj.TRACE_SPAT, 2*box_radius, row=specobj.trace_spec)[0]
    pixmsk = moment1d(ivar*mask == 0.0, specobj.TRACE_SPAT, 2*box_radius,
                      row=specobj.trace_spec)[0]
    # If every pixel is masked then mask the boxcar extraction
    mask_box = (pixmsk != pixtot) & np.isfinite(wave_box) & (wave_box > 0.0)
    bad_box = (wave_box <= 0.0) | np.invert(np.isfinite(wave_box)) | (box_denom == 0.0)
    # interpolate bad wavelengths over masked pixels
    if bad_box.any():
        f_wave = scipy.interpolate.RectBivariateSpline(spec_vec, spat_vec, waveimg)
        wave_box[bad_box] = f_wave(specobj.trace_spec[bad_box], specobj.TRACE_SPAT[bad_box],
                                   grid=False)

    ivar_box = 1.0/(var_box + (var_box == 0.0))
    nivar_box = 1.0/(nvar_box + (nvar_box == 0.0))

    specobj.BOX_WAVE = wave_box
    specobj.BOX_COUNTS = flux_box*mask_box
    specobj.BOX_COUNTS_IVAR = ivar_box*mask_box
    specobj.BOX_COUNTS_SIG = np.sqrt(utils.inverse(ivar_box*mask_box))
    specobj.BOX_COUNTS_NIVAR = nivar_box*mask_box
    specobj.BOX_MASK = mask_box
    specobj.BOX_COUNTS_SKY = sky_box
    specobj.BOX_COUNTS_RN = rn_box
    specobj.BOX_RADIUS = box_radius

    return None




def findfwhm(model, sig_x):
    """ Calculate the spatial FWHM from an object profile. Utitlit routine for fit_profile

    Parameters
    ----------
    model :   numpy float 2-d array [nspec, nspat]
    x :

    Returns
    -------
    peak :  Peak value of the profile model
    peak_x:  sig_x location where the peak value is obtained
    lwhm:   Value of sig_x at the left width at half maximum
    rwhm:   Value of sig_x at the right width at half maximum

    Revision History
    ----------------
    11-Mar-2005  Written by J. Hennawi and S. Burles David Schlegel, Princeton.
    28-May-2018  Ported to python by J. Hennawi
    """


    peak = (model*(np.abs(sig_x) < 1.)).max()
    peak_x = sig_x[(model*(np.abs(sig_x) < 1.)).argmax()]

    lrev = ((sig_x < peak_x) & (model < 0.5*peak))[::-1]
    lind, = np.where(lrev)
    if(lind.size > 0):
        lh = lind.min()
        lwhm = (sig_x[::-1])[lh]
    else:
        lwhm = -0.5*2.3548

    rind, = np.where((sig_x > peak_x) & (model < 0.5*peak))
    if(rind.size > 0):
        rh = rind.min()
        rwhm = sig_x[rh]
    else:
        rwhm = 0.5 * 2.3548

    return (peak, peak_x, lwhm, rwhm)



def qa_fit_profile(x_tot,y_tot, model_tot, l_limit = None, r_limit = None, ind = None,
                   title =' ', xtrunc = 1e6, xlim = None, ylim = None, qafile = None):

    # Plotting pre-amble
    plt.close("all")
    #plt.clf()
#    plt.rc('text', usetex=True)
#    plt.rc('font', family='serif')
    width = 10.0 # Golden ratio 1.618
    fig, ax = plt.subplots(1, figsize=(width, width/1.618))

    if ind is None:
        indx = np.slice(x_tot.size)
    else:
        if len(ind) == 0:
            indx = np.slice(x_tot.size)
            title = title + ': no good pixels, showing all'
        else:
            indx = ind

    x = x_tot.flat[indx]
    y = y_tot.flat[indx]
    model = model_tot.flat[indx]

    ax.plot(x,y,color='k',marker='o',markersize= 0.3, mfc='k',fillstyle='full',linestyle='None')


    max_model = np.fmin(model.max(), 2.0)
    if xlim is None:
        goodpix = model > 0.001*max_model
        if goodpix.any():
            minx = np.fmax(1.1*(x[goodpix]).min(), -xtrunc)
            maxx = np.fmin(1.1*(x[goodpix]).max(),  xtrunc)
        else:
            minx = -5.0
            maxx = 5.0
    else:
        minx = -xlim
        maxx = xlim
    xlimit = (minx, maxx)

    nsamp = 150
    half_bin = (maxx - minx)/nsamp/2.0
    if ylim is None:
        ymax = np.fmax(1.5*model.max(), 0.1)
        ymin = np.fmin(-0.1*ymax, -0.05)
        ylim = (ymin, ymax)
    plot_mid = (np.arange(nsamp) + 0.5)/nsamp*(maxx - minx) + minx

    y20 = np.zeros(nsamp)
    y80 = np.zeros(nsamp)
    y50 = np.zeros(nsamp)
    model_samp = np.zeros(nsamp)
    nbin = np.zeros(nsamp)

    for i in range(nsamp):
        dist = np.abs(x - plot_mid[i])
        close = dist < half_bin
        yclose = y[close]
        nclose = close.sum()
        nbin[i] = nclose
        if close.any():
            closest = (dist[close]).argmin()
            model_samp[i] = (model[close])[closest]
        if nclose > 3:
            s = yclose.argsort()
            y50[i] = yclose[s[int(np.rint((nclose - 1)*0.5))]]
            y80[i] = yclose[s[int(np.rint((nclose - 1)*0.8))]]
            y20[i] = yclose[s[int(np.rint((nclose - 1)*0.2))]]
            ax.plot([plot_mid[i],plot_mid[i]], [y20[i],y80[i]], linewidth=1.2, color='orange')

    icl = nbin > 3
    if icl.any():
        ax.plot(plot_mid[icl],y50[icl],marker = 'o', color='lime', markersize=2, fillstyle='full', linestyle='None')
    else:
        ax.plot(plot_mid, y50, marker='o', color='lime', markersize=2, fillstyle = 'full', linestyle='None')

    isort = x.argsort()
    ax.plot(x[isort], model[isort], color='red', linewidth=1.0)



    if l_limit is not None:
        ax.axvline(x =l_limit, color='cornflowerblue',linewidth=2.0)
    if r_limit is not None:
        ax.axvline(x=r_limit, color='cornflowerblue',linewidth=2.0)

    ax.set_xlim(xlimit)
    ax.set_ylim(ylim)
    ax.set_title(title)
    ax.set_xlabel(r'$x/\sigma$')
    ax.set_ylabel('Normalized Profile')

    fig.subplots_adjust(left=0.15, right=0.9, top=0.9, bottom=0.15)
    plt.show()
    return


def return_gaussian(sigma_x, norm_obj, fwhm, med_sn2, obj_string, show_profile,
                    ind = None, l_limit = None, r_limit=None, xlim = None, xtrunc = 1e6):

    """
    Utility function to return Gaussian object profile in the case of low S/N ratio or too many rejected pixels.
    Args:
        sigma_x: ndarray (nspec, nspat)
            Spatial of gaussian
        norm_obj: ndarray (nspec, nspat)
            Normalized 2-d spectrum.
        fwhm: float
            FWHM parameter for Gaussian profile
        med_sn2: float
            Median (S/N)^2 used only for QA
        obj_string: str
            String identifying object. Used only for QA.
        show_profile: bool
            Is set, qa plot will be shown to screen
        ind: array, int
            Good indices in object profile. Used by QA routine.
        l_limit: float
            Left limit of profile fit where derivative is evaluated for Gaussian apodization. Used by QA routine.
        r_limit: float
            Right limit of profile fit where derivative is evaluated for Gaussian apodization. Used by QA routine.
        xlim: float
            Spatial location to trim object profile for plotting in QA routine.
        xtrunc: float
            Spatial nsigma to truncate object profile for plotting in QA routine.
    Returns:

    """

    profile_model = np.exp(-0.5*sigma_x**2)/np.sqrt(2.0 * np.pi)*(sigma_x ** 2 < 25.)
    info_string = "FWHM=" + "{:6.2f}".format(fwhm) + ", S/N=" + "{:8.3f}".format(np.sqrt(med_sn2))
    title_string = obj_string + ', ' + info_string
    msgs.info(title_string)
    inf = np.isfinite(profile_model) == False
    ninf = np.sum(inf)
    if (ninf != 0):
        msgs.warn("Nan pixel values in object profile... setting them to zero")
        profile_model[inf] = 0.0
    # JFH Not sure we need this normalization.
    #nspat = profile_model.shape[1]
    #norm_spec = np.sum(profile_model, 1)
    #norm = np.outer(norm_spec, np.ones(nspat))
    #if np.sum(norm) > 0.0:
    #    profile_model = profile_model*(norm > 0.0)/(norm + (norm <= 0.0))
    if show_profile:
        qa_fit_profile(sigma_x, norm_obj, profile_model, title = title_string, l_limit = l_limit, r_limit = r_limit,
                       ind=ind, xlim = xlim, xtrunc=xtrunc)
    return profile_model


def fit_profile(image, ivar, waveimg, thismask, spat_img, trace_in, wave, flux, fluxivar,
                inmask=None, thisfwhm=4.0, max_trace_corr=2.0, sn_gauss=4.0, #, wvmnx = (2900.0,30000.0),
                maskwidth=None, prof_nsigma=None, no_deriv=False, gauss=False, obj_string='',
                show_profile=False):

    """Fit a non-parametric object profile to an object spectrum, unless the S/N ratio is low (> sn_gauss) in which
    fit a simple Gaussian. Port of IDL LOWREDUX long_gprofile.pro

     Parameters
     ----------
     image : numpy float 2-d array (nspec, nspat)
         sky-subtracted image
     ivar : numpy float 2-d array (nspec, nspat)
         inverse variance of sky-subtracted image
     waveimg numpy float 2-d array (nspec, nspat)
         2-d wavelength map
     spat_img: float ndarray, shape (nspec, nspat)
         Image containing the spatial location of pixels. If not input,
         it will be computed via spat_img = np.outer(np.ones(nspec), np.arange(nspat))
     trace_in : numpy 1-d array (nspec,)
         object trace
     wave : numpy 1-d array (nspec,)
         extracted wavelength of spectrum
     flux : numpy 1-d array (nspec,)
         extracted flux of spectrum
     fluxivar : numpy 1-d array (nspec,)
         inverse variance of extracted flux spectrum


    Optional Parameters
    ----------
    thisfwhm : float
         fwhm of the object trace
    max_trace_corr : float [default = 2.0]
         maximum trace correction to apply
    sn_gauss : float [default = 3.0]
         S/N ratio below which code just uses a Gaussian
    wvmnx : float [default = [2900.0,30000.0]
         wavelength range of usable part of spectrum
    maskwidth : float [default = None]
         object maskwidth determined from object finding algorithm. If = None,
         code defaults to use 3.0*(np.max(thisfwhm) + 1.0)
    prof_nsigma : float [default = None]
         Number of sigma to include in the profile fitting. This option is only needed for bright objects that are not
         point sources, which allows the profile fitting to fit the high S/N wings (rather than the default behavior
         which truncates exponentially). This allows for extracting all the flux and results in better sky-subtraction
         for bright extended objects.
    no_deriv : boolean [default = False]
         disables determination of derivatives and exponential apodization

     Returns
     -------
     :func:`tuple`
         A tuple containing the (sset, outmask, yfit, reduced_chi), where

            sset: object
               bspline object
            outmask: : :class:`numpy.ndarray`
               output mask which the same size as xdata
            yfit  : :class:`numpy.ndarray`
               result of the bspline fit (same size as xdata)
            reduced_chi: float
               value of the reduced chi^2
     """

    if inmask is None:
        inmask = (ivar > 0.0) & thismask

    totmask = inmask & (ivar > 0.0) & thismask

    if maskwidth is None: 3.0*(np.max(thisfwhm) + 1.0)
    if prof_nsigma is not None:
        no_deriv = True


    thisfwhm = np.fmax(thisfwhm,1.0) # require the FWHM to be greater than 1 pixel

    nspat = image.shape[1]
    nspec = image.shape[0]

    # dspat is the spatial position along the image centered on the object trace
    dspat = spat_img - np.outer(trace_in, np.ones(nspat))
    # create some images we will need
    sn2_img = np.zeros((nspec,nspat))
    spline_img = np.zeros((nspec,nspat))

    flux_sm = scipy.ndimage.filters.median_filter(flux, size=5, mode = 'reflect')
    fluxivar_sm0 =  scipy.ndimage.filters.median_filter(fluxivar, size = 5, mode = 'reflect')
    fluxivar_sm0 = fluxivar_sm0*(fluxivar > 0.0)
    wave_min = waveimg[thismask].min()
    wave_max = waveimg[thismask].max()

    # This adds an error floor to the fluxivar_sm, preventing too much rejection at high-S/N (i.e. standard stars)
    # TODO implement the ivar_cap function here in utils.
    sn_cap = 100.0
    fluxivar_sm = utils.clip_ivar(flux_sm,fluxivar_sm0, sn_cap)
    indsp = (wave >= wave_min) & (wave <= wave_max) & \
             np.isfinite(flux_sm) & \
             (flux_sm > -1000.0) & (fluxivar_sm > 0.0)
    b_answer, bmask   = pydl.iterfit(wave[indsp], flux_sm[indsp], invvar = fluxivar_sm[indsp],
                                     kwargs_bspline={'everyn': 1.5}, kwargs_reject={'groupbadpix':True,'maxrej':1})
    b_answer, bmask2  = pydl.iterfit(wave[indsp], flux_sm[indsp], invvar = fluxivar_sm[indsp]*bmask,
                                     kwargs_bspline={'everyn': 1.5}, kwargs_reject={'groupbadpix':True,'maxrej':1})
    c_answer, cmask   = pydl.iterfit(wave[indsp], flux_sm[indsp], invvar = fluxivar_sm[indsp]*bmask2,
                                     kwargs_bspline={'everyn': 30}, kwargs_reject={'groupbadpix':True,'maxrej':1})
    spline_flux, _ = b_answer.value(wave[indsp])
    cont_flux, _ = c_answer.value(wave[indsp])

    sn2 = (np.fmax(spline_flux*(np.sqrt(np.fmax(fluxivar_sm[indsp], 0))*bmask2),0))**2
    ind_nonzero = (sn2 > 0)
    nonzero = np.sum(ind_nonzero)
    if(nonzero >0):
        (mean, med_sn2, stddev) = stats.sigma_clipped_stats(sn2,sigma_lower=3.0,sigma_upper=5.0)
    else:
        med_sn2 = 0.0

    #min_wave = np.min(wave[indsp])
    #max_wave = np.max(wave[indsp])
    # TODO -- JFH document this
    spline_flux1 = np.zeros(nspec)
    cont_flux1 = np.zeros(nspec)
    sn2_1 = np.zeros(nspec)
    ispline = (wave >= wave_min) & (wave <= wave_max)
    spline_tmp, _ = b_answer.value(wave[ispline])
    spline_flux1[ispline] = spline_tmp
    cont_tmp, _ = c_answer.value(wave[ispline])
    cont_flux1[ispline] = cont_tmp
    isrt = np.argsort(wave[indsp])
    s2_1_interp = scipy.interpolate.interp1d(wave[indsp][isrt], sn2[isrt],assume_sorted=False, bounds_error=False,fill_value = 0.0)
    sn2_1[ispline] = s2_1_interp(wave[ispline])
    bmask = np.zeros(nspec,dtype='bool')
    bmask[indsp] = bmask2
    spline_flux1 = pydl.djs_maskinterp(spline_flux1,(bmask == False))
    cmask2 = np.zeros(nspec,dtype='bool')
    cmask2[indsp] = cmask
    cont_flux1 = pydl.djs_maskinterp(cont_flux1,(cmask2 == False))
    (_, _, sigma1) = stats.sigma_clipped_stats(flux[indsp],sigma_lower=3.0,sigma_upper=5.0)

    sn2_med_filt = scipy.ndimage.filters.median_filter(sn2, size=9, mode='reflect')
    if np.any(totmask):
        sn2_interp = scipy.interpolate.interp1d(wave[indsp][isrt],sn2_med_filt[isrt],assume_sorted=False,
                                                bounds_error=False,fill_value = 'extrapolate')
        sn2_img[totmask] = sn2_interp(waveimg[totmask])
    else:
        msgs.warn('All pixels are masked')

    msgs.info('sqrt(med(S/N)^2) = ' + "{:5.2f}".format(np.sqrt(med_sn2)))

    # TODO -- JFH document this
    if(med_sn2 <= 2.0):
        spline_img[totmask]= np.fmax(sigma1,0)
    else:
        if((med_sn2 <=5.0) and (med_sn2 > 2.0)):
            spline_flux1 = cont_flux1
        # Interp over points <= 0 in boxcar flux or masked points using cont model
        badpix = (spline_flux1 <= 0.5) | (bmask == False)
        goodval = (cont_flux1 > 0.0) & (cont_flux1 < 5e5)
        indbad1 = badpix & goodval
        nbad1 = np.sum(indbad1)
        if(nbad1 > 0):
            spline_flux1[indbad1] = cont_flux1[indbad1]
        indbad2 = badpix & np.invert(goodval)
        nbad2 = np.sum(indbad2)
        ngood0 = np.sum(np.invert(badpix))
        if((nbad2 > 0) or (ngood0 > 0)):
            spline_flux1[indbad2] = np.median(spline_flux1[np.invert(badpix)])
        # take a 5-pixel median to filter out some hot pixels
        spline_flux1 = scipy.ndimage.filters.median_filter(spline_flux1,size=5,mode ='reflect')

        # Create the normalized object image
        if np.any(totmask):
            igd = (wave >= wave_min) & (wave <= wave_max)
            isrt1 = np.argsort(wave[igd])
            #plt.plot(wave[igd][isrt1], spline_flux1[igd][isrt1])
            #plt.show()
            spline_img_interp = scipy.interpolate.interp1d(wave[igd][isrt1],spline_flux1[igd][isrt1],assume_sorted=False,
                                                           bounds_error=False,fill_value = 'extrapolate')
            spline_img[totmask] = spline_img_interp(waveimg[totmask])
        else:
            spline_img[totmask] = np.fmax(sigma1, 0)

    # TODO -- JFH document this
    norm_obj = (spline_img != 0.0)*image/(spline_img + (spline_img == 0.0))
    norm_ivar = ivar*spline_img**2

    # Cap very large inverse variances
    ivar_mask = (norm_obj > -0.2) & (norm_obj < 0.7) & totmask & np.isfinite(norm_obj) & np.isfinite(norm_ivar)
    norm_ivar = norm_ivar*ivar_mask
    good = (norm_ivar.flatten() > 0.0)
    ngood = np.sum(good)

    xtemp = (np.cumsum(np.outer(4.0 + np.sqrt(np.fmax(sn2_1, 0.0)),np.ones(nspat)))).reshape((nspec,nspat))
    xtemp = xtemp/xtemp.max()

    sigma = np.full(nspec, thisfwhm/2.3548)
    fwhmfit = sigma*2.3548
    trace_corr = np.zeros(nspec)
    msgs.info("Gaussian vs b-spline of width " + "{:6.2f}".format(thisfwhm) + " pixels")
    area = 1.0
    # sigma_x represents the profile argument, i.e. (x-x0)/sigma
    sigma_x = (dspat/(np.outer(sigma, np.ones(nspat))) - np.outer(trace_corr, np.ones(nspat)))

    # If we have too few pixels to fit a profile or S/N is too low, just use a Gaussian profile
    if((ngood < 10) or (med_sn2 < sn_gauss**2) or (gauss is True)):
        msgs.info("Too few good pixels or S/N <" + "{:5.1f}".format(sn_gauss) + " or gauss flag set")
        msgs.info("Returning Gaussian profile")
        profile_model = return_gaussian(sigma_x, norm_obj, thisfwhm, med_sn2, obj_string,show_profile,ind=good,xtrunc=7.0)
        return (profile_model, trace_in, fwhmfit, med_sn2)

    mask = np.full(nspec*nspat, False, dtype=bool)

    # The following lines set the limits for the b-spline fit
    limit = scipy.special.erfcinv(0.1/np.sqrt(med_sn2))*np.sqrt(2.0)
    if(prof_nsigma is None):
        sinh_space = 0.25*np.log10(np.fmax((1000./np.sqrt(med_sn2)),10.))
        abs_sigma = np.fmin((np.abs(sigma_x.flat[good])).max(),2.0*limit)
        min_sigma = np.fmax(sigma_x.flat[good].min(), (-abs_sigma))
        max_sigma = np.fmin(sigma_x.flat[good].max(), (abs_sigma))
        nb = (np.arcsinh(abs_sigma)/sinh_space).astype(int) + 1
    else:
        msgs.info("Using prof_nsigma= " + "{:6.2f}".format(prof_nsigma) + " for extended/bright objects")
        nb = np.round(prof_nsigma > 10)
        max_sigma = prof_nsigma
        min_sigma = -1*prof_nsigma
        sinh_space = np.arcsinh(prof_nsigma)/nb

    rb = np.sinh((np.arange(nb) + 0.5) * sinh_space)
    bkpt = np.concatenate([(-rb)[::-1], rb])
    keep = ((bkpt >= min_sigma) & (bkpt <= max_sigma))
    bkpt = bkpt[keep]

    # Attempt B-spline first
    GOOD_PIX = (sn2_img > sn_gauss**2) & (norm_ivar > 0)
    IN_PIX   = (sigma_x >= min_sigma) & (sigma_x <= max_sigma) & (norm_ivar > 0)
    ngoodpix = np.sum(GOOD_PIX)
    ninpix     = np.sum(IN_PIX)

    if (ngoodpix >= 0.2*ninpix):
        inside,  = np.where((GOOD_PIX & IN_PIX).flatten())
    else:
        inside, = np.where(IN_PIX.flatten())


    si = inside[np.argsort(sigma_x.flat[inside])]
    sr = si[::-1]

    bset, bmask = pydl.iterfit(sigma_x.flat[si],norm_obj.flat[si], invvar = norm_ivar.flat[si],
                                   nord = 4, bkpt = bkpt, maxiter = 15, upper = 1, lower = 1)
    mode_fit, _ = bset.value(sigma_x.flat[si])
    median_fit = np.median(norm_obj[norm_ivar > 0.0])

    # TODO I don't follow the logic behind this statement but I'm leaving it for now. If the median is large it is used, otherwise we  user zero???
    if (np.abs(median_fit) > 0.01):
        msgs.info("Median flux level in profile is not zero: median = " + "{:7.4f}".format(median_fit))
    else:
        median_fit = 0.0

    # Find the peak and FWHM based this profile fit
    (peak, peak_x, lwhm, rwhm) = findfwhm(mode_fit - median_fit, sigma_x.flat[si])
    trace_corr = np.full(nspec, peak_x)
    min_level = peak*np.exp(-0.5*limit**2)

    bspline_fwhm = (rwhm - lwhm)*thisfwhm/2.3548
    msgs.info("Bspline FWHM: " + "{:7.4f}".format(bspline_fwhm) + ", compared to initial object finding FWHM: " + "{:7.4f}".format(thisfwhm) )
    sigma = sigma * (rwhm-lwhm)/2.3548

    limit = limit * (rwhm-lwhm)/2.3548

    rev_fit = mode_fit[::-1]
    lind, = np.where(((rev_fit < (min_level+median_fit)) & (sigma_x.flat[sr] < peak_x)) | (sigma_x.flat[sr] < (peak_x-limit)))
    if (lind.size > 0):
        lp = lind.min()
        l_limit = sigma_x.flat[sr[lp]]
    else:
        l_limit = min_sigma

    rind, = np.where(((mode_fit < (min_level+median_fit)) & (sigma_x.flat[si] > peak_x)) | (sigma_x.flat[si] > (peak_x+limit)))
    if (rind.size > 0):
        rp = rind.min()
        r_limit = sigma_x.flat[si[rp]]
    else:
        r_limit = max_sigma

    msgs.info("Trace limits: limit = " + "{:7.4f}".format(limit) + ", min_level = " + "{:7.4f}".format(min_level) +
              ", l_limit = " + "{:7.4f}".format(l_limit) + ", r_limit = " + "{:7.4f}".format(r_limit))

    # Just grab the data points within the limits
    mask[si]=((norm_ivar.flat[si] > 0) & (np.abs(norm_obj.flat[si] - mode_fit) < 0.1))
    inside, = np.where((sigma_x.flat[si] > l_limit) & (sigma_x.flat[si] < r_limit) & mask[si])
    ninside = inside.size

    # If we have too few pixels after this step, then again just use a Gaussian profile and return.
    if(ninside < 10):
        msgs.info("Too few pixels inside l_limit and r_limit")
        msgs.info("Returning Gaussian profile")
        profile_model = return_gaussian(sigma_x, norm_obj, bspline_fwhm, med_sn2, obj_string,show_profile,
                                                          ind=good, l_limit=l_limit, r_limit=r_limit, xlim=7.0)
        return (profile_model, trace_in, fwhmfit, med_sn2)

    sigma_iter = 3
    isort = (xtemp.flat[si[inside]]).argsort()
    inside = si[inside[isort]]
    pb = np.ones(inside.size)

    for iiter in range(1,sigma_iter + 1):
        mode_zero, _ = bset.value(sigma_x.flat[inside])
        mode_zero = mode_zero*pb

        mode_min05, _ = bset.value(sigma_x.flat[inside]-0.5)
        mode_plu05, _ = bset.value(sigma_x.flat[inside]+0.5)
        mode_shift = (mode_min05  - mode_plu05)*pb*((sigma_x.flat[inside] > (l_limit + 0.5)) &
                                                (sigma_x.flat[inside] < (r_limit - 0.5)))

        mode_by13, _ = bset.value(sigma_x.flat[inside]/1.3)
        mode_stretch = mode_by13*pb/1.3 - mode_zero

        nbkpts = (np.log10(np.fmax(med_sn2, 11.0))).astype(int)

        xx = np.sum(xtemp, 1)/nspat
        profile_basis = np.column_stack((mode_zero,mode_shift))

        mode_shift_out = utils.bspline_profile(xtemp.flat[inside], norm_obj.flat[inside], norm_ivar.flat[inside], profile_basis
                                      ,maxiter=1,kwargs_bspline= {'nbkpts':nbkpts})
        # Check to see if the mode fit failed, if so punt and return a Gaussian
        if not np.any(mode_shift_out[1]):
            msgs.info('B-spline fit to trace correction failed for fit to ninside = {:}'.format(ninside) + ' pixels')
            msgs.info("Returning Gaussian profile")
            profile_model = return_gaussian(sigma_x, norm_obj, bspline_fwhm, med_sn2, obj_string,
                                            show_profile, ind=good, l_limit=l_limit, r_limit=r_limit, xlim=7.0)
            return (profile_model, trace_in, fwhmfit, med_sn2)


        mode_shift_set = mode_shift_out[0]
        temp_set = pydl.bspline(None, fullbkpt = mode_shift_set.breakpoints,nord=mode_shift_set.nord)
        temp_set.coeff = mode_shift_set.coeff[0, :]
        h0, _ = temp_set.value(xx)
        temp_set.coeff = mode_shift_set.coeff[1, :]
        h1, _ = temp_set.value(xx)
        ratio_10 = (h1/(h0 + (h0 == 0.0)))
        delta_trace_corr = ratio_10/(1.0 + np.abs(ratio_10)/0.1)
        trace_corr = trace_corr + delta_trace_corr

        profile_basis = np.column_stack((mode_zero,mode_stretch))
        mode_stretch_out = utils.bspline_profile(xtemp.flat[inside], norm_obj.flat[inside], norm_ivar.flat[inside], profile_basis,
                                            maxiter=1,fullbkpt = mode_shift_set.breakpoints)
        if not np.any(mode_stretch_out[1]):
            msgs.info('B-spline fit to width correction failed for fit to ninside = {:}'.format(ninside) + ' pixels')
            msgs.info("Returning Gaussian profile")
            profile_model  = return_gaussian(sigma_x, norm_obj, bspline_fwhm, med_sn2, obj_string,
                                                              show_profile,ind=good, l_limit=l_limit, r_limit=r_limit, xlim=7.0)
            return (profile_model, trace_in, fwhmfit, med_sn2)

        mode_stretch_set = mode_stretch_out[0]
        temp_set = pydl.bspline(None, fullbkpt = mode_stretch_set.breakpoints,nord=mode_stretch_set.nord)
        temp_set.coeff = mode_stretch_set.coeff[0, :]
        h0, _ = temp_set.value(xx)
        temp_set.coeff = mode_stretch_set.coeff[1, :]
        h2, _ = temp_set.value(xx)
        h0 = np.fmax(h0 + h2*mode_stretch.sum()/mode_zero.sum(),0.1)
        ratio_20 = (h2 / (h0 + (h0 == 0.0)))
        sigma_factor = 0.3 * ratio_20 / (1.0 + np.abs(ratio_20))

        msgs.info("Iteration# " + "{:3d}".format(iiter))
        msgs.info("Median abs value of trace correction = " + "{:8.3f}".format(np.median(np.abs(delta_trace_corr))))
        msgs.info("Median abs value of width correction = " + "{:8.3f}".format(np.median(np.abs(sigma_factor))))

        sigma = sigma*(1.0 + sigma_factor)
        area = area * h0/(1.0 + sigma_factor)

        sigma_x = dspat/(np.outer(sigma, np.ones(nspat))) - np.outer(trace_corr, np.ones(nspat))

        # Update the profile B-spline fit for the next iteration
        if iiter < sigma_iter-1:
            ss = sigma_x.flat[inside].argsort()
            pb = (np.outer(area, np.ones(nspat,dtype=float))).flat[inside]
            keep = (bkpt >= sigma_x.flat[inside].min()) & (bkpt <= sigma_x.flat[inside].max())
            if keep.sum() == 0:
                keep = np.ones(bkpt.size, type=bool)
            bset_out = utils.bspline_profile(sigma_x.flat[inside[ss]],norm_obj.flat[inside[ss]],norm_ivar.flat[inside[ss]],pb[ss],
                                    nord = 4, bkpt=bkpt[keep],maxiter=2)
            if not np.any(bset_out[1]):
                msgs.info('B-spline to profile in trace and width correction loop failed for fit to ninside = {:}'.format(ninside) + ' pixels')
                msgs.info("Returning Gaussian profile")
                profile_model = return_gaussian(sigma_x, norm_obj, bspline_fwhm, med_sn2, obj_string,
                                                                  show_profile, ind=good, l_limit=l_limit,r_limit=r_limit, xlim=7.0)
                return (profile_model, trace_in, fwhmfit, med_sn2)

            bset = bset_out[0] # This updated bset used for the next set of trace corrections

    # Apply trace corrections only if they are small (added by JFH)
    if np.median(np.abs(trace_corr*sigma)) < max_trace_corr:
        xnew = trace_corr * sigma + trace_in
    else:
        xnew = trace_in

    fwhmfit = sigma*2.3548
    ss=sigma_x.flatten().argsort()
    inside, = np.where((sigma_x.flat[ss] >= min_sigma) &
                       (sigma_x.flat[ss] <= max_sigma) &
                       mask[ss] &
                       np.isfinite(norm_obj.flat[ss]) &
                       np.isfinite(norm_ivar.flat[ss]))
    pb = (np.outer(area, np.ones(nspat,dtype=float)))
    bset_out = utils.bspline_profile(sigma_x.flat[ss[inside]],norm_obj.flat[ss[inside]], norm_ivar.flat[ss[inside]], pb.flat[ss[inside]],
                            nord=4, bkpt = bkpt, upper = 10, lower=10)
    bset = bset_out[0]
    outmask = bset_out[1]

    # igood = False for pixels within (min_sigma, max_sigma), True outside
    igood = (sigma_x.flatten() > min_sigma) & (sigma_x.flatten() < max_sigma)
    full_bsp = np.zeros(nspec*nspat, dtype=float)
    sigma_x_igood = sigma_x.flat[igood]
    yfit_out, _  = bset.value(sigma_x_igood)
    full_bsp[igood] = yfit_out
    isrt2 = sigma_x_igood.argsort()
    (peak, peak_x, lwhm, rwhm) = findfwhm(yfit_out[isrt2] - median_fit, sigma_x_igood[isrt2])


    left_bool = (((full_bsp[ss] < (min_level+median_fit)) & (sigma_x.flat[ss] < peak_x)) | (sigma_x.flat[ss] < (peak_x-limit)))[::-1]
    ind_left, = np.where(left_bool)
    if ind_left.size == 0:
        lp = 0
    else:
        lp = np.fmax(ind_left.min(), 0)
    righ_bool = ((full_bsp[ss] < (min_level+median_fit)) & (sigma_x.flat[ss] > peak_x))  | (sigma_x.flat[ss] > (peak_x+limit))
    ind_righ, = np.where(righ_bool)
    if ind_righ.size == 0:
        rp = 0
    else:
        rp = np.fmax(ind_righ.min(), 0)

    l_limit = ((sigma_x.flat[ss])[::-1])[lp] - 0.1
    r_limit = sigma_x.flat[ss[rp]] + 0.1

    # Determine the left and right locations (l_limit and r_limit) where the profile logarithmic derivative crosses 1.0 for apodization
    # of the object profiles. If the profile slope is never actually one, then just find the maximum value in the interval between
    # (l_limit, -1.0) or (1.0, r_limit)
    l_lim_vec = np.arange(l_limit+0.1,-1.0, 0.1)
    l_lim_vec = np.asarray([-1.1]) if len(l_lim_vec) == 0 else l_lim_vec
    l_fit1, _ = bset.value(l_lim_vec)
    l_fit2, _ = bset.value(l_lim_vec*0.9)
    l_deriv_vec = (np.log(l_fit2) - np.log(l_fit1))/(0.1*l_lim_vec)
    l_deriv_max = np.fmax(l_deriv_vec.min(), -1.0)

    r_lim_vec = np.arange(r_limit-0.1,1.0, -0.1)
    r_lim_vec = np.asarray([1.1]) if len(r_lim_vec) == 0 else r_lim_vec

    r_fit1, _ = bset.value(r_lim_vec)
    r_fit2, _ = bset.value(r_lim_vec*0.9)
    r_deriv_vec = (np.log(r_fit2) - np.log(r_fit1))/(0.1*r_lim_vec)
    r_deriv_max = np.fmin(r_deriv_vec.max(), 1.0)


    while True:
        l_limit += 0.1
        l_fit, _ = bset.value(np.asarray([l_limit]))
        l2, _ = bset.value(np.asarray([l_limit])* 0.9)
        l_deriv = (np.log(l2[0]) - np.log(l_fit[0]))/(0.1*l_limit)
        if (l_deriv <= l_deriv_max) | (l_limit >= -1.0):
            break

    while True:
        r_limit -= 0.1
        r_fit, _ = bset.value(np.asarray([r_limit]))
        r2, _ = bset.value(np.asarray([r_limit])* 0.9)
        r_deriv = (np.log(r2[0]) - np.log(r_fit[0]))/(0.1*r_limit)
        if (r_deriv >= r_deriv_max) | (r_limit <= 1.0):
            break

    # JXP kludge
    if prof_nsigma is not None:
       #By setting them to zero we ensure QA won't plot them in the profile QA.
       l_limit = 0.0
       r_limit = 0.0

    # Apodization of object profiles with exponential, ensuring continuity of first derivative
    if (l_deriv < 0) and (r_deriv > 0) and no_deriv is False:
        left = sigma_x.flatten() < l_limit
        full_bsp[left] =  np.exp(-(sigma_x.flat[left]-l_limit)*l_deriv) * l_fit[0]
        right = sigma_x.flatten() > r_limit
        full_bsp[right] = np.exp(-(sigma_x.flat[right] - r_limit) * r_deriv) * r_fit[0]

    # Final object profile
    full_bsp = full_bsp.reshape(nspec,nspat)
    profile_model = full_bsp*pb
    res_mode = (norm_obj.flat[ss[inside]] - profile_model.flat[ss[inside]])*np.sqrt(norm_ivar.flat[ss[inside]])
    chi_good = (outmask == True) & (norm_ivar.flat[ss[inside]] > 0)
    chi_med = np.median(res_mode[chi_good]**2)
    chi_zero = np.median(norm_obj.flat[ss[inside]]**2*norm_ivar.flat[ss[inside]])

    msgs.info("--------------------  Results of Profile Fit --------------------")
    msgs.info(" min(fwhmfit)={:5.2f}".format(fwhmfit.min()) +
              " max(fwhmfit)={:5.2f}".format(fwhmfit.max()) + " median(chi^2)={:5.2f}".format(chi_med) +
              " nbkpts={:2d}".format(bkpt.size))
    msgs.info("-----------------------------------------------------------------")

    nxinf = np.sum(np.isfinite(xnew) == False)
    if (nxinf != 0):
        msgs.warn("Nan pixel values in trace correction")
        msgs.warn("Returning original trace....")
        xnew = trace_in
    inf = np.isfinite(profile_model) == False
    ninf = np.sum(inf)
    if (ninf != 0):
        msgs.warn("Nan pixel values in object profile... setting them to zero")
        profile_model[inf] = 0.0
    # Normalize profile
    norm = np.outer(np.sum(profile_model, 1), np.ones(nspat))
    if (np.sum(norm) > 0.0):
        profile_model = profile_model / norm

    info_string = "FWHM range:" + "{:5.2f}".format(fwhmfit.min()) + " - {:5.2f}".format(fwhmfit.max()) \
                  + ", S/N=" + "{:8.3f}".format(np.sqrt(med_sn2)) + ", median(chi^2)={:8.3f}".format(chi_med)
    title_string = obj_string + ' ' + info_string
    if(show_profile):
        qa_fit_profile(sigma_x, norm_obj/(pb + (pb == 0.0)), full_bsp,
                       l_limit = l_limit, r_limit = r_limit, ind = ss[inside], xlim = prof_nsigma, title = title_string)

    return (profile_model, xnew, fwhmfit, med_sn2)


def parse_hand_dict(hand_extract_dict):
    """ Utility routine for objfind to parase the hand_extract_dict dictionary for hand selected apertures

    Parameters
    ----------
    hand_extract_dict:   dictionary

    Returns
    -------
    hand_spec:  spectral pixel location, numpy float 1-d array with size equal to number of hand aperatures requested

    hand_spat:  spatial pixel location, numpy float 1-d array with size equal to number of hand aperatures requested

    hand_det:   Detector for hand apertures. This should either be ba numpy float 1-d array with size equal to number of hand
                apertures requested, or a single number which applies to all the hand apertures provied by hand_spec, hand_spat

    hand_fwhm:  hand aperture fwhm for extraction. This should either be ba numpy float 1-d array with size equal to number of hand
                apertures requested, or a single number which applies to all the hand apertures provied by hand_spec, hand_spat

    Revision History
    ----------------
    23-June-2018  Written by J. Hennawi
    """


    if ('hand_extract_spec' not in hand_extract_dict.keys() | 'hand_extract_spat' not in hand_extract_dict.keys()):
        raise ValueError('hand_extract_spec and hand_extract_spat must be set in the hand_extract_dict')

    hand_extract_spec=np.asarray(hand_extract_dict['hand_extract_spec'])
    hand_extract_spat=np.asarray(hand_extract_dict['hand_extract_spat'])
    hand_extract_det = np.asarray(hand_extract_dict['hand_extract_det'])
    if(hand_extract_spec.size == hand_extract_spat.size == hand_extract_det.size) == False:
        raise ValueError('hand_extract_spec, hand_extract_spat, and hand_extract_det must have the same size in the hand_extract_dict')
    nhand = hand_extract_spec.size

    hand_extract_fwhm = np.asarray(hand_extract_dict['hand_extract_fwhm'])
    # hand_extract_fwhm = hand_extract_dict.get('hand_extract_fwhm')
    # if hand_extract_fwhm is not None:
    #     hand_extract_fwhm = np.asarray(hand_extract_fwhm)
    #     if(hand_extract_fwhm.size==hand_extract_spec.size):
    #         pass
    #     elif (hand_extract_fwhm.size == 1):
    #         hand_extract_fwhm = np.full(nhand, hand_extract_fwhm)
    #     else:
    #         raise ValueError('hand_extract_fwhm must either be a number of have the same size as hand_extract_spec and hand_extract_spat')
    # else:
    #     hand_extract_fwhm = np.full(nhand, None)
    return hand_extract_spec, hand_extract_spat, hand_extract_det, hand_extract_fwhm


def create_skymask_fwhm(sobjs, thismask):
    """
    Creates a skymask from a SpecObjs object using the fwhm of each object
    Args:
        sobjs: SpecObjs object
            Objects for which you would like to create the mask
        thismask: ndarray, bool, shape (nspec, nspat)
            Boolean image indicating pixels which are on the slit

    Returns:
        skymask:  ndarray, bool, shape (nspec, nspat)
           Boolean image with the same size as thismask indicating which pixels are usable for global sky subtraction.
           True = usable for sky subtraction, False = should be masked when sky subtracting.

    """
    nobj = len(sobjs)
    skymask = np.copy(thismask)
    if nobj == 0:
        return skymask
    else:
        nspec, nspat = thismask.shape
        # spatial position everywhere along image
        spat_img = np.outer(np.ones(nspec, dtype=int),np.arange(nspat, dtype=int))
        all_fwhm = sobjs.FWHM
        med_fwhm = np.median(all_fwhm)
        for iobj in range(nobj):
            # Create a mask for the pixels that will contribue to the arc
            slit_img = np.outer(sobjs[iobj].TRACE_SPAT, np.ones(nspat))  # central trace replicated spatially
            objmask_now = thismask & (spat_img > (slit_img - med_fwhm)) & (spat_img < (slit_img + med_fwhm))
            skymask = skymask & np.invert(objmask_now)

        # Check that we have not performed too much masking
        if (np.sum(skymask)/np.sum(thismask) < 0.10):
            msgs.warn('More than 90% of  usable area on this slit would be masked and not used by global sky subtraction. '
                      'Something is probably wrong with object finding for this slit. Not masking object for global sky subtraction.')
            return np.copy(thismask)
        else:
            return skymask

def objfind(image, thismask, slit_left, slit_righ, inmask=None, fwhm=3.0, maxdev=2.0, ir_redux=False, spec_min_max=None,
            hand_extract_dict=None, std_trace=None, extrap_npoly=3, ncoeff=5, nperslit=None, bg_smth=5.0,
            extract_maskwidth=4.0, sig_thresh=10.0, peak_thresh=0.0, abs_thresh=0.0, trim_edg=(5,5),
            skymask_nthresh=1.0, specobj_dict=None, cont_fit=True, npoly_cont=1,
            show_peaks=False, show_fits=False, show_trace=False, show_cont=False, debug_all=False, qa_title='objfind'):

    """ Find the location of objects in a slitmask slit or a echelle order.


    Args:
    image :  float ndarray
        Image to search for objects from. This image has shape (nspec, nspat) image.shape where the first dimension (nspec)
        is spectral, and second dimension (nspat) is spatial. Note this image can either have the sky background in it, or have already been sky subtracted.
        Object finding works best on sky-subtracted images, but often one runs on the frame with sky first to identify the brightest
        objects which are then masked (see skymask below) in sky subtraction.
    thismask:  boolean ndarray
        Boolean mask image specifying the pixels which lie on the slit/order to search for objects on.
        The convention is: True = on the slit/order, False  = off the slit/order

    slit_left:  float ndarray
        Left boundary of slit/order to be extracted (given as floating pt pixels). This a 1-d array with shape (nspec, 1)
        or (nspec)
    slit_righ:  float ndarray
        Left boundary of slit/order to be extracted (given as floating pt pixels). This a 1-d array with shape (nspec, 1)
        or (nspec)
    inmask: float ndarray, default = None
        Input mask image.
    spec_min_max: tuple of float or int, (2), default=None.
        This is tuple of two elements which defines the minimum and maximum of the slit in the
        spectral direction on the detector. If not passed in it will be determined automatically from the thismask
    fwhm: float, default = 3.0
        Estimated fwhm of the objects in pixels
    maxdev (float): default=2.0
        Maximum deviation of pixels from polynomial fit to trace used to reject bad pixels in trace fitting.
    hand_extract_dict: dict, default = None
        Dictionary containing information about apertures requested by user that should be place by hand in the object list.
        This option is useful for cases like an emission line obect that the code fails to find with its significance threshold
    std_trace: float ndarray, shape = (nspec,), default = None
        This is a one dimensioal array containing the standard star trace which is used as a crutch for tracing. If the
        no standard star is provided the code uses the the slit boundaries as the crutch.
    ncoeff: int, default = 5
        Order of legendre polynomial fits to the trace
    nperslit: int, default = 10
        Maximum number of objects allowed per slit. The code will take the nperslit most significant detections.
    bg_smth: float, default = 5.0
        Size of the smoothing kernel in units of fwhm used to determine the background level from the smash of the image
        along the curved traces. This background subtracted smashed image is used for peak finding to identify objects
    extract_maskwidth: float, default = 3.0
        This parameter determines the initial size of the region in units of fwhm that will be used for local sky subtraction in the routine
        skysub.local_skysub_extract.
    sig_thresh: float, default = 5.0
        Significance threshold for object detection. The code uses the maximum of the thresholds defined by sig_thresh,
        peak_thresh, and abs_thresh.
         For the default behavior peak_thresh and abs_thresh are zero, so sig_thresh defines the threshold.
    peak_thresh: float, default = 0.0
        Peak threshold for object detection. This is a number between 0 and 1 and represents the fraction of the brightest
        object on the slit that will be kept as an object, i.e. if ymax is the brightest object of the spectrum smashed
        out in the spectral direction, all objects with ypeak > peak_thresh*ymak are kept. The code uses the maximum of the
        thresholds defined by sig_thresh, peak_thers, and abs_thresh.
    abs_thresh: float, defalt = 0.0.
        Absolute threshold for object detection.  Objects are found by smashing out the spectral direction along the curved
        slit/order traces, and abs_thresh is in the units of this smashed profile.  The code uses the maximum of the
        thresholds defined by sig_thresh, peak_thers, and abs_thresh.
    trim_edg: tuple of integers or float, default = (3,3)
        Ignore objects within this many pixels of the left and right slit boundaries, where the first element refers to the left
        and second refers to the right.
    skymask_nthresh: float, default = 2.0
        The multiple of the final object finding threshold (see above) which is used to create the skymask using the value
        of the peak flux in the slit profile (image with the spectral direction smashed out).
    cont_fit (bool): default=True:
        Fit a continuum to the illumination pattern across the slit when peak finding
    npoly_cont (int): default=1
        Order of polynomial fit to the illumination pattern across the slit when peak finding
    specobj_dict: dict, default = None
         Dictionary containing meta-data for the objects that will be propgated into the SpecObj objects, i.e. setup,
         slitid, detector, object type, and pipeline. The default is None, in which case the following dictionary will be used.
         specobj_dict = {'setup': None, 'slitid': 999, 'det': 1, 'objtype': 'unknown', 'pypeline': 'unknown'}

    Returns:
    sobjs:   SpecoObjs object
         Object containing the information about the objects found on the slit/order
    np.ndarray: Skymask image



    Revision History
    ----------------
    10-Mar-2005  First version written by D. Schlegel, LBL
    2005-2018    Improved by J. F. Hennawi and J. X. Prochaska
    23-June-2018 Ported to python by J. F. Hennawi and significantly improved
    """

    #debug_all=True
    if debug_all:
        show_peaks=True
        #show_fits = True
        show_trace = True
        show_cont = True

    if specobj_dict is None:
        specobj_dict = dict(setup=None, slitid=999, det=1, objtype='unknown', pypeline='unknown', orderindx=999)

    # Check that peak_thresh values make sense
    if ((peak_thresh >=0.0) & (peak_thresh <=1.0)) == False:
        msgs.error('Invalid value of peak_thresh. It must be between 0.0 and 1.0')

    frameshape = image.shape
    nspec = frameshape[0]
    nspat = frameshape[1]
    specmid = nspec//2

    # Some information about this slit we need for later when we instantiate specobj objects
    spec_vec = np.arange(nspec)
    spat_vec = np.arange(nspat)
    slit_spec_pos = nspec/2.0

    slit_spat_pos = (np.interp(slit_spec_pos, spec_vec, slit_left), np.interp(slit_spec_pos, spec_vec, slit_righ))

    ximg, edgmask = pixels.ximg_and_edgemask(slit_left, slit_righ, thismask, trim_edg=trim_edg)

    # If a mask was not passed in, create it
    if inmask is None:
        inmask = thismask
    # If spec_min_max was not passed in, determine it from the thismask
    if spec_min_max is None:
        ispec, ispat = np.where(thismask)
        spec_min_max = (ispec.min(), ispec.max())


    totmask = thismask & inmask & np.invert(edgmask)
    thisimg =image*totmask
    #  Smash the image (for this slit) into a single flux vector.  How many pixels wide is the slit at each Y?
    xsize = slit_righ - slit_left
    #nsamp = np.ceil(np.median(xsize)) # JFH Changed 07-07-19
    nsamp = np.ceil(xsize.max())
    # Mask skypixels with 2 fwhm of edge
    left_asym = np.outer(slit_left,np.ones(int(nsamp))) + np.outer(xsize/nsamp, np.arange(nsamp))
    righ_asym = left_asym + np.outer(xsize/nsamp, np.ones(int(nsamp)))
    # This extract_asymbox2 call smashes the image in the spectral direction along the curved object traces
    # TODO Should we be passing the mask here with extract_asymbox or not?
    flux_spec = moment1d(thisimg, (left_asym+righ_asym)/2, (righ_asym-left_asym),
<<<<<<< HEAD
                         fwgt=totmask.astype(float), mesh=False)[0]
    mask_spec = moment1d(totmask, (left_asym+righ_asym)/2, (righ_asym-left_asym),
                         fwgt=totmask.astype(float), mesh=False)[0] < 0.3
=======
                         fwgt=totmask.astype(float))[0]
    mask_spec = moment1d(totmask, (left_asym+righ_asym)/2, (righ_asym-left_asym), 
                         fwgt=totmask.astype(float))[0] < 0.3
>>>>>>> 9586e2fd
    flux_mean, flux_median, flux_sig \
            = stats.sigma_clipped_stats(flux_spec, mask=mask_spec, axis=0, sigma = 3.0,
                                        cenfunc='median', stdfunc=utils.nan_mad_std)

    ##   New CODE
    # 1st iteration
    smash_mask = np.isfinite(flux_mean)
    flux_mean_med0 = np.median(flux_mean[smash_mask])
    flux_mean[np.invert(smash_mask)] = flux_mean_med0
    fluxsub0 = flux_mean - flux_mean_med0
    fluxconv0 = scipy.ndimage.filters.gaussian_filter1d(fluxsub0, fwhm/2.3548, mode='nearest')

    cont_samp = np.fmin(int(np.ceil(nsamp/(fwhm/2.3548))), 30)
    cont, cont_mask0 = arc.iter_continuum(
        fluxconv0, inmask=smash_mask, fwhm=fwhm,cont_frac_fwhm=2.0, sigthresh=2.0, sigrej=2.0, cont_samp=cont_samp,
        npoly=(0 if (nsamp/fwhm < 20.0) else npoly_cont), cont_mask_neg=ir_redux, debug=show_cont,
        qa_title='Smash Image Background, 1st iteration: Slit# {:d}'.format(specobj_dict['slitid']))

    # Second iteration
    flux_mean_med = np.median(flux_mean[cont_mask0])
    fluxsub = flux_mean - flux_mean_med
    fluxconv = scipy.ndimage.filters.gaussian_filter1d(fluxsub, fwhm/2.3548, mode='nearest')

    cont, cont_mask = arc.iter_continuum(
        fluxconv, inmask=smash_mask, fwhm=fwhm, cont_frac_fwhm=2.0, sigthresh=2.0, sigrej=2.0, cont_samp=cont_samp,
        npoly=(0 if (nsamp/fwhm < 20.0) else npoly_cont), cont_mask_neg=ir_redux, debug=show_cont,
        qa_title='Smash Image Background: 2nd iteration: Slit# {:d}'.format(specobj_dict['slitid']))
    fluxconv_cont = (fluxconv - cont) if cont_fit else fluxconv
    # JFH TODO Do we need a running median as was done in the OLD code? Maybe needed for long slits. We could use
    #  use the cont_mask to isolate continuum pixels, and then interpolate the unmasked pixels.
    ##   New CODE

# TODO: Leave this in!
##   OLD CODE
#    smash_mask = np.isfinite(flux_mean)
#    flux_mean_med = np.median(flux_mean[smash_mask])
#    flux_mean[np.invert(smash_mask)] = 0.0
#    if (nsamp < 3.0*bg_smth*fwhm):
#        # This may lead to many negative fluxsub values..
#        # TODO: Calculate flux_mean_med by avoiding the peak
#        fluxsub = flux_mean - flux_mean_med
#    else:
#        kernel_size= int(np.ceil(bg_smth*fwhm) // 2 * 2 + 1) # This ensure kernel_size is odd
#        # TODO should we be using  scipy.ndimage.filters.median_filter to better control the boundaries?
#        fluxsub = flux_mean - scipy.signal.medfilt(flux_mean, kernel_size=kernel_size)
#        # This little bit below deals with degenerate cases for which the slit gets brighter toward the edge, i.e. when
#        # alignment stars saturate and bleed over into other slits. In this case the median smoothed profile is the nearly
#        # everywhere the same as the profile itself, and fluxsub is full of zeros (bad!). If 90% or more of fluxsub is zero,
#        # default to use the unfiltered case
#        isub_bad = (fluxsub == 0.0)
#        frac_bad = np.sum(isub_bad)/nsamp
#        if frac_bad > 0.9:
#            fluxsub = flux_mean - flux_mean_med
#
#    fluxconv = scipy.ndimage.filters.gaussian_filter1d(fluxsub, fwhm/2.3548, mode='nearest')
#
#    cont_samp = np.fmin(int(np.ceil(nsamp/(fwhm/2.3548))), 30)
#    cont, cont_mask = arc.iter_continuum(fluxconv, inmask=smash_mask, fwhm=fwhm,
#                                         cont_frac_fwhm=2.0, sigthresh=2.0,
#                                         sigrej=2.0, cont_samp=cont_samp,
#                                         npoly=(0 if (nsamp/fwhm < 20.0) else npoly_cont),
#                                         cont_mask_neg=ir_redux, debug=debug_all)
#    fluxconv_cont = (fluxconv - cont) if cont_fit else fluxconv
## OLD CODE

    if not np.any(cont_mask):
        cont_mask = np.ones(int(nsamp),dtype=bool) # if all pixels are masked for some reason, don't mask

    (mean, med, skythresh) = stats.sigma_clipped_stats(fluxconv_cont[cont_mask], sigma=1.5)
    (mean, med, sigma)     = stats.sigma_clipped_stats(fluxconv_cont[cont_mask], sigma=2.5)

    if(skythresh == 0.0) & (sigma != 0.0):
        skythresh = sigma
    elif(skythresh == 0.0) & (sigma == 0.0):  # if both SKYTHRESH and sigma are zero mask out the zero pixels and reavaluate
        good = fluxconv_cont > 0.0
        if np.any(good) == True:
            (mean, med_sn2, skythresh) = stats.sigma_clipped_stats(fluxconv_cont[good], sigma=1.5)
            (mean, med_sn2, sigma) = stats.sigma_clipped_stats(fluxconv_cont[good], sigma=2.5)
        else:
            msgs.error('Object finding failed. All the elements of the fluxconv_cont spatial profile array are zero')
    else:
        pass

    # Now find all the peaks without setting any threshold
    ypeak, _, xcen, sigma_pk, _, _, _, _ = arc.detect_lines(fluxconv_cont, cont_subtract = False, fwhm = fwhm,
                                                            input_thresh = 'None', debug=False)

    # Get rid of peaks within trim_edg of slit edge which are almost always spurious, this should have been handled
    # with the edgemask, but we do it here anyway
    not_near_edge = (xcen > trim_edg[0]) & (xcen < (nsamp - trim_edg[1]))
    if np.any(np.invert(not_near_edge)):
        msgs.warn('Discarding {:d}'.format(np.sum(np.invert(not_near_edge))) +
                  ' at spatial pixels spat = {:}'.format(xcen[np.invert(not_near_edge)]) +
                  ' which land within trim_edg = (left, right) = {:}'.format(trim_edg) +
                  ' pixels from the slit boundary for this nsamp = {:5.2f}'.format(nsamp) + ' wide slit')
        msgs.warn('You must decrease from the current value of trim_edg in order to keep them')
        msgs.warn('Such edge objects are often spurious')

    xcen = xcen[not_near_edge]
    ypeak = ypeak[not_near_edge]

    # If the user requested the nperslit most significant peaks have been requested, then grab and return only these lines
    if nperslit is not None:
        #if nperslit > len(ypeak):
        #    msgs.warn('Requested nperslit = {:}'.format(nperslit) + ' most significant objects but only npeak = {:}'.format(len(xcen)) +
        #              ' were found. Returning all the objects found.')
        #else:
        ikeep = (ypeak.argsort()[::-1])[0:nperslit]
        xcen = xcen[ikeep]
        ypeak = ypeak[ikeep]

    npeak = len(xcen)
    # Instantiate a null specobj
    sobjs = specobjs.SpecObjs()
    # Choose which ones to keep and discard based on threshold params. Create SpecObj objects

    # Possible thresholds    [significance,  fraction of brightest, absolute]
    thresh_peak = peak_thresh * ypeak.max() if len(ypeak) > 0 else 0.0
    threshvec = np.array([sig_thresh * sigma, thresh_peak, abs_thresh])
    threshold = threshvec.max()
    if npeak > 0:
        if threshvec.argmax() == 0:
            msgs.info('Used SIGNIFICANCE threshold: sig_thresh = {:3.1f}'.format(sig_thresh) +
                      ' * sigma = {:5.2f}'.format(sigma))
        elif threshvec.argmax() == 1:
            msgs.info('Used FRACTION of BRIGHTEST threshold: peak_thresh = {:3.1f}'.format(peak_thresh) +
                      ' * ypeak_max = {:5.2f}'.format(ypeak.max()))
        elif threshvec.argmax() == 2:
            msgs.info('Used ABSOLUTE threshold of abs_thresh = {:5.2f}'.format(abs_thresh))
        msgs.info('Object finding threshold of: {:5.2f}'.format(threshold))
        # Trim to only objects above this threshold
        ikeep = (ypeak >= threshold)
        xcen = xcen[ikeep]
        ypeak = ypeak[ikeep]
        nobj_reg = len(xcen)
        # Now create SpecObj objects for all of these
        for iobj in range(nobj_reg):
            # ToDo Label with objid and objind here?
            if specobj_dict['pypeline'] == 'MultiSlit':
                thisobj = specobj.SpecObj('MultiSlit', specobj_dict['det'],
                                             slitid=specobj_dict['slitid'],
                                             objtype=specobj_dict['objtype'])
            elif specobj_dict['pypeline'] == 'Echelle':
                thisobj = specobj.SpecObj('Echelle', specobj_dict['det'],
                                             orderindx=specobj_dict['orderindx'],
                                             ech_order=specobj_dict['order'],
                                             objtype=specobj_dict['objtype'])
            else:
                msgs.error("Should not get here")

            thisobj.SPAT_FRACPOS = xcen[iobj]/nsamp
            thisobj.smash_peakflux = ypeak[iobj]
            thisobj.smash_nsig = ypeak[iobj]/sigma
            sobjs.add_sobj(thisobj)
    else:
        nobj_reg = 0


    # ToDo Also plot the edge trimming boundaries on the QA here.
    if show_peaks:
        spat_approx_vec = slit_left[specmid] + xsize[specmid]*np.arange(nsamp)/nsamp
        spat_approx = slit_left[specmid] + xsize[specmid]*xcen/nsamp
        # Define the plotting function
        #plt.plot(spat_approx_vec, fluxsub/sigma, color ='cornflowerblue',linestyle=':', label='Collapsed Flux')
        plt.plot(spat_approx_vec, fluxconv_cont/sigma, color='black', label = 'Collapsed flux (FWHM convol)')
        plt.plot(spat_approx_vec[cont_mask], fluxconv_cont[cont_mask]/sigma, color='red', markersize=3.0,
                 mfc='red', linestyle='None', fillstyle='full',
                 zorder=9, marker='o', label = 'Used for threshold')
        plt.hlines(threshold/sigma,spat_approx_vec.min(),spat_approx_vec.max(), color='red',linestyle='--', label='Threshold')
        plt.hlines(1.0,spat_approx_vec.min(),spat_approx_vec.max(), color='green',linestyle=':', label='+- 1 sigma')
        plt.hlines(-1.0,spat_approx_vec.min(),spat_approx_vec.max(), color='green',linestyle=':')

        plt.plot(spat_approx, ypeak/sigma, color='red', marker='o', markersize=10.0, mfc='lawngreen', fillstyle='full',
        linestyle='None', zorder = 10,label='Object Found')
        plt.legend()
        plt.xlabel('Approximate Spatial Position (pixels)')
        plt.ylabel('F/sigma (significance)')
        plt.title(qa_title + ': Slit# {:d}'.format(specobj_dict['slitid']))
        plt.show()

    # Now loop over all the regular apertures and assign preliminary traces to them.
    for iobj in range(nobj_reg):
        # Was a standard trace provided? If so, use that as a crutch.
        if std_trace is not None:
            if iobj == 0:
                msgs.info('Using input STANDARD star trace as crutch for object tracing')
            x_trace = np.interp(specmid, spec_vec, std_trace)
            shift = np.interp(specmid, spec_vec,
                              slit_left + xsize * sobjs[iobj].SPAT_FRACPOS) - x_trace
            sobjs[iobj].TRACE_SPAT = std_trace + shift
        else:    # If no standard is provided shift left slit boundary over to be initial trace
            # ToDO make this the average left and right boundary instead. That would be more robust.
            sobjs[iobj].TRACE_SPAT = slit_left  + xsize*sobjs[iobj].SPAT_FRACPOS
        sobjs[iobj].trace_spec = spec_vec
        sobjs[iobj].SPAT_PIXPOS = sobjs[iobj].TRACE_SPAT[specmid]
        # Set the idx for any prelminary outputs we print out. These will be updated shortly
        sobjs[iobj].set_name()

        # Determine the fwhm max
        yhalf = 0.5*sobjs[iobj].smash_peakflux
        xpk = sobjs[iobj].SPAT_FRACPOS*nsamp
        x0 = int(np.rint(xpk))
        # TODO It seems we have two codes that do similar things, i.e. findfwhm in arextract.py. Could imagine having one
        # Find right location where smash profile croses yhalf
        if x0 < (int(nsamp)-1):
            ind_righ, = np.where(fluxconv_cont[x0:] < yhalf)
            if len(ind_righ) > 0:
                i2 = ind_righ[0]
                if i2 == 0:
                    xrigh = None
                else:
                    xrigh_int = scipy.interpolate.interp1d(fluxconv_cont[x0 + i2-1:x0 + i2 + 1], x0 + np.array([i2-1,i2],dtype=float),assume_sorted=False)
                    xrigh = xrigh_int([yhalf])[0]
            else:
                xrigh = None
        else:
            xrigh = None
        # Find left location where smash profile crosses yhalf
        if x0 > 0:
            ind_left, = np.where(fluxconv_cont[0:np.fmin(x0+1,int(nsamp)-1)] < yhalf)
            if len(ind_left) > 0:
                i1 = (ind_left[::-1])[0]
                if i1 == (int(nsamp)-1):
                    xleft = None
                else:
                    xleft_int = scipy.interpolate.interp1d(fluxconv_cont[i1:i1+2],np.array([i1,i1+1],dtype=float), assume_sorted= False)
                    xleft = xleft_int([yhalf])[0]
            else:
                xleft = None
        else:
            xleft = None

        if (xleft is None) & (xrigh is None):
            fwhm_measure = None
        elif xrigh is None:
            fwhm_measure = 2.0*(xpk- xleft)
        elif xleft is None:
            fwhm_measure = 2.0*(xrigh - xpk)
        else:
            fwhm_measure = (xrigh - xleft)

        if fwhm_measure is not None:
            sobjs[iobj].FWHM = np.sqrt(np.fmax(fwhm_measure**2 - fwhm**2, (fwhm/2.0)**2)) # Set a floor of fwhm/2 on fwhm
        else:
            sobjs[iobj].FWHM = fwhm


    if (len(sobjs) == 0) & (hand_extract_dict is None):
        msgs.info('No objects found')
        skymask = create_skymask_fwhm(sobjs,thismask)
        return specobjs.SpecObjs(), skymask[thismask]


    msgs.info('Fitting the object traces')

    if len(sobjs) > 0:
        # Note the transpose is here to pass in the TRACE_SPAT correctly.
        xinit_fweight = np.copy(sobjs.TRACE_SPAT.T)
        spec_mask = (spec_vec >= spec_min_max[0]) & (spec_vec <= spec_min_max[1])
        trc_inmask = np.outer(spec_mask, np.ones(len(sobjs), dtype=bool))
        xfit_fweight = fit_trace(image, xinit_fweight, ncoeff, bpm=np.invert(inmask),
                                 trace_bpm=np.invert(trc_inmask), fwhm=fwhm, maxdev=maxdev,
                                 idx=sobjs.name, debug=show_fits)[0]
        xinit_gweight = np.copy(xfit_fweight)
        xfit_gweight = fit_trace(image, xinit_gweight, ncoeff, bpm=np.invert(inmask),
                                 trace_bpm=np.invert(trc_inmask), fwhm=fwhm, maxdev=maxdev,
                                 weighting='gaussian', idx=sobjs.name, debug=show_fits)[0]

        # assign the final trace
        for iobj in range(nobj_reg):
            sobjs[iobj].TRACE_SPAT = xfit_gweight[:, iobj]
            sobjs[iobj].SPAT_PIXPOS = sobjs[iobj].TRACE_SPAT[specmid]
            sobjs[iobj].set_name()


    # Now deal with the hand apertures if a hand_extract_dict was passed in. Add these to the SpecObj objects
    if hand_extract_dict is not None:
        # First Parse the hand_dict
        hand_extract_spec, hand_extract_spat, hand_extract_det, hand_extract_fwhm = parse_hand_dict(hand_extract_dict)
        # Determine if these hand apertures land on the slit in question
        hand_on_slit = np.where(np.array(thismask[np.rint(hand_extract_spec).astype(int), np.rint(hand_extract_spat).astype(int)]))[0]
        hand_extract_spec = hand_extract_spec[hand_on_slit]
        hand_extract_spat = hand_extract_spat[hand_on_slit]
        hand_extract_det  = hand_extract_det[hand_on_slit]
        hand_extract_fwhm = hand_extract_fwhm[hand_on_slit]
        nobj_hand = len(hand_extract_spec)

        # Decide how to assign a trace to the hand objects
        if nobj_reg > 0:  # Use brightest object on slit?
            smash_peakflux = sobjs.smash_peakflux
            ibri = smash_peakflux.argmax()
            trace_model = sobjs[ibri].TRACE_SPAT
            med_fwhm_reg = np.median(sobjs.FWHM)
        elif std_trace is not None:   # If no objects found, use the standard?
            trace_model = std_trace
        else:  # If no objects or standard use the slit boundary
            trace_model = slit_left
        # Loop over hand_extract apertures and create and assign specobj
        for iobj in range(nobj_hand):
            thisobj = specobj.SpecObj(frameshape,
                                       det=specobj_dict['det'],
                                       setup=specobj_dict['setup'], slitid=specobj_dict['slitid'],
                                       orderindx = specobj_dict['orderindx'],
                                       objtype=specobj_dict['objtype'])
            thisobj.hand_extract_spec = hand_extract_spec[iobj]
            thisobj.hand_extract_spat = hand_extract_spat[iobj]
            thisobj.hand_extract_det = hand_extract_det[iobj]
            thisobj.hand_extract_fwhm = hand_extract_fwhm[iobj]
            thisobj.hand_extract_flag = True
            f_ximg = scipy.interpolate.RectBivariateSpline(spec_vec, spat_vec, ximg)
            thisobj.SPAT_FRACPOS = f_ximg(thisobj.hand_extract_spec, thisobj.hand_extract_spat, grid=False) # interpolate from ximg
            thisobj.smash_peakflux = np.interp(thisobj.SPAT_FRACPOS*nsamp,np.arange(nsamp),fluxconv_cont) # interpolate from fluxconv
            # assign the trace
            spat_0 = np.interp(thisobj.hand_extract_spec, spec_vec, trace_model)
            shift = thisobj.hand_extract_spat - spat_0
            thisobj.TRACE_SPAT = trace_model + shift
            thisobj.trace_spec = spec_vec
            thisobj.SPAT_PIXPOS = thisobj.TRACE_SPAT[specmid]
            thisobj.set_name()
            if hand_extract_fwhm[iobj] is not None: # If a hand_extract_fwhm was input use that for the fwhm
                thisobj.FWHM = hand_extract_fwhm[iobj]
            elif nobj_reg > 0: # Otherwise is None was input, then use the median of objects on this slit if they are present
                thisobj.FWHM = med_fwhm_reg
            else:  # Otherwise just use the FWHM parameter input to the code (or the default value)
                thisobj.FWHM = fwhm
            # Finish
            sobjs.add_sobj(thisobj)

    nobj = len(sobjs)
    # If there are no regular aps and no hand aps, just return
    #if nobj == 0:
    #    return (None, skymask, objmask)

    ## Okay now loop over all the regular aps and exclude any which within the fwhm of the hand_extract_APERTURES
    if nobj_reg > 0 and hand_extract_dict is not None:
        spat_pixpos = sobjs.SPAT_PIXPOS
        hand_flag = sobjs.hand_extract_flag
        spec_fwhm = sobjs.FWHM
        #spat_pixpos = np.array([spec.SPAT_PIXPOS for spec in specobjs])
        #hand_flag = np.array([spec.hand_extract_flag for spec in specobjs])
        #spec_fwhm = np.array([spec.FWHM for spec in specobjs])
        reg_ind, = np.where(~hand_flag)
        hand_ind, = np.where(hand_flag)
        #med_fwhm = np.median(spec_fwhm[~hand_flag])
        #spat_pixpos_hand = spat_pixpos[hand_ind]
        keep = np.ones(nobj,dtype=bool)
        for ihand in hand_ind:
            close = np.abs(sobjs[reg_ind].SPAT_PIXPOS - spat_pixpos[ihand]) <= 0.6*spec_fwhm[ihand]
            if np.any(close):
                # Print out a warning
                msgs.warn('Deleting object(s) {}'.format(sobjs[reg_ind[close]].name) +
                          ' because it collides with a user specified hand_extract aperture')
                #for ihand in range(len(close)):
                #    if close[ihand] is True:
                #        msgs.warn('Hand aperture at (hand_extract_spec, hand_extract_spat) = ({:6.2f}'.format(sobjs[hand_ind[ihand]].hand_extract_spec) +
                #                  ',{:6.2f})'.format(sobjs[hand_ind[ihand]].hand_extract_spat) +
                #                  ' lands within 0.6*med_fwhm = {:4.2f}'.format(0.6*med_fwhm) + ' pixels of this object')
                keep[reg_ind[close]] = False

        sobjs = sobjs[keep]

    # Sort objects according to their spatial location
    nobj = len(sobjs)
    spat_pixpos = sobjs.SPAT_PIXPOS
    sobjs = sobjs[spat_pixpos.argsort()]
    # Assign integer objids
    sobjs[:].objid = np.arange(nobj)

    # Assign the maskwidth and compute some inputs for the object mask
    xtmp = (np.arange(nsamp) + 0.5)/nsamp
    qobj = np.zeros_like(xtmp)
    for iobj in range(nobj):
        if skythresh > 0.0:
            sobjs[iobj].maskwidth = extract_maskwidth*sobjs[iobj].FWHM*(1.0 + 0.5*np.log10(np.fmax(sobjs[iobj].smash_peakflux/skythresh,1.0)))
        else:
            sobjs[iobj].maskwidth = extract_maskwidth*sobjs[iobj].FWHM
        sep = np.abs(xtmp-sobjs[iobj].SPAT_FRACPOS)
        sep_inc = sobjs[iobj].maskwidth/nsamp
        close = sep <= sep_inc
        qobj[close] += sobjs[iobj].smash_peakflux*np.exp(np.fmax(-2.77*(sep[close]*nsamp)**2/sobjs[iobj].FWHM**2,-9.0))

    # Create an objmask. This is created here in case we decide to use it later, but it is not currently used
    skymask_objflux = np.copy(thismask)
    skymask_objflux[thismask] = np.interp(ximg[thismask],xtmp,qobj) < (skymask_nthresh*threshold)
    # Still have to make the skymask
    skymask_fwhm = create_skymask_fwhm(sobjs,thismask)
    skymask = skymask_objflux | skymask_fwhm
    # If requested display the resulting traces on top of the image
    if show_trace:
        viewer, ch = ginga.show_image(image*(thismask*inmask))
        ginga.show_slits(viewer, ch, slit_left.T, slit_righ.T, slit_ids = sobjs[0].slitid)
        for iobj in range(nobj):
            if sobjs[iobj].hand_extract_flag == False:
                color = 'orange'
            else:
                color = 'blue'
            ginga.show_trace(viewer, ch,sobjs[iobj].TRACE_SPAT, trc_name = sobjs[iobj].name, color=color)


    return sobjs, skymask[thismask]

def remap_orders(xinit, spec_min_max, inverse=False):

    """
    This code remaps echelle orders to all extend over the same numer of pixels. It is meant to deal with cases
    where the echelle orders do not completely span the detector. Initial tests with PCA using this remapping
    indicate (for vlt_xshooter_nir) that the remapping does not work as well as simply linear extroplating the traces
    in the PCA. The traces appear to compress better onto a PCA when they are not remapped. So this functionality
    is experimemtnal and not currently used.


    Args:
        xinit: ndarray, (nspec, norders)
           Array of input traces that one wants to remap.
        spec_min_max: ndarray, (2, norders)
           Array containing the spec_min and spec_max defined for each order
        inverse: bool, default = False,
           If True, perform the inverse re-mapping rather than the re-mapping.

    Returns:

    """

    nspec, norders = xinit.shape
    spec_vec = np.arange(nspec)
    spec_vec_norm = spec_vec/float(nspec-1)
    xinit_remap = np.zeros_like(xinit)
    for iord in range(norders):
        igood = (spec_vec >= spec_min_max[0,iord]) & (spec_vec <= spec_min_max[1,iord])
        spec_norm_iord = (spec_vec - spec_vec[igood].min())/(spec_vec[igood].max()  - spec_vec[igood].min())
        if inverse:
            xinit_remap[:, iord] = scipy.interpolate.interp1d(spec_vec_norm, xinit[:, iord], kind='linear',
                                                              bounds_error=False, fill_value='extrapolate')(spec_norm_iord)
        else:
            xinit_remap[:,iord] = scipy.interpolate.interp1d(spec_norm_iord[igood], xinit[igood,iord], kind='linear',
                                                             bounds_error=False, fill_value='extrapolate')(spec_vec_norm)
    return xinit_remap


def ech_objfind(image, ivar, slitmask, slit_left, slit_righ, inmask=None, spec_min_max=None,
                fof_link=1.5, order_vec=None, plate_scale=0.2, ir_redux=False,
                std_trace=None, extrap_npoly=3, ncoeff=5, npca=None, coeff_npoly=None, max_snr=2.0, min_snr=1.0, nabove_min_snr=2,
                pca_explained_var=99.0, box_radius=2.0, fwhm=3.0, maxdev=2.0, hand_extract_dict=None, nperslit=5, bg_smth=5.0,
                extract_maskwidth=3.0, sig_thresh = 10.0, peak_thresh=0.0, abs_thresh=0.0, specobj_dict=None,
                trim_edg=(5,5), cont_fit=True, npoly_cont=1, show_peaks=False, show_fits=False, show_single_fits=False,
                show_trace=False, show_single_trace=False, debug=False, show_pca=False, debug_all=False):
    """
    Object finding routine for Echelle spectrographs. This routine:
       1) runs object finding on each order individually
       2) Links the objects found together using a friends-of-friends algorithm on fractional order position.
       3) For objects which were only found on some orders, the standard (or the slit boundaries) are placed at the appropriate
          fractional position along the order.
       4) A PCA fit to the traces is performed using the routine above pca_fit

    Args:
    image:  float ndarray, shape (nspec, nspat)
        Image to search for objects from. This image has shape (nspec, nspat) where the first dimension (nspec) is spectral,
        and second dimension (nspat) is spatial. Note this image can either have the sky background in it, or have already been sky subtracted.
        Object finding works best on sky-subtracted images. Ideally objfind would be run in another routine, global sky-subtraction performed, and
        then this code should be run. However, it is also possible to run this code on non sky subtracted images.
    ivar: float ndarray, shape (nspec, nspat)
       Inverse variance image for the input image.
    slitmask: int ndarray, shape (nspec, nspat)
       Integer image indicating the pixels that belong to each order. Pixels that are not on an order have value -1, and those
       that are on an order have a value equal to the slit number (i.e. 0 to nslits-1 from left to right on the image)
    slit_left:  float ndarray
        Left boundary of orders to be extracted (given as floating pt pixels). This a 2-d array with shape (nspec, norders)
    slit_righ:  float ndarray
        Left boundary of orders to be extracted (given as floating pt pixels). This a 2-d array with shape (nspec, norders)
    inmask: ndarray, bool, shape (nspec, nspat), default = None
        Input mask for the input image.
    fwhm: float, default = 3.0
        Estimated fwhm of the objects in pixels
    maxdev (float): default=2.0
        Maximum deviation of pixels from polynomial fit to trace used to reject bad pixels in trace fitting.
    spec_min_max: float or int ndarray, (2, norders), default=None. This is a 2-d array which defines the minimum and maximum of each order in the
       spectral direction on the detector. This should only be used for echelle spectrographs for which the orders do not
       entirely cover the detector. The pca_trace code will re-map the traces such that they all have the same length,
       compute the PCA, and then re-map the orders back. This improves performanc for echelle spectrographs by removing
       the nonlinear shrinking of the orders so that the linear pca operation can better predict the traces. If not
       passed in it will be determined automitically from the slitmask
    fof_link: float, default = 1.5"
        Friends-of-friends linking length in arcseconds used to link together traces across orders. The routine links
        together at the same fractional slit position and links them together with a friends-of-friends algorithm using
        this linking length.
    plate_scale: float or ndarray, if an ndarray shape is (norders,) default = 0.2
       plate scale of your detector, in unit of arcsec/pix. This can either be a single float for every order, or an array
       with size norders indicating the plate scale of each order.
    ncoeff: int, default = 5
       Order of polynomial fit to traces
    npca: int, default = None
       Nmber of PCA components you want to keep. default is None and it will be assigned automatically by calculating
       the number of components contains approximately 99% of the variance
    coeff_npoly: int, default = None,
       order of polynomial used for PCA coefficients fitting. Default is None and this will be determined automatically.
    min_snr: float, default = 0.2
       Minimum SNR for keeping an object. For an object to be kept it must have a median S/N ratio above min_snr for
       at least nabove_min_snr orders.
    nabove_min_snr: int, default = 1
       The required number of orders that an object must have with median SNR>min_snr in order to be kept.
    box_radius: float,
      box_car extraction radius in arcseconds for SNR calculation and trimming
    sig_thresh: threshord for finding objects
    show_peaks: whether plotting the QA of peak finding of your object in each order
    show_fits: Plot trace fitting for final fits using PCA as crutch
    show_single_fits: Plot trace fitting for single order fits
    show_trace: whether display the resulting traces on top of the image
    debug:

    Returns
    -------
    (sobjs, skymask): tuple

    sobjs: object
      Specobjs object containing the objects detected
    skymask: float ndarray, same shape as image
      Skymask indicating which pixels can be used for global sky subtraction
    """

    #debug_all=True
    if debug_all:
        show_peaks = True
        #show_fits = True
        #show_single_fits = True
        show_trace = True
        show_pca = True
        #show_single_trace = True
        debug = True


    if specobj_dict is None:
        specobj_dict = {'setup': 'unknown', 'slitid': 999, 'orderindx': 999,
                        'det': 1, 'objtype': 'unknown', 'pypeline': 'Echelle'}


    # TODO Update FOF algorithm here with the one from scikit-learn.

    allmask = slitmask > -1
    if inmask is None:
        inmask = allmask

    frameshape = image.shape
    nspec = frameshape[0]
    nspat = frameshape[1]
    norders = slit_left.shape[1]

    if spec_min_max is None:
        spec_min_max = np.zeros(2,norders)
        for iord in range(norders):
            ispec, ispat = np.where(slitmask == iord)
            spec_min_max[:,iord] = ispec.min(), ispec.max()

    if order_vec is None:
        order_vec = np.arange(norders)

    if isinstance(plate_scale,(float, int)):
        plate_scale_ord = np.full(norders, plate_scale)
    elif isinstance(plate_scale,(np.ndarray, list, tuple)):
        if len(plate_scale) == norders:
            plate_scale_ord = plate_scale
        elif len(plate_scale) == 1:
            plate_scale_ord = np.full(norders, plate_scale[0])
        else:
            msgs.error('Invalid size for plate_scale. It must either have one element or norders elements')
    else:
        msgs.error('Invalid type for plate scale')

    specmid = nspec // 2
    spec_vec = np.arange(nspec)
    slit_width = slit_righ - slit_left
    slit_spec_pos = nspec/2.0
    slit_spat_pos = np.zeros((norders, 2))
    for iord in range(norders):
        slit_spat_pos[iord, :] = (np.interp(slit_spec_pos, spec_vec, slit_left[:,iord]), np.interp(slit_spec_pos, spec_vec, slit_righ[:,iord]))

    # create the ouptut images skymask and objmask
    skymask_objfind = np.copy(allmask)
    # Loop over orders and find objects
    sobjs = specobjs.SpecObjs()
    # ToDo replace orderindx with the true order number here? Maybe not. Clean up slitid and orderindx!
    for iord in range(norders):
        msgs.info('Finding objects on order # {:d}'.format(order_vec[iord]))
        thismask = slitmask == iord
        inmask_iord = inmask & thismask
        specobj_dict['slitid'] = iord
        specobj_dict['orderindx'] = iord
        specobj_dict['order'] = order_vec[iord]
        try:
            std_in = std_trace[:,iord]
        except TypeError:
            std_in = None
        sobjs_slit, skymask_objfind[thismask] = \
            objfind(image, thismask, slit_left[:,iord], slit_righ[:,iord], spec_min_max=spec_min_max[:,iord],
                    inmask=inmask_iord,std_trace=std_in, extrap_npoly=extrap_npoly, ncoeff=ncoeff, fwhm=fwhm, maxdev=maxdev,
                    hand_extract_dict=hand_extract_dict, ir_redux=ir_redux,
                    nperslit=nperslit, bg_smth=bg_smth, extract_maskwidth=extract_maskwidth, sig_thresh=sig_thresh,
                    peak_thresh=peak_thresh, abs_thresh=abs_thresh, trim_edg=trim_edg, cont_fit=cont_fit,
                    npoly_cont=npoly_cont, show_peaks=show_peaks,
                    show_fits=show_single_fits, show_trace=show_single_trace,
                    specobj_dict=specobj_dict)
        # ToDO make the specobjs _set_item_ work with expressions like this spec[:].orderindx = iord
        #for spec in sobjs_slit:
        #    spec.ech_orderindx = iord
        #    spec.ech_order = order_vec[iord]
        #    _ = spec.set_idx()
        sobjs.add_sobj(sobjs_slit)

    nfound = len(sobjs)

    if nfound == 0:
        return sobjs, skymask_objfind[allmask]

    FOF_frac = fof_link/(np.median(np.median(slit_width,axis=0)*plate_scale_ord))
    # Run the FOF. We use fake coordinaes
    fracpos = sobjs.SPAT_FRACPOS
    ra_fake = fracpos/1000.0 # Divide all angles by 1000 to make geometry euclidian
    dec_fake = 0.0*fracpos
    if nfound>1:
        inobj_id, multobj_id, firstobj_id, nextobj_id \
                = pydl.spheregroup(ra_fake, dec_fake, FOF_frac/1000.0)
        obj_id_init = inobj_id.copy()
    elif nfound==1:
        obj_id_init = np.zeros(1,dtype='int')

    uni_obj_id_init, uni_ind_init = np.unique(obj_id_init, return_index=True)

    # Now loop over the unique objects and check that there is only one object per order. If FOF
    # grouped > 1 objects on the same order, then this will be popped out as its own unique object
    obj_id = obj_id_init.copy()
    nobj_init = len(uni_obj_id_init)
    for iobj in range(nobj_init):
        for iord in range(norders):
            on_order = (obj_id_init == uni_obj_id_init[iobj]) & (sobjs.ech_orderindx == iord)
            if (np.sum(on_order) > 1):
                msgs.warn('Found multiple objects in a FOF group on order iord={:d}'.format(iord) + msgs.newline() +
                          'Spawning new objects to maintain a single object per order.')
                off_order = (obj_id_init == uni_obj_id_init[iobj]) & (sobjs.ech_orderindx != iord)
                ind = np.where(on_order)[0]
                if np.any(off_order):
                    # Keep the closest object to the location of the rest of the group (on other orders)
                    # as corresponding to this obj_id, and spawn new obj_ids for the others.
                    frac_mean = np.mean(fracpos[off_order])
                    min_dist_ind = np.argmin(np.abs(fracpos[ind] - frac_mean))
                else:
                    # If there are no other objects with this obj_id to compare to, then we simply have multiple
                    # objects grouped together on the same order, so just spawn new object IDs for them to maintain
                    # one obj_id per order
                    min_dist_ind = 0
                ind_rest = np.setdiff1d(ind,ind[min_dist_ind])
                obj_id[ind_rest] = (np.arange(len(ind_rest)) + 1) + obj_id_init.max()

    uni_obj_id, uni_ind = np.unique(obj_id, return_index=True)
    nobj = len(uni_obj_id)
    msgs.info('FOF matching found {:d}'.format(nobj) + ' unique objects')

    gfrac = np.zeros(nfound)
    for jj in range(nobj):
        this_obj_id = obj_id == uni_obj_id[jj]
        gfrac[this_obj_id] = np.median(fracpos[this_obj_id])

    uni_frac = gfrac[uni_ind]

    # Sort with respect to fractional slit location to guarantee that we have a similarly sorted list of objects later
    isort_frac = uni_frac.argsort()
    uni_obj_id = uni_obj_id[isort_frac]
    uni_frac = uni_frac[isort_frac]

    sobjs_align = sobjs.copy()
    # Loop over the orders and assign each specobj a fractional position and a obj_id number
    for iobj in range(nobj):
        for iord in range(norders):
            on_order = (obj_id == uni_obj_id[iobj]) & (sobjs_align.ech_orderindx == iord)
            # ToDO fix specobjs set_item to get rid of these crappy loops
            sobjs_align[on_order].ECH_FRACPOS = uni_frac[iobj]
            sobjs_align[on_order].ech_objid = uni_obj_id[iobj]
            sobjs_align[on_order].objid = uni_obj_id[iobj]
            sobjs_align[on_order].ech_frac_was_fit = False
            #for spec in sobjs_align[on_order]:
                #spec.ech_fracpos = uni_frac[iobj]
                #spec.ech_objid = uni_obj_id[iobj]
            #    spec.objid = uni_obj_id[iobj]
            #    spec.ech_frac_was_fit = False

    # Reset names (just in case)
    sobjs_align.set_names()

    # Now loop over objects and fill in the missing objects and their traces. We will fit the fraction slit position of
    # the good orders where an object was found and use that fit to predict the fractional slit position on the bad orders
    # where no object was found
    ## TODO
    for iobj in range(nobj):
        # Grab all the members of this obj_id from the object list
        indx_obj_id = sobjs_align.ech_objid == uni_obj_id[iobj]
        nthisobj_id = np.sum(indx_obj_id)
        # Perform the fit if this objects shows up on more than three orders
        if (nthisobj_id > 3) and (nthisobj_id<norders):
            thisorderindx = sobjs_align[indx_obj_id].ech_orderindx
            goodorder = np.zeros(norders, dtype=bool)
            goodorder[thisorderindx] = True
            badorder = np.invert(goodorder)
            xcen_good = (sobjs_align[indx_obj_id].TRACE_SPAT).T
            slit_frac_good = (xcen_good-slit_left[:,goodorder])/slit_width[:,goodorder]
            # Fractional slit position averaged across the spectral direction for each order
            frac_mean_good = np.mean(slit_frac_good, 0)
            # Perform a  linear fit to fractional slit position
            #TODO Do this as a S/N weighted fit similar to what is now in the pca_trace algorithm?
            msk_frac, poly_coeff_frac = utils.robust_polyfit_djs(order_vec[goodorder], frac_mean_good, 1,
                                                                 function='polynomial', maxiter=20, lower=2, upper=2,
                                                                 use_mad= True, sticky=False,
                                                                 minx = order_vec.min(), maxx=order_vec.max())
            frac_mean_new = np.zeros(norders)
            frac_mean_new[badorder] = utils.func_val(poly_coeff_frac, order_vec[badorder], 'polynomial',
                                                     minx = order_vec.min(),maxx=order_vec.max())
            frac_mean_new[goodorder] = frac_mean_good
            # TODO This QA needs some work
            if show_pca:
                frac_mean_fit = utils.func_val(poly_coeff_frac, order_vec, 'polynomial')
                plt.plot(order_vec[goodorder][msk_frac], frac_mean_new[goodorder][msk_frac], 'ko', mfc='k', markersize=8.0, label='Good Orders Kept')
                plt.plot(order_vec[goodorder][np.invert(msk_frac)], frac_mean_new[goodorder][np.invert(msk_frac)], 'ro', mfc='k', markersize=8.0, label='Good Orders Rejected')
                plt.plot(order_vec[badorder], frac_mean_new[badorder], 'ko', mfc='None', markersize=8.0, label='Predicted Bad Orders')
                plt.plot(order_vec,frac_mean_new,'+',color='cyan',markersize=12.0,label='Final Order Fraction')
                plt.plot(order_vec, frac_mean_fit, 'r-', label='Fractional Order Position Fit')
                plt.xlabel('Order Index', fontsize=14)
                plt.ylabel('Fractional Slit Position', fontsize=14)
                plt.title('Fractional Slit Position Fit')
                plt.legend()
                plt.show()
        else:
            frac_mean_new = np.full(norders, uni_frac[iobj])

        # Now loop over the orders and add objects on the ordrers for which the current object was not found
        for iord in range(norders):
            # Is the current object detected on this order?
            on_order = (sobjs_align.ech_objid == uni_obj_id[iobj]) & (sobjs_align.ech_orderindx == iord)
            if not np.any(on_order):
                # Add this to the sobjs_align, and assign required tags
                thisobj = specobj.SpecObj('Echelle', sobjs_align[0].DET,
                                             objtype=sobjs_align[0].OBJTYPE,
                                             orderindx=iord,
                                             ech_order=order_vec[iord])
                #thisobj.ech_orderindx = iord
                #thisobj.ech_order = order_vec[iord]
                thisobj.SPAT_FRACPOS = uni_frac[iobj]
                # Assign traces using the fractional position fit above
                if std_trace is not None:
                    x_trace = np.interp(slit_spec_pos, spec_vec, std_trace[:,iord])
                    shift = np.interp(slit_spec_pos, spec_vec,slit_left[:,iord] + slit_width[:,iord]*frac_mean_new[iord]) - x_trace
                    thisobj.TRACE_SPAT = std_trace[:,iord] + shift
                else:
                    thisobj.TRACE_SPAT = slit_left[:, iord] + slit_width[:, iord] * frac_mean_new[iord]  # new trace
                thisobj.trace_spec = spec_vec
                thisobj.SPAT_PIXPOS = thisobj.TRACE_SPAT[specmid]
                # Use the real detections of this objects for the FWHM
                this_obj_id = obj_id == uni_obj_id[iobj]
                # Assign to the fwhm of the nearest detected order
                imin = np.argmin(np.abs(sobjs_align[this_obj_id].ech_orderindx - iord))
                thisobj.FWHM = sobjs_align[imin].FWHM
                thisobj.maskwidth = sobjs_align[imin].maskwidth
                thisobj.ECH_FRACPOS = uni_frac[iobj]
                thisobj.ech_objid = uni_obj_id[iobj]
                #thisobj.objid = uni_obj_id[iobj]
                thisobj.ech_frac_was_fit = True
                thisobj.set_name()
                sobjs_align.add_sobj(thisobj)
                obj_id = np.append(obj_id, uni_obj_id[iobj])
                gfrac = np.append(gfrac, uni_frac[iobj])

    # Loop over the objects and perform a quick and dirty extraction to assess S/N.
    varimg = utils.calc_ivar(ivar)
    flux_box = np.zeros((nspec, norders, nobj))
    ivar_box = np.zeros((nspec, norders, nobj))
    mask_box = np.zeros((nspec, norders, nobj))
    SNR_arr = np.zeros((norders, nobj))
    for iobj in range(nobj):
        for iord in range(norders):
            indx = (sobjs_align.ech_objid == uni_obj_id[iobj]) & (sobjs_align.ech_orderindx == iord)
            spec = sobjs_align[indx][0]
            thismask = slitmask == iord
            inmask_iord = inmask & thismask
            # TODO make the snippet below its own function quick_extraction()
            box_rad_pix = box_radius/plate_scale_ord[iord]

<<<<<<< HEAD
            flux_tmp  = moment1d(image*inmask_iord, spec.TRACE_SPAT, 2*box_rad_pix,
                                 row=spec.trace_spec, mesh=False)[0]
            var_tmp  = moment1d(varimg*inmask_iord, spec.TRACE_SPAT, 2*box_rad_pix,
                                row=spec.trace_spec, mesh=False)[0]
            ivar_tmp = utils.calc_ivar(var_tmp)
            pixtot  = moment1d(ivar*0 + 1.0, spec.TRACE_SPAT, 2*box_rad_pix,
                               row=spec.trace_spec, mesh=False)[0]
            mask_tmp = moment1d(ivar*inmask_iord == 0.0, spec.TRACE_SPAT, 2*box_rad_pix,
                                row=spec.trace_spec, mesh=False)[0] != pixtot
=======
            flux_tmp  = moment1d(image*inmask_iord, spec.trace_spat, 2*box_rad_pix,
                                 row=spec.trace_spec)[0]
            var_tmp  = moment1d(varimg*inmask_iord, spec.trace_spat, 2*box_rad_pix,
                                row=spec.trace_spec)[0]
            ivar_tmp = utils.calc_ivar(var_tmp)
            pixtot  = moment1d(ivar*0 + 1.0, spec.trace_spat, 2*box_rad_pix,
                               row=spec.trace_spec)[0]
            mask_tmp = moment1d(ivar*inmask_iord == 0.0, spec.trace_spat, 2*box_rad_pix,
                                row=spec.trace_spec)[0] != pixtot
>>>>>>> 9586e2fd

            flux_box[:,iord,iobj] = flux_tmp*mask_tmp
            ivar_box[:,iord,iobj] = np.fmax(ivar_tmp*mask_tmp,0.0)
            mask_box[:,iord,iobj] = mask_tmp
            (mean, med_sn, stddev) = stats.sigma_clipped_stats(flux_box[mask_tmp,iord,iobj]*np.sqrt(ivar_box[mask_tmp,iord,iobj]),
            sigma_lower=5.0,sigma_upper=5.0)
            # ToDO assign this to sobjs_align for use in the extraction
            SNR_arr[iord,iobj] = med_sn
            spec.ech_snr = med_sn

    # Purge objects with low SNR that don't show up in enough orders, sort the list of objects with respect to obj_id
    # and orderindx
    keep_obj = np.zeros(nobj,dtype=bool)
    sobjs_trim = specobjs.SpecObjs()
    # objids are 1 based so that we can easily asign the negative to negative objects
    iobj_keep = 1
    for iobj in range(nobj):
        if (SNR_arr[:,iobj].max() > max_snr) or (np.sum(SNR_arr[:,iobj] > min_snr) >= nabove_min_snr):
            keep_obj[iobj] = True
            ikeep = sobjs_align.ech_objid == uni_obj_id[iobj]
            sobjs_keep = sobjs_align[ikeep].copy()
            for spec in sobjs_keep:
                spec.ech_objid = iobj_keep
                #spec.objid = iobj_keep
            sobjs_trim.add_sobj(sobjs_keep[np.argsort(sobjs_keep.ech_orderindx)])
            iobj_keep += 1
        else:
            msgs.info('Purging object #{:d}'.format(iobj) + ' which does not satisfy max_snr > {:5.2f} OR min_snr > {:5.2f}'.format(max_snr, min_snr) +
                      ' on at least nabove_min_snr >= {:d}'.format(nabove_min_snr) + ' orders')

    nobj_trim = np.sum(keep_obj)

    if nobj_trim == 0:
        sobjs_final = specobjs.SpecObjs()
        skymask = create_skymask_fwhm(sobjs_final, allmask)
        return sobjs_final, skymask[allmask]

    SNR_arr_trim = SNR_arr[:,keep_obj]


    sobjs_final = sobjs_trim.copy()
    # Loop over the objects one by one and adjust/predict the traces
    pca_fits = np.zeros((nspec, norders, nobj_trim))

    # Create the trc_inmask for iterative fitting below
    trc_inmask = np.zeros((nspec, norders), dtype=bool)
    for iord in range(norders):
        trc_inmask[:,iord] = (spec_vec >= spec_min_max[0,iord]) & (spec_vec <= spec_min_max[1,iord])


    for iobj in range(nobj_trim):
        indx_obj_id = sobjs_final.ech_objid == (iobj + 1)
        # PCA predict all the orders now (where we have used the standard or slit boundary for the bad orders above)
        msgs.info('Fitting echelle object finding PCA for object {:d}\{:d} with median SNR = {:5.3f}'.format(
                iobj + 1,nobj_trim,np.median(sobjs_final[indx_obj_id].ech_snr)))
        pca_fits[:,:,iobj] \
                = tracepca.pca_trace_object(sobjs_final[indx_obj_id].TRACE_SPAT.T,
                                            order=coeff_npoly, npca=npca,
                                            pca_explained_var=pca_explained_var,
                                        trace_wgt=np.fmax(sobjs_final[indx_obj_id].ech_snr, 1.0),
                                            debug=show_pca)

        # Trial and error shows weighting by S/N instead of S/N^2 performs better

        # Perform iterative flux weighted centroiding using new PCA predictions
        xinit_fweight = pca_fits[:,:,iobj].copy()
        inmask_now = inmask & allmask
        xfit_fweight = fit_trace(image, xinit_fweight, ncoeff, bpm=np.invert(inmask_now),
                                 trace_bpm=np.invert(trc_inmask), fwhm=fwhm, maxdev=maxdev,
                                 debug=show_fits)[0]

        # Perform iterative Gaussian weighted centroiding
        xinit_gweight = xfit_fweight.copy()
        xfit_gweight = fit_trace(image, xinit_gweight, ncoeff, bpm=np.invert(inmask_now),
                                 trace_bpm=np.invert(trc_inmask), weighting='gaussian', fwhm=fwhm,
                                 maxdev=maxdev, debug=show_fits)[0]

        #TODO  Assign the new traces. Only assign the orders that were not orginally detected and traced. If this works
        # well, we will avoid doing all of the iter_tracefits above to make the code faster.
        for iord, spec in enumerate(sobjs_final[indx_obj_id]):
            # JFH added the condition on ech_frac_was_fit with S/N cut on 7-7-19.
            # TODO is this robust against half the order being masked?
            if spec.ech_frac_was_fit & (spec.ech_snr > 1.0):
                    spec.TRACE_SPAT = xfit_gweight[:,iord]
                    spec.SPAT_PIXPOS = spec.TRACE_SPAT[specmid]

    #TODO Put in some criterion here that does not let the fractional position change too much during the iterative
    # tracefitting. The problem is spurious apertures identified on one slit can be pulled over to the center of flux
    # resulting in a bunch of objects landing on top of each other.

    # Set the IDs
    sobjs_final.ECH_ORDER = order_vec[sobjs_final.ech_orderindx]
    #for spec in sobjs_final:
    #    spec.ech_order = order_vec[spec.ech_orderindx]
    sobjs_final.set_names()

    skymask_fwhm = create_skymask_fwhm(sobjs_final,allmask)
    skymask = skymask_objfind | skymask_fwhm

    if show_trace:
        viewer, ch = ginga.show_image(image*allmask)

        for spec in sobjs_trim:
            color = 'red' if spec.ech_frac_was_fit else 'magenta'
            ## Showing the final flux weighted centroiding from PCA predictions
            ginga.show_trace(viewer, ch, spec.TRACE_SPAT, spec.name, color=color)


        for iobj in range(nobj_trim):
            for iord in range(norders):
                ## Showing PCA predicted locations before recomputing flux/gaussian weighted centroiding
                ginga.show_trace(viewer, ch, pca_fits[:,iord, iobj], str(uni_frac[iobj]), color='yellow')
                ## Showing the final traces from this routine
                ginga.show_trace(viewer, ch, sobjs_final.TRACE_SPAT[iord].T, sobjs_final.name, color='cyan')


        # Labels for the points
        text_final = [dict(type='text', args=(nspat / 2 -40, nspec / 2, 'final trace'),
                           kwargs=dict(color='cyan', fontsize=20))]

        text_pca = [dict(type='text', args=(nspat / 2 -40, nspec / 2 - 30, 'PCA fit'),kwargs=dict(color='yellow', fontsize=20))]

        text_fit = [dict(type='text', args=(nspat / 2 -40, nspec / 2 - 60, 'predicted'),kwargs=dict(color='red', fontsize=20))]

        text_notfit = [dict(type='text', args=(nspat / 2 -40, nspec / 2 - 90, 'originally found'),kwargs=dict(color='magenta', fontsize=20))]

        canvas = viewer.canvas(ch._chname)
        canvas_list = text_final + text_pca + text_fit + text_notfit
        canvas.add('constructedcanvas', canvas_list)
    # TODO two things need to be debugged. 1) For objects which were found and traced, i don't think we should be updating the tracing with
    # the PCA. This just adds a failutre mode. 2) The PCA fit is going wild for X-shooter. Debug that.
    return sobjs_final, skymask[allmask]<|MERGE_RESOLUTION|>--- conflicted
+++ resolved
@@ -1383,15 +1383,9 @@
     # This extract_asymbox2 call smashes the image in the spectral direction along the curved object traces
     # TODO Should we be passing the mask here with extract_asymbox or not?
     flux_spec = moment1d(thisimg, (left_asym+righ_asym)/2, (righ_asym-left_asym),
-<<<<<<< HEAD
-                         fwgt=totmask.astype(float), mesh=False)[0]
+                         fwgt=totmask.astype(float))[0]
     mask_spec = moment1d(totmask, (left_asym+righ_asym)/2, (righ_asym-left_asym),
-                         fwgt=totmask.astype(float), mesh=False)[0] < 0.3
-=======
-                         fwgt=totmask.astype(float))[0]
-    mask_spec = moment1d(totmask, (left_asym+righ_asym)/2, (righ_asym-left_asym), 
                          fwgt=totmask.astype(float))[0] < 0.3
->>>>>>> 9586e2fd
     flux_mean, flux_median, flux_sig \
             = stats.sigma_clipped_stats(flux_spec, mask=mask_spec, axis=0, sigma = 3.0,
                                         cenfunc='median', stdfunc=utils.nan_mad_std)
@@ -2174,17 +2168,6 @@
             # TODO make the snippet below its own function quick_extraction()
             box_rad_pix = box_radius/plate_scale_ord[iord]
 
-<<<<<<< HEAD
-            flux_tmp  = moment1d(image*inmask_iord, spec.TRACE_SPAT, 2*box_rad_pix,
-                                 row=spec.trace_spec, mesh=False)[0]
-            var_tmp  = moment1d(varimg*inmask_iord, spec.TRACE_SPAT, 2*box_rad_pix,
-                                row=spec.trace_spec, mesh=False)[0]
-            ivar_tmp = utils.calc_ivar(var_tmp)
-            pixtot  = moment1d(ivar*0 + 1.0, spec.TRACE_SPAT, 2*box_rad_pix,
-                               row=spec.trace_spec, mesh=False)[0]
-            mask_tmp = moment1d(ivar*inmask_iord == 0.0, spec.TRACE_SPAT, 2*box_rad_pix,
-                                row=spec.trace_spec, mesh=False)[0] != pixtot
-=======
             flux_tmp  = moment1d(image*inmask_iord, spec.trace_spat, 2*box_rad_pix,
                                  row=spec.trace_spec)[0]
             var_tmp  = moment1d(varimg*inmask_iord, spec.trace_spat, 2*box_rad_pix,
@@ -2194,7 +2177,6 @@
                                row=spec.trace_spec)[0]
             mask_tmp = moment1d(ivar*inmask_iord == 0.0, spec.trace_spat, 2*box_rad_pix,
                                 row=spec.trace_spec)[0] != pixtot
->>>>>>> 9586e2fd
 
             flux_box[:,iord,iobj] = flux_tmp*mask_tmp
             ivar_box[:,iord,iobj] = np.fmax(ivar_tmp*mask_tmp,0.0)
