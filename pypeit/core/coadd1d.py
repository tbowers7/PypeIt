--- conflicted
+++ resolved
@@ -15,10 +15,7 @@
 from pypeit.core.wavecal import wvutils
 from pypeit.core import pydl
 from astropy import constants
-<<<<<<< HEAD
-=======
-
->>>>>>> 64b25811
+
 
 from matplotlib.ticker import NullFormatter, NullLocator, MaxNLocator
 
@@ -73,7 +70,6 @@
     wave_grid : ndarray
         New wavelength grid, not masked
     """
-    c_kms = constants.c.to('km/s').value
 
     c_kms = constants.c.to('km/s').value
     #if not isinstance(waves, np.ma.MaskedArray):
@@ -581,7 +577,6 @@
     weights : ndarray, shape = (nspec, nexp)
         Weights to be applied to the spectra. These are signal-to-noise squared weights.
     """
-    c_kms = constants.c.to('km/s').value
 
     c_kms = constants.c.to('km/s').value
     sigs = np.sqrt(utils.calc_ivar(ivars))
