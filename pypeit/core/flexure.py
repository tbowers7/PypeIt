--- conflicted
+++ resolved
@@ -22,11 +22,7 @@
 from pypeit.core import arc
 from pypeit import ginga
 from pypeit.core import qa
-<<<<<<< HEAD
 from pypeit.core import fitting
-=======
-from pypeit.core.fitting_ToBeMerged import twoD_Gaussian
->>>>>>> d4e9da46
 
 from IPython import embed
 
