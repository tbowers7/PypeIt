--- conflicted
+++ resolved
@@ -17,13 +17,7 @@
 from pypeit import msgs
 from pypeit import utils
 from pypeit import ginga
-<<<<<<< HEAD
 from pypeit import bspline
-=======
-from pypeit import masterframe
-from pypeit import bspline
-from pypeit import slittrace
->>>>>>> e8302787
 
 from pypeit.par import pypeitpar
 from pypeit import datamodel
@@ -558,22 +552,11 @@
             # Check for saturation of the flat. If there are not enough
             # pixels do not attempt a fit, and continue to the next
             # slit.
-<<<<<<< HEAD
             #good_frac = np.sum(onslit & (rawflat < nonlinear_counts))/np.sum(onslit)
             # TODO: set the threshold to a parameter?
             # slit.  TODO: set the threshold to a parameter?
             good_frac = np.sum(onslit_init & (rawflat < nonlinear_counts))/np.sum(onslit_init)
             if good_frac < 0.5:
-=======
-            good_frac = np.sum(onslit & (rawflat < nonlinear_counts))/np.sum(onslit)
-            # TODO: set the threshold to a parameter?
-            if good_frac < 0.5:
-                if tweak_slits:
-                    # Make sure that continuing to the next slit
-                    # doesn't remove any previous tilt data for this
-                    # slit
-                    tweaked_tilts[onslit] = tilts[onslit]
->>>>>>> e8302787
                 common_message = 'To change the behavior, use the \'saturated_slits\' parameter ' \
                                  'in the \'flatfield\' parameter group; see here:\n\n' \
                                  'https://pypeit.readthedocs.io/en/latest/pypeit_par.html \n\n' \
@@ -581,7 +564,6 @@
                                  'for this calibration group.'
                 if saturated_slits == 'crash':
                     msgs.error('Only {:4.2f}'.format(100*good_frac)
-<<<<<<< HEAD
                                + '% of the pixels on slit {0} are not saturated.  '.format(slit_spat)
                                + 'Selected behavior was to crash if this occurred.  '
                                + common_message)
@@ -589,25 +571,12 @@
                     self.slits.mask[slit_idx] = self.slits.bitmask.turn_on(self.slits.mask[slit_idx], 'BADFLATCALIB')
                     msgs.warn('Only {:4.2f}'.format(100*good_frac)
                               + '% of the pixels on slit {0} are not saturated.  '.format(slit_spat)
-=======
-                               + '% of the pixels on slit {0} are not saturated.  '.format(slit)
-                               + 'Selected behavior was to crash if this occurred.  '
-                               + common_message)
-                elif saturated_slits == 'mask':
-                    self.slits.mask[slit] = True
-                    msgs.warn('Only {:4.2f}'.format(100*good_frac)
-                              + '% of the pixels on slit {0} are not saturated.  '.format(slit)
->>>>>>> e8302787
                               + 'Selected behavior was to mask this slit and continue with the '
                               + 'remainder of the reduction, meaning no science data will be '
                               + 'extracted from this slit.  ' + common_message)
                 elif saturated_slits == 'continue':
                     msgs.warn('Only {:4.2f}'.format(100*good_frac)
-<<<<<<< HEAD
                               + '% of the pixels on slit {0} are not saturated.  '.format(slit_spat)
-=======
-                              + '% of the pixels on slit {0} are not saturated.  '.format(slit)
->>>>>>> e8302787
                               + 'Selected behavior was to simply continue, meaning no '
                               + 'field-flatting correction will be applied to this slit but '
                               + 'pypeit will attempt to extract any objects found on this slit.  '
@@ -616,10 +585,7 @@
                     # Should never get here
                     raise NotImplementedError('Unknown behavior for saturated slits: {0}'.format(
                                               saturated_slits))
-<<<<<<< HEAD
                 self.list_of_spat_bsplines.append(bspline.bspline(None))
-=======
->>>>>>> e8302787
                 continue
 
             # Demand at least 10 pixels per row (on average) per degree
@@ -756,7 +722,6 @@
                           + '          Either the slit has many bad pixels, the model of the '
                           'spectral shape is poor, or the illumination profile is very irregular.')
 
-<<<<<<< HEAD
             # First fit -- With initial slits
             exit_status, spat_coo_data,  spat_flat_data, spat_bspl, spat_gpm_fit, \
                 spat_flat_fit, spat_flat_data_raw = self.spatial_fit(
@@ -796,41 +761,6 @@
 #                                            np.ones_like(spat_flat_data),
 #                                            np.ones_like(spat_flat_data), nord=4, upper=5.0,
 #                                            lower=5.0, fullbkpt=spat_bspl.breakpoints)
-=======
-            # Construct the empirical illumination profile
-            _spat_gpm, spat_srt, spat_coo_data, spat_flat_data_raw, spat_flat_data \
-                    = flat.construct_illum_profile(norm_spec, spat_coo, median_slit_width[slit],
-                                                   spat_gpm=spat_gpm, spat_samp=spat_samp,
-                                                   illum_iter=illum_iter, illum_rej=illum_rej,
-                                                   debug=debug)
-
-            if sticky:
-                # Add rejected pixels to gpm
-                gpm[spat_gpm] &= (spat_gpm & _spat_gpm)[spat_gpm]
-
-            # Make sure that the normalized and filtered flat is finite!
-            if np.any(np.invert(np.isfinite(spat_flat_data))):
-                msgs.error('Inifinities in slit illumination function computation!')
-
-            # Determine the breakpoint spacing from the sampling of the
-            # spatial coordinates. Use breakpoints at a spacing of a
-            # 1/10th of a pixel, but do not allow a bsp smaller than
-            # the typical sampling. Use the bspline class to determine
-            # the breakpoints:
-            spat_bspl = bspline.bspline(spat_coo_data, nord=4,
-                                        bkspace=np.fmax(1.0/median_slit_width[slit]/10.0,
-                                                     1.2*np.median(np.diff(spat_coo_data))))
-            # TODO: Can we add defaults to bspline_profile so that we
-            # don't have to instantiate invvar and profile_basis
-            spat_bspl, spat_gpm_fit, spat_flat_fit, _, exit_status \
-                    = utils.bspline_profile(spat_coo_data, spat_flat_data,
-                                            np.ones_like(spat_flat_data),
-                                            np.ones_like(spat_flat_data), nord=4, upper=5.0,
-                                            lower=5.0, fullbkpt=spat_bspl.breakpoints)
-            if exit_status > 1:
-                msgs.warn('Slit illumination profile bspline fit failed!  Spatial profile not '
-                          'included in flat-field model for slit {0}!'.format(slit))
->>>>>>> e8302787
 
             # NOTE: The bspline fit is used to construct the
             # illumination flat within the *tweaked* slit edges, after
@@ -981,26 +911,7 @@
             twod_ivar_data = twod_gpm_data.astype(float)/(twod_sig**2)
             twod_sigrej = 4.0
 
-<<<<<<< HEAD
-#            poly_basis = pydl.fpoly(2.0*twod_spat_coo_data - 1.0, npoly).T
             poly_basis = basis.fpoly(2.0*twod_spat_coo_data - 1.0, npoly)
-=======
-            poly_basis = basis.fpoly(2.0*twod_spat_coo_data - 1.0, npoly)
-
-#            np.savez_compressed('rmtdict.npz', good_frac=good_frac, npoly=npoly, spat_coo=spat_coo,
-#                                spec_coo=spec_coo, spec_gpm=spec_gpm, spec_coo_data=spec_coo_data,
-#                                spec_flat_data=spec_flat_data, spec_ivar_data=spec_ivar_data,
-#                                spec_gpm_data=spec_gpm_data, spec_model=spec_model,
-#                                norm_spec=norm_spec, spat_gpm=spat_gpm,
-#                                spat_coo_data=spat_coo_data, spat_flat_data=spat_flat_data,
-#                                norm_spec_spat=norm_spec_spat, twod_gpm=twod_gpm,
-#                                twod_spat_coo_data=twod_spat_coo_data,
-#                                twod_spec_coo_data=twod_spec_coo_data,
-#                                twod_flat_data=twod_flat_data, twod_ivar_data=twod_ivar_data,
-#                                twod_gpm_data=twod_gpm_data, poly_basis=poly_basis, nord=4,
-#                                upper=twod_sigrej, lower=twod_sigrej, bkspace=spec_samp_coarse,
-#                                groupbadpix=True, maxrej=10)
->>>>>>> e8302787
 
             # Perform the full 2d fit
             twod_bspl, twod_gpm_fit, twod_flat_fit, _ , exit_status \
