--- conflicted
+++ resolved
@@ -4547,11 +4547,7 @@
         """
         Return the valid telescopes.
         """
-<<<<<<< HEAD
         return [ 'GEMINI-N','GEMINI-S', 'KECK', 'SHANE', 'WHT', 'APF', 'TNG', 'VLT', 'MAGELLAN', 'LBT', 'MMT', 'KPNO', 'NOT', 'P200', 'BOK','LDT']
-=======
-        return [ 'GEMINI-N','GEMINI-S', 'KECK', 'SHANE', 'WHT', 'APF', 'TNG', 'VLT', 'MAGELLAN', 'LBT', 'MMT', 'KPNO', 'NOT', 'P200', 'BOK']
->>>>>>> a523f736
 
     def validate(self):
         pass
