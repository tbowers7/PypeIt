--- conflicted
+++ resolved
@@ -5,14 +5,11 @@
 from astropy import stats
 from abc import ABCMeta
 
-<<<<<<< HEAD
+from pypeit import ginga, utils, msgs, specobjs, edgetrace
+from pypeit.core import skysub, extract, pixels, wave
 from pypeit import ginga, utils, msgs
 from pypeit import newspecobjs
 from pypeit.core import skysub, extract, trace_slits, pixels, wave
-=======
-from pypeit import ginga, utils, msgs, specobjs, edgetrace
-from pypeit.core import skysub, extract, pixels, wave
->>>>>>> 97cc37ca
 from pypeit.core import procimg
 from pypeit.images import scienceimage
 from IPython import embed
