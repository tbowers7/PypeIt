# TODO: This docstring needs to be updated!!
"""
The primary purpose of this module is to provide the classes/methods
used to trace slit edges.

For a command-line script that executes the automatic tracing, use
`pypeit_trace_edges`. As always, for a list of the script options,
run:

.. code-block:: bash

    $ pypeit_trace_edges -h

With a :ref:`pypeit_file`, a typical execution of the script would be:

.. code-block:: bash

    $ pypeit_trace_edges -f my_pypeit_file.pypeit

To show the trace results after completing each stage and/or to run
in debugging mode, use the `--show` and/or `--debug` options:

.. code-block:: bash

    $ pypeit_trace_edges -f my_pypeit_file.pypeit --debug --show

Programmatically, if you have a :ref:`pypeit_file` and a path for the reductions
(`redux_path`), an example of how to trace the slits in a single
detector is as follows::

    # Imports
    from pypeit.pypeit import PypeIt
    from pypeit import traceimage, edgetrace

    # Instantiate the PypeIt class to perform the necessary setup
    rdx = PypeIt(pypeit_file, redux_path=redux_path)

    # Find the trace frames files for a specific calibration group
    group = 0
    tbl_rows = rdx.fitstbl.find_frames('trace', calib_ID=group, index=True)
    files = rdx.fitstbl.frame_paths(tbl_rows)

    # Select a detector to trace
    det = 1

    # Setup the output paths for the trace file; these can be anything but
    # the defaults are below
    master_dir = rdx.par['calibrations']['caldir']
    master_key = rdx.fitstbl.master_key(tbl_rows[0], det=det)

    # Skip the bias subtraction, if reasonable; see
    # pypeit.biasframe.BiasFrame to construct a bias to subtract from
    # the TraceImage
    rdx.par['calibrations']['traceframe']['process']['bias'] = 'skip'

    # Construct the TraceImage
    # TODO -- Update this doc
    traceImage = pypeit.images.buildcalibration.TraceImage(rdx.spectrograph, files=files, det=det,
                                       par=rdx.par['calibrations']['traceframe'])
    traceImage.build_image()

    # Then run the edge tracing.  This performs the automatic tracing.
    edges = edgetrace.EdgeTraceSet(rdx.spectrograph, rdx.par['calibrations']['slitedges'],
                                   master_key=master_key, master_dir=master_dir, img=traceImage,
                                   det=det, auto=True)
    # You can look at the results using the show method:
    edges.show(thin=10, include_img=True, idlabel=True)
    # Or in ginga viewer
    edges.show(thin=10, in_ginga=True)
    # And you can save the results to a file
    edges.save()

If you want to instead start without a pypeit file, you could do the
following for, e.g., a single unbinned Keck DEIMOS flat-field
exposure in a fits file called `trace_file`::

    import os
    from pypeit import traceimage, edgetrace
    from pypeit.spectrographs.util import load_spectrograph

    spec = load_spectrograph('keck_deimos')
    par = spec.default_pypeit_par()
    par['calibrations']['traceframe']['process']['bias'] = 'skip'
    # Make any desired changes to the parameters here
    det = 3
    master_dir = os.path.split(os.path.abspath(trace_file))[0]
    master_key = 'test_trace_{0}'.format(det)

    # TODO - update this
    traceImage = traceimage.TraceImage(spec, files=[trace_file], det=det,
                                       par=par['calibrations']['traceframe'])
    traceImage.build_image()

    edges = edgetrace.EdgeTraceSet(spec, par['calibrations']['slitedges'], master_key=master_key,
                                   master_dir=master_dir, img=traceImage, det=det, auto=True)
    edges.save()

.. include common links, assuming primary doc root is up one directory
.. include:: ../include/links.rst

"""
import os
import time
import inspect
from collections import OrderedDict

from IPython import embed

import numpy as np

from scipy import ndimage

import matplotlib
from matplotlib import pyplot as plt
from matplotlib import ticker, rc

from astropy.stats import sigma_clipped_stats
from astropy import table

from pypeit import msgs
from pypeit import io
from pypeit import utils
from pypeit import sampling
from pypeit import masterframe
from pypeit import slittrace
from pypeit.datamodel import DataContainer
from pypeit.bitmask import BitMask
from pypeit.display import display
from pypeit.par.pypeitpar import EdgeTracePar
from pypeit.core import parse, pydl, procimg, pca, trace, slitdesign_matching
from pypeit.images.buildimage import TraceImage
from pypeit.tracepca import TracePCA
from pypeit.spectrographs.spectrograph import Spectrograph
from pypeit.spectrographs.util import load_spectrograph


class EdgeTraceBitMask(BitMask):
    """
    Mask bits used during slit tracing.
    """
    # TODO: Create a script that will dynamically write the used bits
    # to a doc for readthedocs.
    def __init__(self):
        # TODO: This needs to be an OrderedDict for now to ensure that
        # the bit assigned to each key is always the same. As of python
        # 3.7, normal dict types are guaranteed to preserve insertion
        # order as part of its data model. When/if we require python
        # 3.7, we can remove this (and other) OrderedDict usage in
        # favor of just a normal dict.
        mask = OrderedDict([
                       ('NOEDGE', 'No edge found/input for this trace at this spatial column.'),
                    ('MATHERROR', 'A math error occurred during the calculation (e.g., div by 0)'),
                  ('MOMENTERROR', 'Recentering moment calculation had a large error'),
                   ('LARGESHIFT', 'Recentering resulted in a large shift'),
              ('OUTSIDEAPERTURE', 'Recentering yielded a centroid outside the moment aperture'),
                   ('EDGEBUFFER', 'Recentering yielded a centroid too close to the detector edge'),
                ('DISCONTINUOUS', 'Pixel included in a trace but part of a discontinuous segment'),
                    ('DUPLICATE', 'Trace is a duplicate based on trace matching tolerance'),
                   ('SHORTRANGE', 'Trace does not meet the minimum spectral range criterion'),
                       ('HITMIN', 'Trace crosses the minimum allowed spatial column'),
                       ('HITMAX', 'Trace crosses the maximum allowed spatial column'),
                  ('OFFDETECTOR', 'Trace lands off, or within `det_buffer` of, the detector edge'),
                   ('USERINSERT', 'Trace was inserted as requested by user'),
                   ('SYNCINSERT', 'Trace was inserted during left and right edge sync'),
                    ('SYNCERROR', 'Trace synchronization error, likely due to edge effects'),
                   ('MASKINSERT', 'Trace was inserted based on drilled slit-mask locations'),
                 ('ORPHANINSERT', 'Trace was inserted to match an orphaned edge'),
                    ('SHORTSLIT', 'Slit formed by left and right edge is too short to be valid'),
                      ('BOXSLIT', 'Slit formed by left and right edge is valid (large enough '
                                  'to be a valid slit), but too short to be a science slit'),
                 ('ABNORMALSLIT', 'Slit formed by left and right edge has abnormal length'),
                   ('USERRMSLIT', 'Slit removed by user'),
                      ('NOORDER', 'Unable to associate this trace with an echelle order (echelle '
                                  ' spectrographs only)'),
                ('ORDERMISMATCH', 'Slit traces are not well matched to any echelle order (echelle '
                                  ' spectrographs only)')])
        super(EdgeTraceBitMask, self).__init__(list(mask.keys()), descr=list(mask.values()))

    @property
    def bad_flags(self):
        """
        List the flags that mean the trace is bad.
        """
        return list(set(self.bits.keys()) - set(self.insert_flags))

    @property
    def insert_flags(self):
        """
        List of flags used to mark traces inserted for various
        reasons.
        """
        return ['USERINSERT', 'SYNCINSERT', 'MASKINSERT', 'ORPHANINSERT']

    @property
    def order_flags(self):
        """
        List of flags related to the echelle order.
        """
        return ['NOORDER', 'ORDERMISMATCH']

    @property
    def exclude_flags(self):
        """
        List of flags to exclude when finding bad trace data.
        """
        return self.insert_flags + self.order_flags + ['BOXSLIT']


class EdgeTraceSet(DataContainer):
    r"""
    Core class that identifies, traces, and pairs edges in an image
    to define the slit apertures.

    The instantiation of the object can either be used to produce an
    empty placeholder that you then use multiple times to trace
    different images, or you can have the tracing begin immediately
    upon instantiation. For the latter, you must provide (at minimum)
    the `img` to trace, and the initialization then run
    :func:`initial_trace` or :func:`auto_trace`, depending on the
    value of `auto`. To automatically have the instantiation save the
    results, set `save=True` on instantiation.

    To load an existing master file with the result of a trace, 
    use the :attr:`from_file` method::

        edges = EdgeTraceSet.from_file(file)

    Most commonly, one will use the automatic tracing routine to
    trace the slit edges; see the description of the steps used
    during auto-tracing in the docs for :func:`auto_trace`.

    The success of the tracing critically depends on the parameters
    used. The defaults are tuned for each spectrograph based on
    testing using data in the pypeit development suite. See
    :ref:`pypeitpar` for the full documentation of the
    :class:`pypeit.par.pypeitpar.EdgeTracePar` parameters. Note that
    the :class:`pypeit.par.pypeitpar.TraceSlitsPar` parameter group
    has been deprecated.

    Finally, note that the :attr:`design` and :attr:`object` data are
    currently empty, as part of a development path for matching slits
    traced on the detector to slits expected from provided metadata.
    Once finished these objects will only contain data for
    spectrograph output files that provide the relevant metadata.
   
    .. todo:
        - Include a method/check that determines if traces cross one
        another anywhere.
        - Provide some guidance for the parameters to use.

    Args:
        traceimg (:class:`pypeit.images.buildcalibration.TraceImage`):
            Two-dimensional image used to trace slit edges. If a
            :class:`pypeit.images.buildcalibration.TraceImage` is provided, the
            raw files used to construct the image are saved.
            This includes detector info (e.g. binning, platescale)
        spectrograph (:class:`pypeit.spectrographs.spectrograph.Spectrograph`):
            The object that sets the instrument used to take the
            observations. Used to set :attr:`spectrograph`.
        par (:class:`pypeit.par.pypeitpar.EdgeTracePar`):
            The parameters used to guide slit tracing. Used to set
            :attr:`par`.
        master_key (:obj:`str`, optional):
            The string identifier for the instrument configuration.  See
            :class:`pypeit.masterframe.MasterFrame`.
        master_dir (:obj:`str`, optional):
            Path to master frames.
        qa_path (:obj:`str`, optional):
            Directory for QA output. If None, no QA plots are
            provided.
        bpm (`numpy.ndarray`_, optional):
            Bad-pixel boolean mask for the trace image. Must have the
            same shape as `img`. If None, all pixels are assumed to
            be valid.
        auto (:obj:`bool`, optional):
            Find the edge traces using :func:`auto_trace`. If False,
            the trace data will only be the result of running
            :func:`initial_trace`.
        debug (:obj:`bool`, optional):
            Run in debug mode.
        show_stages (:obj:`bool`, optional):
            After ever stage of the auto trace prescription
            (`auto=True`), show the traces against the image using
            :func:`show`.

    Attributes:
        traceimg
            (:class:`pypeit.images.buildcalibration.TraceImage`):
            See argument list.
        spectrograph
            (:class:`pypeit.spectrographs.spectrograph.Spectrograph`):
            See argument list.
        par (:class:`pypeit.par.pypeitpar.EdgeTracePar`):
            See argument list.
        files (:obj:`list`):
            The list of raw files used to construct the trace image
            (:attr:`img`). Only defined if argument `img` in
            :func:`initial_trace` or :func:`auto_trace` is a
            :class:`pypeit.images.buildcalibration.TraceImage` object.
        img (`numpy.ndarray`_):
            Convenience for now.
        bpm (`numpy.ndarray`_):
            See argument list.
        det (:obj:`int`):
            See argument list.
        sobelsig (`numpy.ndarray`_)):
            Sobel-filtered image used to detect left and right edges
            of slits.
        sobelsig_left (`numpy.ndarray`_):
            Lazy-loaded version of `sobelsig` that clips the
            features related to right edges. Only kept for
            convenience.
        sobelsig_right (`numpy.ndarray`_):
            Lazy-loaded version of `sobelsig` that clips the
            features related to left edges. Only kept for
            convenience.
        nspec (:obj:`int`):
            Number of spectral pixels (rows) in the trace image
            (`axis=0`).
        nspat (:obj:`int`):
            Number of spatial pixels (columns) in the trace image
            (`axis=1`).
        traceid (`numpy.ndarray`_):
            The list of unique trace IDs.
        edge_img (`numpy.ndarray`_):
            An integer array with the spatial pixel nearest to each
            trace edge. This is identically::

                self.edge_img = np.round(self.edge_cen
                                         if self.edge_fit is None
                                         else self.edge_fit).astype(int)

        edge_cen (`numpy.ndarray`_):
            A floating-point array with the location of the slit edge
            for each spectral pixel *as measured* from the trace
            image. Shape is :math:`(N_{\rm spec},N_{\rm trace})`.
        edge_err (`numpy.ndarray`_):
            Error in slit edge locations; measurements without errors
            have their errors set to -1.
        edge_msk (`numpy.ndarray`_):
            An integer array with the mask bits assigned to each
            trace centroid; see :class:`EdgeTraceBitMask`.
        edge_fit (`numpy.ndarray`_):
            A model fit to the `edge_cen` data.
        fittype (:obj:`str`):
            An informational string identifier for the type of model
            used to fit the trace data.
        pca (:obj:`list`, :class:`pypeit.tracepca.TracePCA`):
            Result of a PCA decomposition of the edge traces, used to
            predict new traces. This can either be a single
            :class:`pypeit.tracepca.TracePCA` object or a list of two
            :class:`pypeit.tracepca.TracePCA` objects if the PCA
            decomposition is peformed for the left (`pca[0]`) and
            right (`pca[1]`) traces separately.
        pcatype (:obj:`str`)
            An informational string indicating which data were used
            in the PCA decomposition, 'center' for `edge_cen` or
            'fit' for `edge_fit`.
        design (`astropy.table.Table`_):
            Collated slit-mask design data matched to the edge
            traces.
        objects (`astropy.table.Table`_):
            Collated object ID and coordinate information matched to
            the design table.
        qa_path (:obj:`str`):
            Directory for QA output. If None, no QA plots are
            provided.
        log (:obj:`list`):
            A list of strings indicating the main methods applied
            when tracing.
        maskdef_id (`numpy.ndarray`_):
            An integer array with the slitmask IDs assigned to each
            trace.
        omodel_bspat (`numpy.ndarray`_):
            A floating-point array with the location of the slit LEFT edge,
            averaged along the spectral direction, predicted by the optical model
            (before x-correlation with traced edges)
        omodel_tspat (`numpy.ndarray`_):
            A floating-point array with the location of the slit RIGHT edge,
            averaged along the spectral direction, predicted by the optical model
            (before x-correlation with traced edges)
        coeff_b (`numpy.ndarray`_):
            A floating-point array with the coefficients (offset, scale) of the
            x-correlation between LEFT edges predicted by the optical model and the
            ones traced on the image.
        coeff_t (`numpy.ndarray`_):
            A floating-point array with the coefficients (offset, scale) of the
            x-correlation between RIGHT edges predicted by the optical model and the
            ones traced on the image.
    """

    master_type = 'Edges'
    """Root name for the master frame file."""

    master_file_format = 'fits.gz'
    """Master frame file format."""

    bitmask = EdgeTraceBitMask()
    """BitMask instance."""

    version = '1.0.0'
    """DataContainer datamodel version."""

    output_float_dtype = np.float32
    """Regardless of datamodel, output floating-point data have this fixed bit size."""

    datamodel = {'PYP_SPEC': dict(otype=str, descr='PypeIt spectrograph name'),
                 'dispname': dict(otype=str,
                                  descr='Spectrograph disperser name.  Primarily needed for '
                                        'reloading an existing MasterEdge file.'),
                 'traceimg': dict(otype=TraceImage,
                                   descr='Image used to construct the edge traces.'),
                 'nspec': dict(otype=int, descr='Image pixels in the spectral direction.'),
                 'nspat': dict(otype=int, descr='Image pixels in the spatial direction.'),
                 'tracebpm': dict(otype=np.ndarray, atype=(bool, np.bool_),
                                  descr='Bad-pixel mask for trace image'),
                 'sobelsig': dict(otype=np.ndarray, atype=(float, np.floating),
                                  descr='Sobel-filtered image used to detect edges'),
                 'traceid': dict(otype=np.ndarray, atype=(int, np.integer),
                                 descr='ID number for the edge traces.  Negative and positive '
                                       'IDs are for, respectively, left and right edges.'),
                 'maskdef_id': dict(otype=np.ndarray, atype=(int, np.integer),
                                 descr='slitmask ID number for the edge traces. '
                                       'IDs are for, respectively, left and right edges.'),
                 'orderid': dict(otype=np.ndarray, atype=(int, np.integer),
                                 descr='For echelle spectrographs, this is the order ID number '
                                       'for the edge traces.  Negative and positive IDs are for, '
                                       'respectively, left and right edges.'),
                 'edge_cen': dict(otype=np.ndarray, atype=(float, np.floating),
                                  descr='(Floating-point) Measured spatial coordinate of the '
                                        'edge traces for each spectral pixel.  Shape is '
                                        '(Nspec,Ntrace).'),
                 'edge_err': dict(otype=np.ndarray, atype=(float, np.floating),
                                  descr='Error in the measured spatial coordinate edge traces.'),
                 'edge_msk': dict(otype=np.ndarray, atype=bitmask.minimum_dtype(),
                                  descr='Bitmask for the edge trace positions.'),
                 'edge_fit': dict(otype=np.ndarray, atype=(float, np.floating),
                                  descr='The best-fit model result for the trace edge.'),
                 'fittype': dict(otype=str,
                                 descr='An informational string identifying the type of model '
                                       'used to fit the trace data.  Either ``pca`` for a PCA '
                                       'decomposition or the polynomial function type and order'),
                 'pca': dict(otype=TracePCA,
                             descr='The PCA decomposition of all edge traces.  Ignored if the '
                                   'left_right_pca parameter is True.'),
                 'left_pca': dict(otype=TracePCA,
                                  descr='The PCA decomposition of the left-edge traces.  Ignored '
                                        'if the left_right_pca parameter is False.'),
                 'right_pca': dict(otype=TracePCA,
                                   descr='The PCA decomposition of the right-edge traces.  '
                                         'Ignored if the left_right_pca parameter is False.'),
                 'pcatype': dict(otype=str,
                                 descr='String identifier for the measurements used to construct '
                                       'the PCA (center or fit)')}
    """DataContainer datamodel."""

    def __init__(self, traceimg, spectrograph, par, bpm=None, qa_path=None, auto=False,
                 debug=False, show_stages=False):

        # Instantiate as an empty DataContainer
        super(EdgeTraceSet, self).__init__()

        # TODO: TraceImage has a bad-pixel mask. Why isn't the
        # traceimg.bpm the same as the keyword argument bpm? Currently,
        # the traceimg.bpm array is not used. Should this be combined
        # with the provided bpm?

        # Check input types
        if not isinstance(traceimg, TraceImage):
            msgs.error('Input traceimg must be a TraceImage object.')
        if not isinstance(spectrograph, Spectrograph):
            msgs.error('Input spectrograph must be a Spectrograph object.')
        if not isinstance(par, EdgeTracePar):
            msgs.error('Input par must be an EdgeTracePar object.')

        # TODO:
        #   - Change self.PYP_SPEC to self.specname
        self.traceimg = traceimg                        # Input TraceImage
        self.nspec, self.nspat = self.traceimg.shape    # The shape of the trace image
        self.spectrograph = spectrograph                # Spectrograph used to take the data
        self.PYP_SPEC = spectrograph.name               # For the Header.  Will be in datamodel
        self.dispname = spectrograph.dispname           # Spectrograph disperser
        self.par = par                                  # Parameters used for slit edge tracing
        self.qa_path = qa_path                          # Directory for QA plots
        self.maskdef_id = None                          # Slit ID number from slit-mask design
                                                        # matched to traced slits

        # NOTE: This means that, no matter what, every instance of
        # EdgeTraceSet should have a sobelsig attribute that is *not*
        # None.
        if auto:
            # Run the automatic tracing
            self.auto_trace(bpm=bpm, debug=debug, show_stages=show_stages)
        else:
            # Only get the initial trace
            self.initial_trace(bpm=bpm)

    def _init_internals(self):
        """Add any attributes that are *not* part of the datamodel."""
        self.spectrograph = None        # Spectrograph instance
        self.par = None                 # EdgeTracePar instance
        self.qa_path = None             # Path for the QA plots
        self.edge_img = None            # Array with the spatial pixel nearest to each trace edge.
        self.sobelsig_left = None      # Sobel filtered image used to trace left edges
        self.sobelsig_right = None     # Sobel filtered image used to trace right edges
        self.design = None              # Table that collates slit-mask design data matched to
                                        # the edge traces
        self.objects = None             # Table that collates object information, if available
                                        # in the slit-mask design, matched to the `design` table.
        self.log = None                 # Log of methods applied
        self.master_key = None          # Calibration key for master frame
        self.master_dir = None          # Directory for Master frames
        self.omodel_bspat = None        # Left edges predicted by the optical model (before x-correlation)
        self.omodel_tspat = None        # Right edges predicted by the optical model (before x-correlation)
        self.coeff_b = None             # Coefficients of the x-correlation between LEFT edges predicted
                                        # by the optical model and traced on the image.
        self.coeff_t = None             # Coefficients of the x-correlation between LEFT edges predicted
                                        # by the optical model and traced on the image.
        self.maskdef_file = None        # File used to slurp in slit-mask design

    def _reinit_trace_data(self):
        """
        Convenience method to set all attributes related to trace data to `None`.
        """
        self.traceid = None
        self.orderid = None
        self.edge_img = None
        self.edge_cen = None
        self.edge_err = None
        self.edge_msk = None
        self.edge_fit = None
        self.fittype = None
        self.pca = None
        self.left_pca = None
        self.right_pca = None
        self.pcatype = None
        self.design = None
        self.objects = None
        self.maskdef_id = None
        self.omodel_bspat = None
        self.omodel_tspat = None
        self.coeff_b = None
        self.coeff_t = None
        self.maskdef_file = None

    @property
    def ntrace(self):
        """
        The number of edges (left and right) traced.
        """
        return 0 if self.traceid is None else self.traceid.size

    @property
    def nslits(self):
        if self.is_synced:
            return self.ntrace//2
        msgs.error('Number of slits undefined because edges are not left-right synchronized.')

    # TODO: Add self.design to the data model when we're ready to match
    # to the slit-mask design data.
    @staticmethod
    def empty_design_table(rows=None):
        """
        Construct an empty `design` table.

        Args:
            rows (:obj:`int`, optional):
                Number of table rows for each table column, expected
                to be the number of matched slits. If None, the table
                has empty columns.

        Returns:
            `astropy.table.Table`_: Instance of the empty design
            table.
        """
        length = 0 if rows is None else rows
        return table.Table([
                    table.Column(name='TRACEID', dtype=int, length=length,
                                 description='Trace ID Number'),
                    table.Column(name='TRACESROW', dtype=int, length=length,
                                 description='Spectral row for provided left and right edges.'),
                    table.Column(name='TRACELPIX', dtype=float, length=length,
                                 description='Spatial pixel coordinate for left edge'),
                    table.Column(name='TRACERPIX', dtype=float, length=length,
                                 description='Spatial pixel coordinate for right edge'),
                    table.Column(name='SLITID', dtype=int, length=length,
                                 description='Slit ID Number'),
                    # table.Column(name='SLITLFOC', dtype=float, length=length,
                    #              description='Left edge of the slit in mm at the focal plane'),
                    # table.Column(name='SLITRFOC', dtype=float, length=length,
                    #              description='Right edge of the slit in mm at the focal plane'),
                    table.Column(name='SLITLOPT', dtype=float, length=length,
                                description='Left edge of the slit in pixel predicted by optical model'),
                    table.Column(name='SLITROPT', dtype=float, length=length,
                                description='Right edge of the slit in pixel predicted optical model'),
                    table.Column(name='SLITRA', dtype=float, length=length,
                                 description='Right ascension of the slit center (deg)'),
                    table.Column(name='SLITDEC', dtype=float, length=length,
                                 description='Declination of the slit center (deg)'),
                    table.Column(name='SLITLEN', dtype=float, length=length,
                                 description='Slit length (arcsec)'),
                    table.Column(name='SLITWID', dtype=float, length=length,
                                 description='Slit width (arcsec)'),
                    table.Column(name='SLITPA', dtype=float, length=length,
                                 description='Slit position angle onsky (deg from N through E)'),
                    table.Column(name='ALIGN', dtype=np.int16, length=length,
                                 description='Slit used for alignment (1-yes; 0-no), not target '
                                             'observations.')
                           ])

    @staticmethod
    def empty_objects_table(rows=None):
        """
        Construct an empty `objects` table.

        Args:
            rows (:obj:`int`, optional):
                Number of table rows for each table column, expected
                to be the number of objects. If None, the table has
                empty columns.

        Returns:
            `astropy.table.Table`_: Instance of the empty object
            table.
        """
        length = 0 if rows is None else rows
        return table.Table([
                    table.Column(name='OBJID', dtype=int, length=length,
                                 description='Object ID Number'),
                    table.Column(name='OBJRA', dtype=float, length=length,
                                 description='Right ascension of the object (deg)'),
                    table.Column(name='OBJDEC', dtype=float, length=length,
                                 description='Declination of the object (deg)'),
                    table.Column(name='SLITID', dtype=int, length=length,
                                 description='Slit ID Number'),
                    table.Column(name='SLITINDX', dtype=int, length=length,
                                 description='Row index of relevant slit in the design table')
                           ])

    def rectify(self, flux, bpm=None, extract_width=None, mask_threshold=0.5, side='left'):
        r""""
        Rectify the provided image based on the current edge trace
        PCA model.

        The is primarily a wrapper for
        :func:`pypeit.sampling.rectify_image`; see its documentation
        for more detail.

        Used parameters from :attr:`par`
        (:class:`pypeit.par.pypeitpar.EdgeTracePar`) are
        `left_right_pca`.

        Args:
            flux (`numpy.ndarray`_):
                The 2D image to rectify. Its shape should match the
                image used to construct the edge traces:
                :math:`(N_{\rm spec}, N_{\rm spat})`.
            bpm (`numpy.ndarray`_, optional):
                Boolean bad-pixel mask for pixels to ignore in input
                image. If None, no pixels are masked in the
                rectification. If provided, shape must match `flux`.
            extract_width (:obj:`float`, optional):
                The width of the extraction aperture to use for the
                image rectification. When using extraction to rectify
                the image, flux conservation is not as accurate. If
                None, the image rectification is performed using
                :class:`pypeit.sampling.Resample` along each row
                (spectral position).
            mask_threshold (:obj:`float`, optional):
                Either due to `mask` or the bounds of the provided
                `flux`, pixels in the rectified image may not be fully
                covered by valid pixels in `flux`. Pixels in the
                output image with less than this fractional coverage
                by input pixels are flagged in the output.
            side (:obj:`str`, optional):
                If the PCA decomposition was performed for the left
                and right traces separately, this selects the PCA to
                use when constructing the rectification coordinate
                system. This is ignored if both were used in the PCA.

        Returns:
             Two `numpy.ndarray`_ objects are returned both with
             shape :math:`(N_{\rm spec}, N_{\rm spat})`, the rectified
             image and its boolean bad-pixel mask.
        """
        if self.pcatype is None:
            msgs.error('Must first run the PCA analysis for the traces; run build_pca.')
        pca = (self.left_pca if side == 'left' else self.right_pca) \
                    if self.par['left_right_pca'] else self.pca

        # Get the traces that cross the reference spatial position at
        # the first and last pixels of the image
        first_last_trace = pca.predict(np.array([0,self.nspat-1]))
        # Use these two traces to define the spatial pixel coordinates
        # to sample
        start = np.ceil(np.amax(np.amin(first_last_trace, axis=1))).astype(int)
        buffer = self.nspat - np.floor(np.amin(np.amax(first_last_trace, axis=1))).astype(int) \
                    + start
        # Rectify the image
        # TODO: This has its limitations if the PCA is highly non-linear.
        ocol = np.arange(self.nspat+buffer)-start
        return sampling.rectify_image(flux, pca.predict(ocol), bpm=bpm, ocol=ocol,
                                      max_ocol=self.nspat-1, extract_width=extract_width,
                                      mask_threshold=mask_threshold)

    def auto_trace(self, bpm=None, debug=False, show_stages=False):
        r"""
        Execute a fixed series of methods to automatically identify
        and trace slit edges.

        The current algorithm is:

            - Detect and follow slit edges using :func:`initial_trace`.
            - Refine the measured centroids of the edge locations
              using :func:`centroid_refine`.
            - Fit the measured centroids with a polynomial using
              :func:`fit_refine`, which is basically a wrapper for
              :func:`pypeit.core.trace.fit_trace`. If a PCA
              decomposition of the traces is not possible because
              there are too few traces, the next two steps are
              skipped (skipping down to edge synchronization), and
              *the final measured slit edge traces* are the result of
              this step.
            - Construct a PCA decomposition of the fitted forms for
              the traces using :func:`pca_refine`. Traces are either
              decomposed as a group or split into separate left and
              right decompositions.
            - Use the PCA decomposition to rectify the trace image
              such that the slit edges should be aligned, collapse
              the image to get a high-signal-to-noise detection of
              each slit edge, and use these locations to predict,
              remeasure, and refit the slit edges; see
              :func:`peak_refine`. *The final measured slit edge
              traces* are based on the result of :func:`peak_refine`.
            - Synchronize the left and right traces into pairs that
              define slit apertures using :func:`sync`.
            - Use :func:`maskdesign_matching` to match the slit
              edge traces found with the ones predicted by the
              slit-mask design.
            - Use :func:`add_user_traces` and :func:`rm_user_traces`
              to add and remove traces as defined by the
              user-provided lists in the :attr:`par`.

        Used parameters from :attr:`par`
        (:class:`pypeit.par.pypeitpar.EdgeTracePar`) are
        `use_maskdesign`.

        Args:
            bpm (`numpy.ndarray`_, optional):
                Bad-pixel mask for the trace image. Must have the
                same shape as `img`. If None, all pixels are assumed
                to be valid.
            debug (:obj:`bool`, optional):
                Run in debug mode.
            show_stages (:obj:`bool`, optional):
                After ever stage of the auto trace, execute
                :func:`show` to show the results. These calls to show
                are always::

                    self.show()

        """
        # Perform the initial edge detection and trace identification
        self.initial_trace(bpm=bpm)
        if show_stages:
            self.show(title='Initial identification and tracing of slit edges')

        # Initial trace can result in no edges found
        if not self.is_empty:
            # Refine the locations of the trace using centroids of the
            # features in the Sobel-filtered image.
            self.centroid_refine()
            if show_stages:
                self.show(title='Refinement of edge locations')

        # Initial trace can result in no edges found, or centroid
        # refinement could have removed all traces (via `check_traces`)
        if not self.is_empty:
            # Fit the trace locations with a polynomial
            self.fit_refine(debug=debug)
            # Use the fits to determine if there are any discontinous
            # trace centroid measurements that are actually components
            # of the same slit edge
            self.merge_traces(debug=debug)
            if show_stages:
                self.show(title='Polynomial fit to the edge locations')

        # Check if the PCA decomposition is possible; this should catch
        # long slits
        if self.par['auto_pca'] and self.can_pca():
            # Use a PCA decomposition to parameterize the trace
            # functional forms
            self.pca_refine(debug=debug)
            if show_stages:
                self.show(title='PCA refinement of the trace models')

            # Use the results of the PCA decomposition to rectify and
            # detect peaks/troughs in the spectrally collapsed
            # Sobel-filtered image, then use those peaks to further
            # refine the edge traces
            self.peak_refine(rebuild_pca=True, debug=debug)
            if show_stages:
                self.show(title='Result after re-identifying slit edges from a spectrally '
                                'collapsed image.')

        elif self.par['sync_predict'] == 'pca':
            # TODO: This causes the code to fault. Maybe there's a way
            # to catch this earlier on?
            msgs.error('Sync predict cannot use PCA because too few edges were found.  If you are '
                       'reducing multislit or echelle data, you may need a better trace image or '
                       'change the mode used to predict traces (see below).  If you are reducing '
                       'longslit data, make sure to set the sync_predict parameter to nearest: '
                       + msgs.newline() +
                       '    [calibrations]' + msgs.newline() +
                       '        [[slitedges]]' + msgs.newline() +
                       '            sync_predict = nearest')
#            self.par['sync_predict'] = 'nearest'

            # NOTE: If the PCA decomposition is possible, the
            # subsequent call to trace.peak_trace (called by
            # peak_refine) removes all the existing traces and replaces
            # them with traces at the peak locations. Those traces are
            # then fit, regardless of the length of the centroid
            # measurements. So coming out of peak_refine there are no
            # traces that are fully masked, which is not true if that
            # block of code isn't run. That means for the left-right
            # synchronization to work correctly, we have to remove
            # fully masked traces. This is done inside sync().

        # Match the traces found in the image with the ones predicted by
        # the slit-mask design. If not expected traces are found in the image, they
        # will be removed. If traces are missed, they will be added.
        if self.par['use_maskdesign']:
            msgs.info('-' * 50)
            msgs.info('{0:^50}'.format('Matching traces to the slit-mask design'))
            msgs.info('-' * 50)
            self.maskdesign_matching(debug=debug)

        # Left-right synchronize the traces
        self.sync()
        if show_stages:
            self.show(title='After synchronizing left-right traces into slits')

        # First manually remove some traces, just in case a user
        # wishes to manually place a trace nearby a trace that
        # was automatically identified. One problem with adding
        # slits first is that we may have to sync the slits again.
        ad_rm = False
        if self.par['rm_slits'] is not None:
            rm_user_slits = trace.parse_user_slits(self.par['rm_slits'],
                                                   self.traceimg.detector.det, rm=True)
            if rm_user_slits is not None:
                ad_rm = True
                self.rm_user_traces(rm_user_slits)

        # Add user traces
        if self.par['add_slits'] is not None:
            add_user_slits = trace.parse_user_slits(self.par['add_slits'],
                                                    self.traceimg.detector.det)
            if add_user_slits is not None:
                ad_rm = True
                self.add_user_traces(add_user_slits)
        if show_stages and ad_rm:
            self.show(title='After user-dictated adding/removing slits')

        # TODO: Add a parameter and an if statement that will allow for
        # this.
        # `peak_refine` ends with the traces being described by a
        # polynomial. Instead finish by reconstructing the trace models
        # using the PCA decomposition
#        self.pca_refine(debug=debug)
#        if show_stages:
#            self.show()

        # Add this to the log
        self.log += [inspect.stack()[0][3]]

    def initial_trace(self, bpm=None):
        r"""
        Perform the initial trace of the image.

        This effectively reinstantiates the object and must be the
        first method called for tracing an image.  The algorithm:

            - Lightly boxcar smooths the trace image spectrally.
            - Replaces pixel columns and rows that are substantially
              masked, if a bad-pixel mask is provided (see ``bpm``).
            - Applies a Sobel filter to the trace image along the
              spatial axis (columns) to detect slit edges using steep
              positive gradients (left edges) and steep negative
              gradients (right edges). See
              :func:`pypeit.core.trace.detect_slit_edges`.
            - Follows the detected left and right edges along
              spectrally adjacent pixels to identify coherent traces.
              See :func:`pypeit.core.trace.identify_traces`.
            - Initializes the attributes that provide the trace
              position for each spectral pixel based on these
              results.

        Used parameters from :attr:`par`
        (:class:`~pypeit.par.pypeitpar.EdgeTracePar`) are
        ``filt_iter``, ``sobel_mode``, ``edge_thresh``, and
        ``follow_span``.

        Args:
            bpm (`numpy.ndarray`_, optional):
                Bad-pixel mask for the trace image. Must have the
                same shape as `img`. If None, all pixels are assumed
                to be valid.
        """
        msgs.info('-'*50)
        msgs.info('{0:^50}'.format('Initialize Edge Tracing'))
        msgs.info('-'*50)

        # TODO: Put in some checks that makes sure the relevant image
        # attributes are not None?

        self.tracebpm = np.zeros((self.nspec, self.nspat), dtype=bool) \
                            if bpm is None else bpm.astype(bool)
        if self.tracebpm.shape != self.traceimg.shape:
            msgs.error('Mask is not the same shape as the trace image.')

        # Lightly smooth the image before using it to trace edges
        # TODO: Make this filter size a parameter?
        _img = ndimage.uniform_filter(self.traceimg.image, size=(3, 1), mode='mirror')

        # Replace bad-pixel columns if they exist
        # TODO: Do this before passing the image to this function?
        # Instead of just replacing columns, replace all bad pixels...
        if np.any(self.tracebpm):

            # TODO: For tracing, we really only care about bad spec
            # lines, i.e. columns in the PypeIt frame. And this is how
            # BPM is oriented. I am now setting it to deal with both
            # options. Do we need to replace bad *rows* instead of bad
            # columns?

            # Replace bad columns and rows that cover more than half
            # the image
            for flip, axis in zip([False,True], [0,1]):
                bad_cols = np.sum(self.tracebpm, axis=axis) > (self.tracebpm.shape[axis]//2)
                if flip:
                    # Deal with the transposes
                    _img = procimg.replace_columns(_img.T, bad_cols, copy=True,
                                                   replace_with='linear').T
                else:
                    _img = procimg.replace_columns(_img, bad_cols, copy=True,
                                                   replace_with='linear')

        # Filter the trace image and use the filtered image to detect
        # slit edges
        # TODO: Decide if mask should be passed to this or not,
        # currently not because of issues when masked pixels happen to
        # land in slit gaps.
        self.sobelsig, edge_img \
                = trace.detect_slit_edges(_img, bpm=self.tracebpm,
                                          median_iterations=self.par['filt_iter'],
                                          sobel_mode=self.par['sobel_mode'],
                                          sigdetect=self.par['edge_thresh'])
        # Empty out the images prepared for left and right tracing
        # until they're needed.
        self.sobelsig_left = None
        self.sobelsig_right = None

        # Identify traces by following the detected edges in adjacent
        # spectral pixels.
        # TODO: Use the user parameter instead of the hard-coded
        # number?
#        minimum_spec_length = self.nspec * self.par['det_min_spec_length']
        minimum_spec_length = 50
        trace_id_img = trace.identify_traces(edge_img, follow_span=self.par['follow_span'],
                                             minimum_spec_length=minimum_spec_length)
        # TODO: Remove this
        inserted_edge = np.zeros(trace_id_img.shape, dtype=bool)

        # Check that edges were found
        if np.all(trace_id_img == 0):
            msgs.warn('No edges found!  Trace data will be empty.')
            self._reinit_trace_data()
            self.log = [inspect.stack()[0][3]]
            return

        # Set the ID image to a MaskedArray to ease some subsequent
        # calculations; pixels without a detected edge are masked.
        trace_id_img = np.ma.MaskedArray(trace_id_img, mask=trace_id_img == 0)

        # Find the set of trace IDs; left traces are negative, right
        # traces are positive
        self.traceid = np.unique(trace_id_img.compressed())

        # Initialize the mask bits array for the trace coordinates and
        # just begin by setting them all as having no edge.
        self.edge_msk = self.bitmask.turn_on(np.zeros((self.nspec, self.ntrace),
                                                dtype=self.bitmask.minimum_dtype()), 'NOEDGE')

        # Save the input trace edges and remove the mask for valid edge
        # coordinates
        self.edge_img = np.zeros((self.nspec, self.ntrace), dtype=int)
        for i in range(self.ntrace):
            row, col = np.where(np.invert(trace_id_img.mask)
                                    & (trace_id_img.data == self.traceid[i]))
            self.edge_img[row,i] = col
            self.edge_msk[row,i] = 0            # Turn-off the mask

            # Flag any insert traces
            row, col = np.where(np.invert(trace_id_img.mask) & inserted_edge
                                    & (trace_id_img.data == self.traceid[i]))
            if len(row) > 0:
                self.edge_msk[row,i] = self.bitmask.turn_on(self.edge_msk[row,i], 'ORPHANINSERT')

        # Instantiate objects to store the floating-point trace
        # centroids and errors.
        self.edge_cen = self.edge_img.astype(float)   # This makes a copy
        self.edge_err = np.zeros((self.nspec, self.ntrace), dtype=float)

        # No fitting has been done yet
        self.fittype = None
        self.edge_fit = None

        # No PCA has been constructed yet
        self.pca = None
        self.left_pca = None
        self.right_pca = None
        self.pcatype = None

        # No design or object data yet
        # TODO: Move these to the datamodel when we have the slit-mask
        # design matching working.
        self.design = None
        self.objects = None

        # Restart the log
        self.log = [inspect.stack()[0][3]]

    def _base_header(self, hdr=None):
        """
        Construct the baseline header for all HDU extensions.

        This appends the :class:`EdgeTracePar` and
        :class:`EdgeTraceBitMask` data to the headers of all HDU
        extensions. This is overkill, but avoids overriding
        :func:`pypeit.datamodel.DataContainer.to_hdu` by just
        including the data in all HDU extensions.

        Args:
            hdr (`astropy.io.fits.Header`_, optional):
                Baseline header to add to all returned HDUs. If None,
                set by :func:`pypeit.io.initialize_header()`.

        Returns:
            `astropy.io.fits.Header`_: Header object to include in
            all HDU extensions.
        """
        _hdr = super(EdgeTraceSet, self)._base_header(hdr=hdr)
        _hdr['QAPATH'] = 'None' if self.qa_path is None else self.qa_path
        self.par.to_header(_hdr)
        self.bitmask.to_header(_hdr)
        return _hdr

    def _bundle(self):
        """
        Bundle the object for writing using
        :func:`~pypeit.datamodel.DataContainer.to_hdu`.
        """

        # TODO: This will need to be edited if/when astropy.table.Table
        # objects with the slit matching results get added to the
        # datamodel.

        # All of the datamodel elements that can be written as a header
        # are written to the SOBELSIG extension.
        d = []
        for key in self.keys():
            if self[key] is None:
                continue
            if isinstance(self[key], DataContainer):
                d += [{key: self[key]}]
                continue
            if self.datamodel[key]['otype'] == np.ndarray:
                # TODO: We might want a general solution in
                # DataContainer that knows to convert (and revert)
                # boolean arrays to np.uint8 types. Does anyone know a
                # way around this? It's annoying that ImageHDUs cannot
                # have boolean type arrays.
                if issubclass(self[key].dtype.type, (bool, np.bool_)):
                    d += [{key: self[key].astype(np.uint8)}]
                elif issubclass(self[key].dtype.type, (float, np.floating)):
                    d += [{key: self[key].astype(self.output_float_dtype)}]
                else:
                    d += [{key: self[key]}]

        # Find the element with sobelsig and add all the non-array,
        # non-DataContainer elements to that extension. This is done
        # after the first loop to just to make sure that the order of
        # extensions matches the order in the datamodel (although
        # that's not really necessary).
        for _d in d:
            if list(_d.keys()) != ['sobelsig']:
                continue
            for key in self.keys():
                if self[key] is None or self.datamodel[key]['otype'] == np.ndarray \
                        or isinstance(self[key], DataContainer):
                    continue
                _d[key] = self[key]

        return d

    def to_hdu(self, **kwargs):
        """
        Construct the HDUList to write.

        This overrides :func:`pypeit.datamodel.DataContainer.to_hdu`
        and has the same calling sequence (i.e., ``kwargs`` are
        passed directly to the base class method). This is needed to
        deal with the multiple :class:`~pypeit.tracepca.TracePCA`
        objects included in the output.

        Returns:
            :obj:`list`, `astropy.io.fits.HDUList`_: A list of HDUs,
            where the type depends on the value of ``add_primary``.
        """
        if self.pcatype is None or self.par['left_right_pca'] is False:
            # Do not need to change the default behavior if the PCA
            # doesn't exist or there is only one PCA for both left and
            # right edges.
            return super(EdgeTraceSet, self).to_hdu(**kwargs)

        # TODO: We need a better solution for multiple levels of nested
        # DataContainers. Here the commpication is that we're writing
        # many DataContainers of a single derived class (TracePCA) to
        # the same file.

        # Temporarily erase the left and right pca so
        # they're not written
        _left_pca, _right_pca = self.left_pca, self.right_pca
        self.left_pca, self.right_pca = None, None

        # Run the default (with add_primary = False)
        hdu = super(EdgeTraceSet, self).to_hdu(**kwargs)

        # Reset them
        self.left_pca, self.right_pca = _left_pca, _right_pca

        # Add in the left and right PCAs with the correct extension
        # names. Can only append on HDU at a time ...
        for h in self.left_pca.to_hdu(add_primary=False, hdu_prefix='LEFT_'):
            hdu.append(h)
        for h in self.right_pca.to_hdu(add_primary=False, hdu_prefix='RIGHT_'):
            hdu.append(h)
        # Finally return the full list
        return hdu

    @classmethod
    def from_hdu(cls, hdu, hdu_prefix=None, chk_version=True):
        """
        Instantiate the object from an HDU extension.

        This overrides the base-class method. Overriding this method
        is preferrable to overriding the ``_parse`` method because it
        makes it easier to deal with the muliple
        :class:`~pypeit.datamodel.DataContainer` objects contained by
        :class:`EdgeTraceSet`.

        Args:
            hdu (`astropy.io.fits.HDUList`_, `astropy.io.fits.ImageHDU`_, `astropy.io.fits.BinTableHDU`_):
                The HDU(s) with the data to use for instantiation.
            hdu_prefix (:obj:`str`, optional):
                Maintained for consistency with the base class but is
                not used by this method.
            chk_version (:obj:`bool`, optional):
                If True, raise an error if the datamodel version or
                type check failed. If False, throw a warning only.
        """
        # Run the default parser to get most of the data. This won't
        # parse traceimg because it's not a single-extension
        # DataContainer. It *will* parse pca, left_pca, and right_pca,
        # if they exist, but not their model components.
        d, version_passed, type_passed, parsed_hdus = super(EdgeTraceSet, cls)._parse(hdu)
        if not type_passed:
            msgs.error('The HDU(s) cannot be parsed by a {0} object!'.format(cls.__name__))
        if not version_passed:
            _f = msgs.error if chk_version else msgs.warn
            _f('Current version of {0} object in code (v{1})'.format(cls.__name__, cls.version)
               + ' does not match version used to write your HDU(s)!')

        # Instantiate the TraceImage from the header
        d['traceimg'] = TraceImage.from_hdu(hdu, chk_version=chk_version)

        # Check if there should be any PCAs
        parsed_pcas = np.any(['PCA' in h for h in parsed_hdus]) 
        if d['pcatype'] is not None and not parsed_pcas:
            msgs.error('CODING ERROR: Expect to parse PCA headers if pcatype is present.')

        # Instantiate the TracePCAs using the appropriate hdus.
        if d['pcatype'] is not None:
            if 'PCA' in parsed_hdus:
                d['pca'] = TracePCA.from_hdu(hdu, hdu_prefix=None)
            if 'LEFT_PCA' in parsed_hdus:
                d['left_pca'] = TracePCA.from_hdu(hdu, hdu_prefix='LEFT_')
            if 'RIGHT_PCA' in parsed_hdus:
                d['right_pca'] = TracePCA.from_hdu(hdu, hdu_prefix='RIGHT_')

        # Convert data types
        for key in d.keys():
            if d[key] is not None and cls.datamodel[key]['otype'] == np.ndarray:
                d[key] = d[key].astype(cls.datamodel[key]['atype'][0] 
                                        if hasattr(cls.datamodel[key]['atype'], '__len__') 
                                        else cls.datamodel[key]['atype'])

        # Instantiate
        self = super(EdgeTraceSet, cls).from_dict(d=d)

        # Set the integer pixel values
        self.edge_img = None if self.traceid is None \
                            else (np.round(self.edge_cen if self.edge_fit is None
                                    else self.edge_fit).astype(int))

        # Reinstantiate elements that are not part of the datamodel
        # NOTE: The SOBELSIG extension is used here as the reference
        # header because some headers are overwritten by the TraceImage
        # or TracePCA DataContainers
        self.spectrograph = load_spectrograph(hdu['SOBELSIG'].header['PYP_SPEC'])
        self.spectrograph.dispname = self.dispname
        self.par = EdgeTracePar.from_header(hdu['SOBELSIG'].header)
        self.qa_path = hdu['SOBELSIG'].header['QAPATH']

        # Check the bitmasks
        hdr_bitmask = BitMask.from_header(hdu['SOBELSIG'].header)
        if chk_version and hdr_bitmask.bits != self.bitmask.bits:
            msgs.error('The bitmask in this fits file appear to be out of date!  Recreate this '
                       'master frame either by rerunning run_pypeit or pypeit_trace_edges.')

        return self

    @property
    def flagged_bits(self):
        """
        List the flags that have been tripped.

        Returns:
            list: List of the unique flags tripped by any trace
            datum.
        """
        return [] if self.edge_msk is None \
                    else np.unique(np.concatenate([self.bitmask.flagged_bits(b) 
                                                    for b in np.unique(self.edge_msk)])).tolist()

    # TODO: Break the ginga commands out into a separate method?
    def show(self, include_error=False, thin=10, in_ginga=False, include_img=True,
             include_sobel=False, img_buffer=100, flag=None, idlabel=True, slits=None,
             original=False, title=None):
        """
        Show a scatter plot of the current trace data and fit, if
        it's available.

        Args:
            include_error (:obj:`bool`, optional):
                Show the errors on the measurements
            thin (:obj:`int`, optional):
                Thin the data plotted by plotting every `thin`
                measurement in the spectral direction. Default is to
                plot all data; to show every other datum, set
                `thin=2`.
            in_ginga (:obj:`bool`, optional):
                Display the trace data in a ginga. If a ginga window
                is not open, this instantiates one; otherwise, the
                existing ginga window is cleared. The trace image is
                shown in one window and the sobel image is shown in a
                second. The edge traces themselves are shown in both
                windows. Any masking is ignored except that any
                traces that are fully masked (see
                :func:`fully_masked_traces`) are *not* shown. If a
                SlitTraceSet object is *not* provided, the data shown
                is the modeled results for the trace if it exists,
                and the measured trace locations otherwise.
            include_img (:obj:`bool`, optional):
                Overlay the trace data on the trace image; mutually
                exclusive with `include_sobel`.
            include_sobel (:obj:`bool`, optional):
                Overlay the trace data on the Sobel-filtered trace
                image; mutually exclusive with `include_img`.
            img_buffer (:obj:`int`, optional):
                Buffer for plot window with respect to trace image
                size.
            flag (:obj:`str`, :obj:`list`, optional):
                One or more flags to use when *selecting* masked data
                to include in the plot; unmasked data are always
                plotted. If None, no masked data is plotted. If
                'any', trace locations masked for any reason are
                plotted. Otherwise, only trace locations flagged by
                the specified bits are plotted.
            idlabel (:obj:`bool`, optional):
                Label each trace by their ID numbers. If the data is
                from an echelle spectrograph and the echelle order
                has been matched to the synchronized slit-trace
                pairs, the ID labels are based on the order matching.
            slits (:class:`~pypeit.slittrace.SlitTraceSet`, optional):
                Slits to plot instead of those kept internally. Note
                that, if this is provided, the "modeled" and
                "measured" slit locations are identical.
            original (:obj:`bool`, optional):
                When ``slits`` are provided and tweaked slits are
                available, this selects which traces to show. If
                True, show the original slit traces; if False, show
                the tweaked ones.
            title (:obj:`str`, optional):
                Title for the matplotlib plot (ignored if shown in
                ginga).  If None, plot is not given a title.
        """
        if include_img and include_sobel:
            msgs.error('Cannot show both the trace image and the filtered version.')

        # TODO: Clean and consolidate the objects needed for either the
        # ginga or matplotlib methods so that this isn't as onerous.

        # TODO: Currently barfs if object is empty!

        # Build the slit edge data to plot.
        if slits is None:
            # Use the internals. Any masked data is excluded; masked
            # data to be plotted are held in a separate array. This
            # means that errors and fits are currently never plotted
            # for masked data.
            _flag = None if flag in ['any', None] else np.atleast_1d(flag)
            cen = np.ma.MaskedArray(self.edge_cen, mask=self.bitmask.flagged(self.edge_msk))
            fit = self.edge_fit
            err = np.ma.MaskedArray(self.edge_err, mask=np.ma.getmaskarray(cen).copy())
            msk = None if flag is None \
                    else np.ma.MaskedArray(self.edge_cen, mask=np.invert(
                                           self.bitmask.flagged(self.edge_msk, flag=_flag)))
            is_left = self.is_left
            is_right = self.is_right
            _include_error = include_error
            # This selects all unmasked traces, traces that were
            # inserted, and traces that have been identified as coming
            # from box slits.
            gpm = np.logical_not(self.fully_masked_traces(flag=self.bitmask.bad_flags,
                                                          exclude=self.bitmask.exclude_flags))
            traceid = self.traceid if self.orderid is None else self.orderid
            nslits = np.amax(traceid)   # Only used if synced is True
            synced = self.is_synced
            slit_ids = None
            maskdef_ids = None
            if synced:
                _trc = cen if fit is None else fit
                half = _trc.shape[0] // 2
                slit_ids = ((_trc[half, gpm & is_left]
                             + _trc[half, gpm & is_right]) / 2.).astype(int)
                if self.maskdef_id is not None:
                    maskdef_ids = self.maskdef_id[gpm & self.is_left]
                    maskdef_ids[maskdef_ids == -99] = self.maskdef_id[gpm & self.is_right][maskdef_ids == -99]

        else:
            # Use the provided SlitTraceSet
            _include_error = False
            if include_error:
                msgs.warn('SlitTraceSet object has no errors.')
            left, right, _ = slits.select_edges() # original=original)
            cen = np.hstack((left,right))
            fit = cen
            msk = None
            nslits = slits.nslits
            is_left = np.ones(2*nslits, dtype=bool)
            is_left[nslits:] = False
            is_right = np.invert(is_left)
            gpm = np.ones(2*nslits, dtype=bool)
            traceid = np.concatenate((-np.arange(nslits), np.arange(nslits)))
            synced = True
            # JFH Trying to make this work for the case where slits are
            # known, but this functionality appears to be never used? I
            # think slits needs its own show method.
            slit_ids = slits.slitord_id
            maskdef_ids = slits.maskdef_id

        # TODO: The above should set everything (self shouldn't be used
        # below). We need a single show method that both EdgeTraceSet
        # and SlitTraceSet can use.

        if in_ginga:
            # Set up the appropriate keyword arguments for the IDs
            id_kwargs = {'slit_ids': slit_ids} if synced \
                            else {'left_ids': traceid[gpm & is_left],
                                  'right_ids': traceid[gpm & is_right]}
            id_kwargs['maskdef_ids'] = maskdef_ids
            _trc = cen if fit is None else fit

            # Connect to or instantiate ginga window
            display.connect_to_ginga(raise_err=True, allow_new=True)
            # Clear the viewer and show the trace image
            trace_viewer, trace_ch = display.show_image(self.traceimg.image, chname='Trace Image',
                                                        clear=True)
            if not self.is_empty:
                display.show_slits(trace_viewer, trace_ch, _trc[:,gpm & is_left],
                                   _trc[:,gpm & is_right], pstep=thin, synced=synced, **id_kwargs)

            # Show the Sobel sigma image (do *not* clear)
            sobel_viewer, sobel_ch = display.show_image(self.sobelsig, chname='Sobel Filtered')
            if not self.is_empty:
                display.show_slits(sobel_viewer, sobel_ch, _trc[:,gpm & is_left],
                                   _trc[:,gpm & is_right], pstep=thin, synced=synced, **id_kwargs)
            return

        # Show the traced image
        if include_img:
            img_zlim = utils.growth_lim(self.traceimg.image, 0.95, fac=1.05)
            plt.imshow(self.traceimg.image, origin='lower', interpolation='nearest',
                       aspect='auto', vmin=img_zlim[0], vmax=img_zlim[1])
        elif include_sobel:
            sob_zlim = utils.growth_lim(self.sobelsig, 0.95, fac=1.05)
            plt.imshow(self.sobelsig, origin='lower', interpolation='nearest', aspect='auto',
                       vmin=sob_zlim[0], vmax=sob_zlim[1])

        if title is not None:
            plt.title(title)
        plt.ylabel('Spectral pixel index')
        plt.xlabel('Spatial pixel index')
        plt.xlim(-img_buffer, self.nspat+img_buffer)
        plt.ylim(-img_buffer, self.nspec+img_buffer)

        if self.is_empty:
            msgs.info('No traces defined.')
            plt.show()
            return

        # Spectral position
        spec = np.tile(np.arange(self.nspec), (self.ntrace,1)).T

        if _include_error:
            indx = is_left | is_right
            # Show the errors
            plt.errorbar(cen[::thin,indx].ravel(), spec[::thin,indx].ravel(),
                         xerr=err[::thin,indx].ravel(), fmt='none', ecolor='k', elinewidth=0.5,
                         alpha=0.3, capthick=0, zorder=3)
        # Plot the left trace points
        plt.scatter(cen[::thin,is_left], spec[::thin,is_left], marker='.', color='k', s=30,
                    lw=0, zorder=4, label='left edge measurements', alpha=0.8)
        if msk is not None:
            plt.scatter(msk[::thin,is_left], spec[::thin,is_left], marker='x', color='C3', s=20,
                        lw=0.5, zorder=5, label='masked left edges', alpha=0.8)

        # Plot the right trace points
        plt.scatter(cen[::thin,is_right], spec[::thin,is_right], marker='.', color='0.7',
                    s=30, lw=0, zorder=4, label='right edge measurements', alpha=0.8)
        if msk is not None:
            plt.scatter(msk[::thin,is_right], spec[::thin,is_right], marker='x', color='C1', s=20,
                        lw=0.5, zorder=5, label='masked right edges', alpha=0.8)

        if idlabel:
            # Label the traces by their ID number
            for i in range(self.ntrace):
                indx = np.logical_not(np.ma.getmaskarray(cen)[:,i])
                if not np.any(indx):
                    continue
                _spec = spec[:,i][indx]
                _cen = cen[:,i][indx]
                plt.text(_cen[_spec.size//2], _spec[_spec.size//2], str(traceid[i]),
                         color='k', fontsize=16, alpha=0.7, zorder=10)

        if fit is None:
            # No fits, so we're done
            plt.legend()
            plt.show()
            return

        # Plot the trace fits
        for i in range(self.ntrace):
            if not gpm[i]:
                continue
            # If statement structure primarily for the labels. Only
            # difference between left and right is the color.
            if is_left[i]:
                left_line = plt.plot(fit[::thin,i], spec[::thin,i], color='C3', lw=1, zorder=6)
            elif is_right[i]:
                right_line = plt.plot(fit[::thin,i], spec[::thin,i], color='C1', lw=1, zorder=6)

            if idlabel and np.all(cen.mask[:,i]):
                plt.text(fit[self.nspec//2,i], spec[self.nspec//2,i], str(traceid[i]), color='k',
                         fontsize=16, alpha=0.7, zorder=10)

        # Limits and labels
        if np.any(is_left & gpm):
            left_line[0].set_label('left edge fit')
        if np.any(is_right & gpm):
            right_line[0].set_label('right edge fit')
        plt.legend()
        plt.show()

    def qa_plot(self, fileroot=None, min_spat=20):
        """
        Build a series of QA plots showing the edge traces.

        .. warning::
            This method is slow.

        Args:
            fileroot (:obj:`str`, optional):
                Root name for the output files. The number of output
                files depends on the layout and the number of traces
                found. If None, plots are displayed interactively.
            min_spat (:obj:`int`, optional):
                Minimum number of spectral pixels to plot for each
                trace. If None, set to twice the difference between
                the minimum and maximum centroid of the plotted
                trace.
        """
        if self.is_empty:
            msgs.error('No traces for QA plot.')

        # Restore matplotlib defaults
        # TODO: Is this going to screw up later plots?
        matplotlib.rcParams.update(matplotlib.rcParamsDefault)

        # Set font size
        rc('font', size=8)

        # Spectral pixel coordinate vector and global plot limits
        spec = np.arange(self.nspec)
        ylim = [-1,self.nspec]
        img_zlim = utils.growth_lim(self.traceimg.image, 0.95, fac=1.05)
        sob_zlim = utils.growth_lim(self.sobelsig, 0.95, fac=1.05)

        # Set figure
        w,h = plt.figaspect(1)
        fig = plt.figure(figsize=(1.5*w,1.5*h))

        # Grid for plots
        n = np.array([4,3])
        buff = np.array([0.05, 0.02])
        strt = np.array([0.07, 0.04])
        end = np.array([0.99, 0.99])
        delt = (end-(n-1)*buff-strt)/n

        # Determine the number of plot pages
        npages = self.ntrace//int(np.prod(n))
        if npages * np.prod(n) < self.ntrace:
            npages += 1
        ndig = int(np.log10(npages))+1

        # Make plots
        j = 0
        page = 0
        msgs.info('Constructing Trace QA plots')
        for i in range(self.ntrace):

            # Plot index
            jj = j//n[0]
            ii = j - jj*n[0]

            # Plot coordinates
            ax_x0 = strt[0]+ii*(buff[0]+delt[0])
            ax_y = strt[1]+(n[1]-jj-1)*(buff[1]+delt[1])

            # Spatial pixel plot limits for this trace
            indx = np.logical_not(self.bitmask.flagged(self.edge_msk[:,i],
                                                       flag=self.bitmask.bad_flags))
            xlim = utils.growth_lim(self.edge_cen[indx,i], 1.0, fac=2.0)
            if min_spat is not None and np.diff(xlim) < min_spat:
                xlim = np.sum(xlim)/2 + np.array([-1,1])*min_spat/2

            # Plot the trace image and the fit (if it exists)
            ax = fig.add_axes([ax_x0, ax_y, delt[0]/2, delt[1]])
            ax.minorticks_on()
            ax.tick_params(which='major', length=10, direction='in', top=True, right=True)
            ax.tick_params(which='minor', length=5, direction='in', top=True, right=True)
            ax.set_xlim(xlim)
            ax.set_ylim(ylim)
            ax.imshow(self.traceimg.image, origin='lower', interpolation='nearest',
                      vmin=img_zlim[0], vmax=img_zlim[1], aspect='auto')
            if self.edge_fit is not None:
                ax.plot(self.edge_fit[:,i], spec, color='C3' if self.traceid[i] < 0 else 'C1')
            ax.text(0.07, 0.93,'{0}'.format(self.traceid[i]), ha='left', va='center',
                    transform=ax.transAxes, fontsize=12, bbox=dict(facecolor='white', alpha=0.3))
            if ii == 0:
                ax.text(-0.55, 0.5, 'Spectral Coordinate (pix)', ha='center', va='center',
                        transform=ax.transAxes, rotation='vertical')

            # Plot the filtered image and the fit (if it exists)
            ax = fig.add_axes([ax_x0 + delt[0]/2, ax_y, delt[0]/2, delt[1]])
            ax.minorticks_on()
            ax.tick_params(which='major', length=10, direction='in', top=True, right=True)
            ax.tick_params(which='minor', length=5, direction='in', top=True, right=True)
            ax.set_xlim(xlim)
            ax.set_ylim(ylim)
            ax.yaxis.set_major_formatter(ticker.NullFormatter())
            ax.imshow(self.sobelsig, origin='lower', interpolation='nearest', vmin=sob_zlim[0],
                      vmax=sob_zlim[1], aspect='auto')
            if self.edge_fit is not None:
                ax.plot(self.edge_fit[:,i], spec, color='C3' if self.traceid[i] < 0 else 'C1')
            if jj == n[1]-1:
                ax.text(0.0, -0.1, 'Spatial Coordinate (pix)', ha='center', va='center',
                        transform=ax.transAxes)

            # Prepare for the next trace plot
            j += 1
            if j == np.prod(n) or i == self.ntrace-1:
                j = 0
                if fileroot is None:
                    plt.show()
                else:
                    page += 1
                    ofile = os.path.join(self.qa_path, 'PNGs',
                                         '{0}_{1}.png'.format(fileroot, str(page).zfill(ndig)))
                    fig.canvas.print_figure(ofile, bbox_inches='tight')
                    msgs.info('Finished page {0}/{1}'.format(page, npages))
                fig.clear()
                plt.close(fig)
                fig = plt.figure(figsize=(1.5*w,1.5*h))

    def _side_dependent_sobel(self, side):
        """
        Return the Sobel-filtered image relevant to tracing the given
        side.

        This is primarily a wrapper for
        :func:`~pypeit.core.trace.prepare_sobel_for_trace`; the
        boxcar smoothing is always 5 pixels. Barring a instantiation
        of the object, this calculation is only done once per side by
        "lazy loading" :attr:`sobelsig_left` or
        :attr:`sobelsig_right`.

        Args:
            side (:obj:`str`):
                The side to return; must be ``'left'`` or ``'right'``.
    
        Returns:
            `numpy.ndarray`_: The manipulated Sobel image relevant to
            tracing the specified edge side.

        Raises:
            PypeItError:
                Raised if ``side`` is not ``'left'`` or ``'right'``.
        """
        # TODO: Add boxcar to EdgeTracePar?
        boxcar = 5
        if side == 'left':
            if self.sobelsig_left is None:
                self.sobelsig_left = trace.prepare_sobel_for_trace(self.sobelsig,
                                                                   bpm=self.tracebpm,
                                                                   boxcar=boxcar, side='left')
            return self.sobelsig_left
        if side == 'right':
            if self.sobelsig_right is None:
                self.sobelsig_right = trace.prepare_sobel_for_trace(self.sobelsig,
                                                                    bpm=self.tracebpm,
                                                                    boxcar=boxcar, side='right')
            return self.sobelsig_right
        msgs.error('Side must be left or right.')

    def centroid_refine(self, follow=True, start_indx=None, continuous=False, use_fit=False):
        """
        Refine the edge positions using a moment analysis and assess
        the results.

        The starting point for all trace positions is
        :attr:`edge_cen`, unless ``use_fit`` is True.

        The method runs in two primary modes, depending on the
        value of ``follow``:

        When ``follow=False``, the function simply executes
        :func:`~pypeit.core.trace.masked_centroid` to recenter
        *all* the locations for the left and right edges at each
        spectral position (row) independently. The maximum shift
        between any input and output centroid is ``max_shift_abs``
        from :attr:`par`.

        When ``follow=True``, the method uses
        :func:`~pypeit.core.trace.follow_centroid` to recenter each
        edge starting from the ``start_indx`` spectral index position
        (row) and then follows the centroid to higher and lower
        spectral rows. In this case, the center of the aperture used
        for each spectral row is the centroid of the trace measured
        for the preceding spectral row. The maximum shift between the
        input and output center for the first position analyzed is
        set by ``max_shift_abs`` and the maximum shift for each
        subsequent spectral row is set by ``max_shift_adj``; both
        parameters are provided in :attr:`par`. In this approach,
        it's typically best to let the method determine the starting
        spectral row instead of providing it directly. If left to its
        own devices, it will iterate through all the traces
        collecting those that all cross a specific spectral row into
        groups that it can follow simultaneously. If a starting
        specral row is provided directly, all traces must cross that
        row.

        Regardless of the value of ``follow``,
        :func:`~pypeit.core.trace.masked_centroid` is run with
        uniform weighting and an aperture width set to be twice
        ``fwhm_uniform`` from :attr:`par`.

        During the refinement, :func:`check_traces` after each new
        trace is refined, indentifying repeat and errorneous traces.
        (The minimum length of the trace passed to
        :func:`check_traces` is set by ``det_min_spec_length`` in
        :attr:`par`.) If ``clip`` in :attr:`par` is True, all bad
        traces are removed (see :func:`remove_traces`).

        Other used parameters from :attr:`par`
        (:class:`~pypeit.par.pypeitpar.EdgeTracePar`) are
        ``max_shift_abs``, ``max_shift_adj``, and ``max_spat_error``.

        .. warning::

            - This function modifies the internal trace arrays **in
              place**.
            - Because this changes :attr:`edge_cen` and
              :attr:`edge_err`, any model fitting of these data are
              erased by this function! I.e., :attr:`edge_fit` and
              :attr:`fittype` are set to None.
            - This *always* removes the PCA if it exists.

        Args:
            follow (:obj:`bool`, optional):
                Perform the centroiding first at a single row (see
                ``start_indx``) and then move to higher and lower
                spectral rows in series. See
                :func:`~pypeit.core.trace.follow_centroid`.
            start_indx (:obj:`int`, optional):
                The index of the starting spectral row when following
                the trace between adjacent rows; see ``follow``. If
                None, the starting spectral row is set by finding the
                spectral row that crosses the most unmasked trace
                positions; see
                :func:`~pypeit.core.trace.most_common_trace_row`.
                Value is ignored if ``follow=False``.
            continuous (:obj:`bool`, optional):
                Keep only the continuous part of the traces from the
                starting spectral row. See
                :func:`~pypeit.core.trace.follow_centroid`.
            use_fit (:obj:`bool`, optional):
                Use the fitted traces as the starting point for the
                refinement. Otherwise, uses :`edge_cen`. If True and
                :attr:`edge_fit` is None, the method will raise an
                exception.
        """
        # Check that there are traces to refine!
        if self.is_empty:
            # TODO: Continue to have this fault?
            msgs.error('No traces are defined.')

        # Check input
        if use_fit and self.edge_fit is None:
            msgs.error('No fit data available.')

        # Parse parameters and report
        width = 2 * self.par['fwhm_uniform']
        maxshift_start = self.par['max_shift_abs']
        maxshift_follow = self.par['max_shift_adj']
        maxerror = self.par['max_spat_error']
        minimum_spec_length = self.par['det_min_spec_length']*self.nspec

        # Report
        msgs.info('-'*50)
        msgs.info('{0:^50}'.format('Edge Centroid Refinement'))
        msgs.info('-'*50)
        msgs.info('Width of window for centroiding the edges: {0:.1f}'.format(width))
        msgs.info('Max shift between spectrally adjacent pixels: {0:.2f}'.format(maxshift_follow))
        msgs.info('Max centroid error: {0}'.format(maxerror))
        msgs.info('Minimum spectral pixels for a valid trace: {0}'.format(minimum_spec_length))
    
        # To improve performance, generate bogus ivar and mask once
        # here so that they don't have to be generated multiple times.
        # TODO: Keep these as work space as class attributes?
        ivar = np.ones_like(self.sobelsig, dtype=float)
        _bpm = np.zeros_like(self.sobelsig, dtype=bool) \
                    if self.tracebpm is None else self.tracebpm
        fwgt = np.ones_like(self.sobelsig, dtype=float)

        # Book-keeping objects to keep track of which traces to remove
        rmtrace = np.zeros(self.ntrace, dtype=bool)

        # To hold the refined traces and mask
        spat = self.edge_fit if use_fit else self.edge_img
        cen = np.zeros_like(self.edge_cen)
        err = np.zeros_like(self.edge_err)
        msk = np.zeros_like(self.edge_msk, dtype=self.bitmask.minimum_dtype())

        # Ignore inserted traces
        inserted = self.fully_masked_traces(flag=self.bitmask.insert_flags)
        if np.any(inserted):
            cen[:,inserted] = self.edge_cen[:,inserted]
            err[:,inserted] = self.edge_err[:,inserted]
            msk[:,inserted] = self.edge_msk[:,inserted]

        # Refine left then right
        for side in ['left', 'right']:
            
            # Get the image relevant to tracing this side
            _sobelsig = self._side_dependent_sobel(side)

            # Find the traces to refine, must be on the correct side
            # and must not have been inserted
            indx = (self.is_left if side == 'left' else self.is_right) & np.logical_not(inserted)
            if not np.any(indx):
                continue

            msgs.info('Found {0} {1} edge trace(s) to refine'.format(np.sum(indx), side))

            if follow:
                # Find the bad trace positions
                bpm = self.bitmask.flagged(self.edge_msk, flag=self.bitmask.bad_flags)
                untraced = indx.copy()
                while np.any(untraced):
                    # Get the starting row
                    _start_indx = trace.most_common_trace_row(bpm[:,untraced], valid_frac=1.) \
                                        if start_indx is None else start_indx
                    # Select the edges to follow
                    to_trace = untraced & np.logical_not(bpm[_start_indx,:])
                    if not np.any(to_trace):
                        # Something has gone wrong
                        # TODO: Get rid of this when convinced it won't
                        # get tripped...
                        msgs.error('Traces remain but could not select good starting position.')

                    ## TODO row and column should not be used here in the output. Adopt the PypeIt convention spec, spat
                    msgs.info('Following {0} {1} edge(s) '.format(np.sum(to_trace), side)
                              + 'from row {0}; '.format(_start_indx)
                              + '{0} trace(s) remain.'.format(np.sum(untraced)-np.sum(to_trace)))
                    # Follow the centroid of the Sobel-filtered image
                    cen[:,to_trace], err[:,to_trace], msk[:,to_trace] \
                            = trace.follow_centroid(_sobelsig, _start_indx,
                                                    spat[_start_indx,to_trace],
                                                    ivar=ivar, bpm=_bpm, fwgt=fwgt, width=width,
                                                    maxshift_start=maxshift_start,
                                                    maxshift_follow=maxshift_follow,
                                                    maxerror=maxerror, continuous=continuous,
                                                    bitmask=self.bitmask)
                    # Update untraced
                    untraced[to_trace] = False
            else:
                cen[:,indx], err[:,indx], msk[:,indx] \
                        = trace.masked_centroid(_sobelsig, spat[:,indx], width, ivar=ivar,
                                                bpm=_bpm, fwgt=fwgt, maxshift=maxshift_start,
                                                maxerror=maxerror, bitmask=self.bitmask,
                                                fill='bound')

            # Include previous mask in result
            # TODO: This means if the edge was not detected by
            # detect_slit_edges, it won't get used here. Need to check
            # how this meshes with the previous behavior.
            msk[:,indx] |= self.edge_msk[:,indx]

            # Check the traces
            min_spatial = None if side == 'left' else 0
            max_spatial = _sobelsig.shape[1]-1 if side == 'left' else None
            good, bad = self.check_traces(cen=cen, msk=msk, subset=indx, min_spatial=min_spatial,
                                          max_spatial=max_spatial,
                                          minimum_spec_length=minimum_spec_length)

            # Save the results: only keep the good centroids, but merge all the masks
            self.edge_cen[:,good] = cen[:,good]
            self.edge_err[:,good] = err[:,good]
            self.edge_msk[:,indx] |= msk[:,indx]
            rmtrace[bad] = True

        # Update the image coordinates
        self.edge_img = np.round(self.edge_cen).astype(int)

        # Erase any previous fitting, PCA, and slit-mask-match results
        # TODO: Should probably get sectioned off as a method because a
        # few methods do this.  Add an option to _reinit_trace_data?
        self.fittype = None
        self.edge_fit = None
        self.pcatype = None
        self.pca = None
        self.left_pca = None
        self.right_pca = None
        self.design = None
        self.objects = None

        # Remove bad traces and re-order the trace IDs
        if self.par['clip']:
            self.remove_traces(rmtrace)

        # Add to the log
        self.log += [inspect.stack()[0][3]]

    def trace_pixels_off_detector(self, cen=None):
        r"""
        Determine if the traces land outside of the detector and the
        defined edge buffer (``det_buffer`` in :attr:`par`).

        Args:
            cen (`numpy.ndarray`_, optional):
                Array with the trace locations. Shape is
                :math:`(N_{\rm spec}, N_{\rm trace})`. If None, uses
                :attr:`edge_cen`.
    
        Returns:
            `numpy.ndarray`_: Boolean array with shape :math:`(N_{\rm
            spec}, N_{\rm trace})` selecting pixels that are (True)
            or are not (False) "off" the detector.

        Raises:
            PypeItError:
                Raised if ``cen`` is not provided and
                :attr:`edge_cen` is None.
        """
        buff = 0 if self.par['det_buffer'] is None else self.par['det_buffer']
        if buff < 0:
            msgs.warn('Detector buffer must be >=0 (input was {0}).  Setting buffer to 0.'.format(
                      self.par['det_buffer']))
            buff = 0
        if cen is None:
            cen = self.edge_cen
        if cen is None:
            msgs.error('No trace locations!')
        return (cen < buff) | (cen > self.nspat - buff)

    def check_traces(self, cen=None, msk=None, subset=None, min_spatial=None, max_spatial=None,
                     minimum_spec_length=None):
        r"""
        Validate new or existing trace data.

        This function *only* changes the mask status of the traces and
        returns flags for traces that are good or bad.  Traces are
        flagged as bad if they meet any of the following conditions:

            - If and only if ``subset`` is provided, the selected subset
              of traces are checked against all other traces to find
              repeats.  Repeats are identified as those tracing the same
              side of a slit and having a minimum spatial separation of
              less than the provided ``match_tol`` parameter in
              :attr:`par`.  Beware that this should be done by providing
              ``cen`` directly.
            - Traces that do not extend for at least some fraction
              of the detector (see ``minimum_spec_length``).
            - Traces with spatial positions at the central spectral
              channel that are above or below the provided threshold
              (see ``min_spatial`` and ``max_spatial``).
            - Traces that fully land off the edge of the detector; see
              :func:`trace_pixels_off_detector`.

        The only used parameter from :attr:`par`
        (:class:`pypeit.par.pypeitpar.EdgeTracePar`) is ``match_tol``.

        .. warning::

            :attr:`msk` is edited in-place

        Args:
            cen (`numpy.ndarray`_, optional):
                The adjusted center of the refined traces. Shape is
                :math:`(N_{\rm spec}, N_{\rm refine},)`. If None, use
                :attr:`edge_cen`.
            msk (`numpy.ndarray`_, optional):
                The mask bits for the adjusted center of the refined
                traces. Shape is :math:`(N_{\rm spec}, N_{\rm
                refine},)`. If None, use :attr:`edge_msk`. This is
                edited in-place!
            subset (`numpy.ndarray`_, optional):
                Boolean array selecting the traces to compare. Shape
                is :math:`(N_{\rm trace},)`, with :math:`N_{\rm
                refine}` True values. It is expected that all the
                traces selected by a subset must be from the same
                slit side (left or right). If None, no repeat traces
                can be identified. 
            min_spatial (:obj:`int`, optional):
                Clip traces that hit this minimum spatial index
                (column) at the center spectral row
                (`self.nspec//2`). If None, no traces clipped.
            max_spatial (:obj:`int`, optional):
                Clip traces that hit this maximum spatial index
                (column) at the center spectral row
                (`self.nspec//2`). If None, no traces clipped.
            minimum_spec_length (:obj:`float`, optional):
                The minimum number of spectral rows in an edge trace.

        Returns:
            :obj:`tuple`: Returns two boolean arrays selecting the good
            and bad traces.  Both are returned because neither will be
            true for traces not selected by ``subset`` if it is
            provided.  The shape of both arrays is :math:`(N_{\rm
            trace},)`.

        """
        if self.is_empty:
            msgs.warn('No traces to check.')

        # Indices of traces to check
        indx = np.ones(self.ntrace, dtype=bool) if subset is None else subset
        # Data to compare
        _cen = self.edge_cen if cen is None else cen
        _msk = self.edge_msk if msk is None else msk
        # Ignore inserted traces when flagging
        _bpm = self.bitmask.flagged(_msk, flag=self.bitmask.bad_flags)

        # Find repeat traces; comparison of traces must include
        # unmasked trace data, be traces of the same edge (left or
        # right), and be within the provided matching tolerance
        repeat = np.zeros_like(indx, dtype=bool)
        if subset is not None:
            msgs.info('Tolerance for finding repeat traces: {0:.1f}'.format(self.par['match_tol']))
            side = -1 if np.all(self.traceid[indx] < 0) else 1
            compare = (side*self.traceid > 0) & np.invert(indx)
            if np.any(compare):
                # Use masked arrays to ease exclusion of masked data
                _col = np.ma.MaskedArray(np.round(_cen).astype(int), mask=_bpm)
                edge_bpm = self.bitmask.flagged(self.edge_msk, flag=self.bitmask.bad_flags)
                edge_img = np.ma.MaskedArray(self.edge_img, mask=edge_bpm)
                mindiff = np.ma.amin(np.absolute(_col[:,indx,None]-edge_img[:,None,compare]),
                                    axis=(0,2))
                # TODO: This tolerance uses the integer image
                # coordinates, not the floating-point centroid
                # coordinates....
                repeat[indx] =  (mindiff.data < self.par['match_tol']) & np.invert(mindiff.mask)
                if np.any(repeat):
                    _msk[:,repeat] = self.bitmask.turn_on(_msk[:,repeat], 'DUPLICATE')
                    msgs.info('Found {0} repeat trace(s).'.format(np.sum(repeat)))

        # Find spectrally short traces
        short = np.zeros_like(indx, dtype=bool)
        if minimum_spec_length is not None:
            msgs.info('Minimum spectral length of any trace (pixels): {0:.2f}'.format(
                      minimum_spec_length))
            short[indx] = np.sum(np.invert(_bpm[:,indx]), axis=0) < minimum_spec_length
            if np.any(short):
                _msk[:,short] = self.bitmask.turn_on(_msk[:,short], 'SHORTRANGE')
                msgs.info('Found {0} short trace(s).'.format(np.sum(short)))

        # Find traces that are at the minimum column at the center
        # spectral row
        # TODO: Why only the center row?
        col = np.round(_cen).astype(int)
        hit_min = np.zeros_like(indx, dtype=bool)
        if min_spatial is not None:
            hit_min[indx] = (col[self.nspec//2,indx] <= min_spatial) \
                                & np.invert(_bpm[self.nspec//2,indx])
            if np.any(hit_min):
                _msk[:,hit_min] = self.bitmask.turn_on(_msk[:,hit_min], 'HITMIN')
                msgs.info('{0} trace(s) hit the minimum centroid value.'.format(np.sum(hit_min)))
         
        # Find traces that are at the maximum column at the center
        # spectral row
        # TODO: Why only the center row?
        hit_max = np.zeros_like(indx, dtype=bool)
        if max_spatial is not None:
            hit_max[indx] = (col[self.nspec//2,indx] >= max_spatial) \
                                & np.invert(_bpm[self.nspec//2,indx])
            if np.any(hit_max):
                _msk[:,hit_max] = self.bitmask.turn_on(_msk[:,hit_max], 'HITMAX')
                msgs.info('{0} trace(s) hit the maximum centroid value.'.format(np.sum(hit_max)))

        # Find traces, or trace regions, that fall off the detector
        off_detector = np.zeros_like(indx, dtype=bool)
        pix_off_detector = np.zeros(_cen.shape, dtype=bool)
        pix_off_detector[:,indx] = self.trace_pixels_off_detector(cen=_cen[:,indx])
        off_detector[indx] = np.all(pix_off_detector[:,indx], axis=0)
        _msk[pix_off_detector] = self.bitmask.turn_on(_msk[pix_off_detector], 'OFFDETECTOR')

        # TODO: Check that traces (trace fits?) don't cross?

        # Good traces
        bad = indx & (repeat | short | hit_min | hit_max | off_detector)
        msgs.info('Identified {0} bad trace(s) in all.'.format(np.sum(bad)))
        good = indx & np.invert(bad)
        return good, bad

    def merge_traces(self, merge_frac=0.5, refit=True, debug=False):
        """
        Merge traces based on their spatial separation.

        Traces are merged if:

            - they are from the same slit side (left or right)
            - the *fitted* trace locations of two different traces
              are separated by less than ``match_tol`` (from
              :attr:`par`) for more than ``merge_frac`` of the
              spectral range of the detector.

        Since the merging is based on the *fitted* trace location,
        the traces must have been fit beforehand; see
        :func:`fit_refine`.

        When there are traces found that should be merged, the
        unmasked centroid measurements from the shorter trace(s) are
        added to the longest trace (meaning that the shorter trace is
        effectively removed). The traces are then resorted and given
        new trace IDs.

        .. warning::

            - This automatically removes any existing PCA
              decomposition
            - If functional fits exist and `refit` is False, *all*
              fits are removed.
            - If traces are merged, a warning is issued that the
              traces may no longer be left-right synchronized.

        Args:
            merge_frac (:obj:`float`, optional):
                The fraction of the spectral length of the detector
                that should be less than ``match_tol`` in :attr:`par`
                used to find traces to merge.
            refit (:obj:`bool`, optional):
                If fitted models exist and traces are merged, run
                :func:`fit_refine` with its default arguments after
                the traces have been merged to refit the trace data.
            debug (:obj:`bool`, optional):
                Only passed to :func:`fit_refine` if ``refit`` is
                True.
        """
        if self.is_empty:
            msgs.warn('No traces to merge.')
        if self.edge_fit is None:
            msgs.error('Trace merging requires model fits to the trace location; run fit_refine.')
        _refit = refit
        if refit and self.edge_fit is None:
            msgs.warn('No previous fits existed, so fitting will not be redone.')
            _refit = False

        # Construct the bad pixel mask depending whether we matching
        # models or measurements
        bpm = np.tile(self.fully_masked_traces(flag=self.bitmask.bad_flags),(self.nspec,1))

        # The center values used to test for matches; can either be the
        # modeled or measured data.
        cen_match = np.ma.MaskedArray(self.edge_fit, mask=bpm)
        # The center values used to construct the merged trace; always
        # the measured values
        cen_merge = np.ma.MaskedArray(self.edge_cen, mask=self.edge_msk.astype(bool))
        rmtrace = np.zeros(self.ntrace, dtype='bool')

        for side in ['left', 'right']:
            # Match traces on the same side and 
            indx = np.where((self.is_left if side == 'left' else self.is_right)
                                & np.invert(np.all(cen_match.mask, axis=0)))[0]
            if indx.size == 0:
                continue

            for i in range(indx.size - 1):
                if rmtrace[indx[i]]:
                    continue
                merge = np.ma.sum(np.absolute(cen_match[:,indx[i],None] - cen_match[:,indx[i+1:]])
                                     < self.par['match_tol'], axis=0).filled(0) \
                            > self.nspec*merge_frac
                if not np.any(merge):
                    continue
                rmtrace[indx[i+1:]] = merge
                merge = np.append(indx[i], indx[i+1:][merge])
                msgs.info('Merging traces: {0}'.format(self.traceid[merge]))
                merged_trace = np.ma.mean(cen_merge[:,merge], axis=1)
                gpm = np.invert(np.ma.getmaskarray(merged_trace))
                self.edge_cen[gpm,indx[i]] = merged_trace[gpm]
                self.edge_msk[gpm,indx[i]] = 0

        if not np.any(rmtrace):
            msgs.info('No traces merged.')
            return

        # Remove traces and resort them
        self.remove_traces(rmtrace)

        # Erase any previous fitting, PCA, and slit-mask-match results
        # TODO: Should probably get sectioned off as a method because a
        # few methods do this.
        self.fittype = None
        self.edge_fit = None
        self.pcatype = None
        self.pca = None
        self.left_pca = None
        self.right_pca = None
        self.design = None
        self.objects = None

        if _refit:
            self.fit_refine(debug=debug)

    @property
    def is_left(self):
        """Boolean array selecting the left traces."""
        if self.is_empty:
            msgs.error('No traces!')
        return self.traceid < 0
    
    @property
    def is_right(self):
        """Boolean array selecting the right traces."""
        if self.is_empty:
            msgs.error('No traces!')
        return self.traceid > 0

    @property
    def is_empty(self):
        """Flag that object has no trace data."""
        return self.traceid is None

    def good_traces(self, include_box=False, good_orders=False):
        r"""
        Select traces that are *not* fully masked.

        This is just a wrapper for :func:`fully_masked_traces`.

        Args:
            include_box (:obj:`bool`, optional):
                Include any identified box slits in the list of good
                traces.
            good_orders (:obj:`bool`, optional):
                Only include those traces that are well-matched to
                echelle orders. This is effectively ignored by
                multi-slit spectrographs because none of the order
                flags should have been tripped for them.

        Returns:
            `numpy.ndarray`_: Boolean array with shape :math:`(N_{\rm
            trace},)` flagging good traces.
        """
        if self.spectrograph.pypeline == 'Echelle' and good_orders and self.orderid is None:
            msgs.warn('Orders undefined! Selecting all traces. To select good orders only, first '
                      'run match_order().')
        bad_flags = self.bitmask.bad_flags
        exclude = self.bitmask.insert_flags
        if include_box:
            exclude += ['BOXSLIT']
        if good_orders:
            bad_flags += self.bitmask.order_flags
        else:
            exclude += self.bitmask.order_flags
        return np.logical_not(self.fully_masked_traces(flag=bad_flags, exclude=exclude))
        
    @property
    def is_synced(self):
        """
        Boolean that left-right traces are synchronized into slits.

        For this to be true:

            - **all** traces must be valid; i.e.,
              ``np.all(self.good_traces(include_box=True))`` must be
              True.

            - The sorted traces must be ordered
              left-right-left-right-...

        """
        if self.is_empty:
            return False
        if not np.all(self.good_traces(include_box=True)):
            return False
        side = np.clip(self.traceid, -1, 1)
        if len(side) == 0:
            return False
        return side[0] == -1 and side.size % 2 == 0 and np.all(side[1:] + side[:-1] == 0)

    def _masked_single_slit(self, trace_cen):
        """
        Handle masking a single slit as too short.

        This is largely a kludge that was necessary to address the
        features seen in the Keck_LRIS_blue long-slit data in the dev
        suite.
        
        .. todo::

            We need to understand how often a single slit is masked
            and if this is always the right way to deal with it.

        Args:
            trace_cen (`numpy.ndarray`_):
                Trace data to use for determining new edge locations.
        """
        if self.ntrace != 2:
            raise ValueError('Coding error:  Should only get here if there are two traces.')

        msgs.warn('The single slit found has been rejected because it is too short.  If this '
                  'was by mistake, re-run pypeit with a smaller `minimum_slit_length` parameter.'
                  '  Otherwise, we assume this is a long-slit with one edge off the detector '
                  'and with the current slit edges errantly isolating some feature in the data.')

        # TODO: May want to limit the number of columns included in this calculation.
        if np.mean(self.traceimg.image[:,int(np.ceil(np.max(trace_cen[:,1]))):]) \
                > np.mean(self.traceimg.image[:,:int(np.floor(np.min(trace_cen[:,0])))]):
            msgs.warn('The mean of the trace image to the right of the right trace is larger '
                      'than it is to the left of the left trace. Removing the right trace and '
                      're-synchronizing.')
            self.remove_traces(np.array([False,True]))
        else:
            msgs.warn('The mean of the trace image to the left of the left trace is larger than '
                      'it is to the right of the right trace. Removing the right trace and '
                      're-synchronizing.')
            self.remove_traces(np.array([True,False]))

        self.sync(rebuild_pca=False)

    def check_synced(self, rebuild_pca=False):
        """
        Quality check and masking of the synchronized edges.

        Before executing this method, the slit edges must be
        synchronized (see :func:`sync`) and ordered spatially in
        left-right pairs (see :func:`spatial_sort`). The former is
        checked explicitly. Any traces fully masked as bad (see
        :func:`clean_traces`) are removed, along with its
        synchronized partner.

        Used parameters from :attr:`par`
        (:class:`pypeit.par.pypeitpar.EdgeTracePar`) are
        `minimum_slit_gap`, `minimum_slit_length`,
        `minimum_slit_length_sci`, and `length_range`.

        Checks are:
            - Any trace falling off the edge of the detector is
              masked (see :class:`EdgeTraceBitMask`). This is the
              only check performed by default (i.e., when no keyword
              arguments are provided).
            - Traces that form slit gaps (the median difference
              between the right and left traces of adjacent slits)
              that are below an absolute tolerance are removed and
              the two relevant slits are merged. This is done before
              the checks of the slit length below such that the
              merged slit is assessed in any expected slit length
              constraints.
            - Traces that form a slit with a length (the median
              difference between the left and right edges) below an
              absolute tolerance (i.e., `right-left < atol`) are
              masked as SHORTSLIT (see :class:`EdgeTraceBitMask`).
              The absolute tolerance is set using the platescale
              provided by the spectrograph class, the spatial binning
              (from :attr:`binning`), and the minimum slit length in
              arcsec (`minimum_slit_length` in :attr:`par`).
            - Traces that form a slit with a length (the median
              difference between the left and right edges) below an
              absolute tolerance (i.e., ``right-left < atol``) **for
              a science slit** are masked as either BOXSLIT or
              SHORTSLIT (see :class:`EdgeTraceBitMask`), depending on
              the value of ``minimum_slit_length``: if
              ``minimum_slit_length`` is None, all are flagged as
              BOXSLIT; otherwise, BOXSLITs are those that are larger
              than ``minimum_slit_length`` but smaller than
              ``minimum_slit_length_sci``. The absolute tolerance is
              set using the platescale provided by the spectrograph
              class, the spatial binning (from :attr:`binning`), and
              the minimum slit length in arcsec for the science slits
              (`minimum_slit_length_sci` in :attr:`par`).
            - Traces that form a slit with a length that is abnormal
              relative to the median width are masked; i.e.,
              `abs(log((right[0]-left[0])/median(right-left))) >
              log(1+rtol)`, where `rtol` is identically
              `length_range` in :attr:`par`.

        Args:
            rebuild_pca (:obj:`bool`, optional):
                If the pca exists and the masking or number of traces
                changes because of the performed checks, redo the PCA
                decomposition using the new traces and trace masks
                and the previous parameter set.
        """
        if self.is_empty:
            msgs.warn('No traces to check.')

        # Decide if the PCA should be rebuilt
        _rebuild_pca = rebuild_pca and self.pcatype is not None and self.can_pca()

        # Remove any fully masked traces and its synced counterpart;
        # force the removal of traces marked as SYNCERROR, even if
        # those traces were inserted.
        self.clean_traces(force_flag='SYNCERROR', rebuild_pca=_rebuild_pca, sync_mode='both',
                          assume_synced=True)

        # Use the fit data if available
        trace_cen = self.edge_cen if self.edge_fit is None else self.edge_fit

        # Flag trace locations falling off the detector. This general
        # check that is independent of whether or not the traces are
        # synced. However, this could mask traces based on the *fitted*
        # position, instead of the measured centroid position.
        # TODO: Keep a separate mask for the fit positions?
        indx = self.trace_pixels_off_detector(cen=trace_cen)
        if np.any(indx):
            self.edge_msk[indx] = self.bitmask.turn_on(self.edge_msk[indx], 'OFFDETECTOR')

        # Check the slits are synced
        if not self.is_synced:
            msgs.error('Edge traces are not yet (or improperly) synced.  Either sync() failed '
                       'or has not yet been executed.')

        # Parse parameters and report
        gap_atol = None
        length_atol = None
        length_atol_sci = None
        length_rtol = self.par['length_range']
        if self.par['minimum_slit_length'] is not None \
                or self.par['minimum_slit_length_sci'] is not None \
                or self.par['minimum_slit_gap'] is not None:
            platescale = parse.parse_binning(self.traceimg.detector.binning)[1] \
                            * self.traceimg.detector['platescale']
            msgs.info('Binning: {0}'.format(self.traceimg.detector.binning))
            msgs.info('Platescale per binned pixel: {0}'.format(platescale))
            if self.par['minimum_slit_length'] is not None:
                length_atol = self.par['minimum_slit_length']/platescale
            if self.par['minimum_slit_length_sci'] is not None:
                length_atol_sci = self.par['minimum_slit_length_sci']/platescale
            if self.par['minimum_slit_gap'] is not None:
                gap_atol = self.par['minimum_slit_gap']/platescale

        msgs.info('Minimum slit gap (binned pixels): {0}'.format(gap_atol))
        msgs.info('Minimum slit length (binned pixels): {0}'.format(length_atol))
        msgs.info('Minimum science slit length (binned pixels): {0}'.format(length_atol_sci))
        msgs.info('Range in slit length not limited' if length_rtol is None else
                  'Range in slit length limited to +/-{0:.1f}%'.format(length_rtol*100))

        # TODO: Should here and below only use the unmasked parts of
        # the trace for the slit gap and length computations?

        if gap_atol is not None:
            # Calculate the slit gaps
            slit_gap = np.median(np.diff(trace_cen[:,1:], axis=1)[:,::2], axis=0)
            indx = slit_gap < gap_atol
            if np.any(indx):
                # TODO: Allow for these traces to be flagged instead of just removed?
                msgs.info('Found {0} slit(s) with gaps below {1} arcsec ({2:.2f} pixels).'.format(
                            np.sum(indx), self.par['minimum_slit_gap'], gap_atol))
                rmtrace = np.concatenate(([False],np.repeat(indx,2),[False]))
                self.remove_traces(rmtrace, rebuild_pca=rebuild_pca)
                # TODO: This should never happen, but keep this around
                # until we're sure it doesn't.
                if self.is_empty:
                    msgs.error('Coding error: Removing gaps removed all traces.')
                # Reset the trace center data to use
                trace_cen = self.edge_cen if self.edge_fit is None else self.edge_fit

        # Calculate the slit length and gap
        slit_length = np.median(np.squeeze(np.diff(trace_cen.reshape(self.nspec,-1,2), axis=-1)),
                                axis=0)
        if length_atol is not None:
            # Find any short slits (flag both edges of the slit)
            indx = np.repeat(slit_length < length_atol, 2)
            if np.sum(indx) == self.ntrace:
                if self.ntrace == 2:
                    # TODO: I *really* don't like this because it has
                    # the potential to yield an infinite loop, but it's
                    # also the simplest approach.
                    return self._masked_single_slit(trace_cen)
                msgs.warn('All slits are too short!')
            if np.any(indx):
                msgs.info('Rejecting {0} slits that are too short.'.format(np.sum(indx)))
                self.edge_msk[:,indx] = self.bitmask.turn_on(self.edge_msk[:,indx], 'SHORTSLIT')

        if length_atol_sci is not None:
            # Find any box slits (flag both edges of the slit)
            indx = slit_length < length_atol_sci
            if length_atol is not None:
                indx &= (slit_length > length_atol)
            indx = np.repeat(indx, 2)
            if np.sum(indx) == self.ntrace:
                if self.ntrace == 2:
                    # TODO: I *really* don't like this because it has
                    # the potential to yield an infinite loop, but it's
                    # also the simplest approach.
                    return self._masked_single_slit(trace_cen)
                msgs.warn('All slits are too short!')
            if np.any(indx):
                msgs.info('Identifying/Rejecting {0} slits as box slits.'.format(np.sum(indx)))
                self.edge_msk[:,indx] = self.bitmask.turn_on(self.edge_msk[:,indx], 'BOXSLIT')

        if length_rtol is not None:
            # Find slits that are not within the provided fraction of
            # the median length
            indx = np.repeat(np.absolute(np.log(slit_length/np.median(slit_length)))
                             > np.log(1+length_rtol), 2)
            if np.any(indx):
                msgs.info('Rejecting {0} abnormally long or short slits.'.format(np.sum(indx)))
                self.edge_msk[:,indx] = self.bitmask.turn_on(self.edge_msk[:,indx], 'ABNORMALSLIT')

        # TODO: Check that slit edges meet a minimum slit gap?

        # Find all traces to remove
        rmtrace = self.fully_masked_traces(flag=self.bitmask.bad_flags, exclude=self.bitmask.exclude_flags)
        # Make sure to also remove the synced one
        rmtrace = self.synced_selection(rmtrace, mode='both', assume_synced=True)
        # Remove 'em
        self.remove_traces(rmtrace, rebuild_pca=_rebuild_pca)
        if self.is_empty:
            msgs.warn('Assuming a single long-slit and continuing.')
            self.bound_detector()

    def rm_user_traces(self, rm_traces):
        """
        Parse the user input traces to remove

        Args:
            rm_user_traces (list):
              y_spec, x_spat pairs

        Returns:

        """
        if not self.is_synced:
            msgs.error('Trace removal should only be executed after traces have been '
                       'synchronized into left-right slit pairs; run sync()')
        # Setup
        lefts = self.edge_fit[:, self.is_left]
        rights = self.edge_fit[:, self.is_right]
        indx = np.zeros(self.ntrace, dtype=bool)
        # Loop me
        for rm_trace in rm_traces:
            # Deconstruct
            y_spec, xcen = rm_trace
            #
            lefty = lefts[y_spec,:]
            righty = rights[y_spec,:]
            # Match?
            bad_slit = (lefty < xcen) & (righty > xcen)
            if np.any(bad_slit):
                # Double check
                if np.sum(bad_slit) != 1:
                    msgs.error("Something went horribly wrong in edge tracing")
                #
                idx = np.where(bad_slit)[0][0]
                indx[2*idx:2*idx+2] = True
                msgs.info("Removing user-supplied slit at {},{}".format(xcen, y_spec))
                # Mask
                self.bitmask.turn_on(self.edge_msk[:,indx], 'USERRMSLIT')

        # Syncronize the selection
        indx = self.synced_selection(indx, mode='both', assume_synced=True)
        # TODO: Add rebuild_pca ?
        # Remove
        self.remove_traces(indx)

    # TODO -- Add an option to distinguish between an actual remove and a flagging
    def remove_traces(self, indx, resort=True, rebuild_pca=False):
        r"""
        Remove a set of traces.

        This method directly alters the attributes containing the
        trace data.

        .. warning::

            If the traces are left-right synchronized, you should
            decide how you want to treat the traces as pairs. See
            :func:`synced_selection`. For example, to remove both
            traces in a pair if either are selected, run::

                edges.remove_traces(edges.synced_selection(indx, mode='both'))

        Args:
            indx (array-like):
                The boolean array with the traces to remove. Length
                must be :math:`(N_{\rm trace},)`.
            resort (:obj:`bool`, optional):
                Re-sort the traces and trace IDs to be sequential in
                the spatial direction. See :func:`spatial_sort`.
            rebuild_pca (:obj:`bool`, optional):
                If the pca exists, rebuild it using the new traces
                and the previous parameter set.
        """
        # Make sure there are traces to remove
        if not np.any(indx):
            msgs.warn('No trace to remove.')
            return

        if np.all(indx):
            msgs.warn('All traces removed!')
            self._reinit_trace_data()
            return
            
        msgs.info('Removing {0} edge traces.'.format(np.sum(indx)))

        # Reset the trace data
        keep = np.logical_not(indx)
        self.edge_img = self.edge_img[:,keep]
        self.edge_cen = self.edge_cen[:,keep]
        self.edge_err = self.edge_err[:,keep]
        self.edge_msk = self.edge_msk[:,keep]
        if self.edge_fit is not None:
            self.edge_fit = self.edge_fit[:,keep]
        self.traceid = self.traceid[keep]
        if self.maskdef_id is not None:
            self.maskdef_id = self.maskdef_id[keep]

        if resort:
            # Resort by the spatial dimension
            self.spatial_sort()

        # Reset the PCA
        self._reset_pca(rebuild_pca and self.pcatype is not None and self.can_pca())

    def synced_selection(self, indx, mode='ignore', assume_synced=False):
        r"""
        Coordinate selection of traces based on their synchronization
        status.

        Args:
            indx (`numpy.ndarray`_):
                Boolean vector selecting a set of traces. The shape
                should be :math:`(N_{\rm trace},)`.
            mode (:obj:`str`, optional):
                If the traces are left-right synchronized (see
                :func:`sync` and :func:`is_synced`), this method
                dictates how the selection of traces should be
                changed to deal with edges that have been
                synchronized into left-right pairs. Methods are:

                    - ``'ignore'``: Ignore the synchronization and
                      just return the input.
                    - ``'both'``: If one of the traces in a pair is
                      selected, select both.
                    - ``'neither'``: If only one of the traces in a
                      pair is selected, *deselect* both.
            assume_synced (:obj:`bool`, optional):
                Assume the set of traces is synced when identifying
                which traces to select/de-select if mode is either
                ``'both'`` or ``'neither'``. This essentially ignores
                the sync status of the traces and will fault if the
                number of traces is not even. If False, the sync
                status is checked using :func:`is_synced`.

        Raises:
            PypeItError:
                Raised if the input ``indx`` doesn't have the correct
                length, if mode is *not* ``'ignore'`` and the edges
                have not been left-right synchronized and
                ``assume_synced`` is False, or if the provided
                ``mode`` is not valid.

        Returns:
            `numpy.ndarray`_: The updated boolean vector selecting
            traces based on the input mode and the synchronization
            status.
        """
        if mode == 'ignore':
            return indx

        if indx.size != self.ntrace:
            msgs.error('Boolean array selecting traces to remove has incorrect length.')

        if not assume_synced and not self.is_synced:
            msgs.error('To synchronize the trace selection, it is expected that the traces have '
                       'been left-right synchronized.  Either run sync() to sychronize, ignore '
                       'the synchronization (which may raise an exception) by setting '
                       'assume_synced=True.')
        if mode == 'both':
            return np.repeat(np.any(indx.reshape(-1,2), axis=1), 2)
        elif mode == 'neither':
            return np.repeat(np.all(indx.reshape(-1,2), axis=1), 2)
        msgs.error('Unknown synchronized trace selection mode: {0}'.format(mode))

    def clean_traces(self, force_flag=None, rebuild_pca=True, sync_mode='ignore',
                     assume_synced=False):
        """
        Remove any traces that are fully masked as bad.

        Traces selected for removal must be fully masked; see
        :func:`fully_masked_traces`.

        By default, flags used to select bad trace measurements are
        those provided by :func:`EdgeTraceBitMask.bad_flags`, and
        those flags excluded from designating a trace as bad are
        provided by :func:`EdgeTraceBitMask.exclude_flags`. To force
        removal of traces with certain flags, regardless of these two
        groups, use ``force_flag``. See :class:`EdgeTraceBitMask` for
        list of flags.

        Args:
            force_flag (:obj:`str`, :obj:`list`, optional):
                Force inclusion of these flags in assessing whether
                or not a trace is fully masked.
            rebuild_pca (:obj:`bool`, optional):
                Rebuild the PCA decomposition of the traces based on
                the loaded trace data. Passed directly to
                :func:`remove_traces`, which is only called if traces
                are in fact removed.
            sync_mode (:obj:`str`, optional):
                If the traces are left-right synchronized (see
                :func:`sync` and :func:`is_synced`), use this method
                to deal with edges paired with those to be removed.
                See :func:`synced_selection`.
            assume_synced (:obj:`bool`, optional):
                Assume the set of traces is synced. See
                :func:`synced_selection`.
        """
        if self.is_empty:
            msgs.warn('No traces to clean.')
            return

        # Traces to remove
        rmtrace = self.fully_masked_traces(flag=self.bitmask.bad_flags,
                                           exclude=self.bitmask.exclude_flags)
        if force_flag is not None:
            rmtrace |= self.fully_masked_traces(flag=force_flag)

        if np.any(rmtrace):
            # The removed traces should not have been included in the
            # PCA decomposition to begin with, but this call to remove
            # traces has to "rebuild" the PCA because it will remove it
            # otherwise. Note that `remove_traces` only rebuilds the
            # PCA if the parameter passed to it is true AND :attr:`pca`
            # previously existed AND the traces can be pca'd to begin
            # with.
            rmtrace = self.synced_selection(rmtrace, mode=sync_mode, assume_synced=assume_synced)
            self.remove_traces(rmtrace, rebuild_pca=rebuild_pca)

    def spatial_sort(self, use_mean=False, use_fit=True):
        """
        Sort the traces spatially.

        The coordinates used for the sorting are either the measured
        centroids or the fitted parameterization (see ``use_fit``). The
        fiducial coordinates that are sorted are either the mean of
        the unmasked coordinates over all spectral rows or the
        unmasked coordinates at a specified reference spectral row
        (see ``use_mean``).

        The trace IDs are also reassigned to be sorted spatially;
        i.e., the trace IDs for three synced slits would be ``[-1, 1,
        -2, 2, -3, 3]``.
        
        All attributes are edited in-place.

        Args:
            use_mean (:obj:`bool`, optional):
                Sort according to the mean of the masked spatial
                positions. If False, the spatial position at a
                reference spectral row is used, where the reference
                spectral row is either the same as used by the PCA
                (if available) or the result of
                :func:`~pypeit.core.trace.most_common_trace_row`
                using the current trace mask.
            use_fit (:obj:`bool`, optional):
                Sort according to the fit positions instead of the
                measured positions. Otherwise, only use the fit
                positions if they're available and the measured
                location is masked.
        """
        if self.is_empty:
            msgs.error('No traces to sort.')

        # Check input
        if use_fit and self.edge_fit is None:
            msgs.warn('Fit data is not available; cannot use it for spatially sorting the edges.')

        # Set up the coordinates to use
        bpm = self.bitmask.flagged(self.edge_msk, self.bitmask.bad_flags)
        cen = self.edge_fit.copy() if self.edge_fit is not None and use_fit \
                    else self.edge_cen.copy()
        # Replace masked values with the fit if it is available
        if self.edge_fit is not None and not use_fit:
                cen[bpm] = self.edge_fit[bpm]

        # Get the sorted indices
        if use_mean:
            # Sort the traces by their spatial position (always use
            # measured positions even if fit positions are available)
            srt = np.argsort(np.mean(cen, axis=0))
        else:
            # Sort according to the spatial position in one row
            reference_row = trace.most_common_trace_row(bpm) if self.pcatype is None \
                                else (self.left_pca.reference_row if self.par['left_right_pca']
                                    else self.pca.reference_row)
            msgs.info('Re-sorting edges based on where they cross row {0}'.format(reference_row))
            srt = np.argsort(cen[reference_row,:])

        # Resort the arrays
        self.traceid = self.traceid[srt]
        self.edge_img = self.edge_img[:,srt]
        self.edge_cen = self.edge_cen[:,srt]
        self.edge_err = self.edge_err[:,srt]
        self.edge_msk = self.edge_msk[:,srt]
        if self.edge_fit is not None:
            self.edge_fit = self.edge_fit[:,srt]
        if self.maskdef_id is not None:
            self.maskdef_id = self.maskdef_id[srt]

        # Reorder the trace numbers
        indx = self.traceid < 0
        self.traceid[indx] = -1-np.arange(np.sum(indx))
        indx = np.invert(indx)
        self.traceid[indx] = 1+np.arange(np.sum(indx))

    def _reset_pca(self, rebuild):
        """"
        Reset the PCA decomposition.

        The PCA is reset by either rebuilding it with the previous
        set of parameters (`rebuild` is True) or removing it (setting
        the relevant attributes to `None` when `rebuild` is False).
        """
        if rebuild:
            # Rebuild the PCA using the previous parameters
            return self.build_pca(use_center=self.pcatype == 'center') 
        # Remove the existing PCA
        self.pcatype = None
        self.pca = None
        self.left_pca = None
        self.right_pca = None

    def current_trace_locations(self):
        """
        Return an image with the trace IDs at the locations of each
        edge in the original image.
        """
        edge_img = np.zeros((self.nspec, self.nspat), dtype=int)
        if self.is_empty:
            return edge_img
        i = np.tile(np.arange(self.nspec), (self.ntrace,1)).T.ravel()
        edge_img[i, self.edge_img.ravel()] = np.tile(self.traceid, (self.nspec,1)).ravel()
        return edge_img

    def fit_refine(self, weighting='uniform', debug=False, idx=None):
        """
        Iteratively re-measure and fit a functional form to the edge
        locations.

        Before fitting the traces, :func:`check_traces` is used to
        flag traces that do not meet a minimum length required for
        fitting (set by ``fit_min_spec_length`` in :attr:`par`).

        After this, the function is primarily a wrapper for
        :func:`~pypeit.core.trace.fit_trace`, run once per edge side
        (left and right). Both the measured centers and the fitted
        model are modified by :func:`~pypeit.core.trace.fit_trace`,
        such that :attr:`edge_cen`, :attr:`edge_err`,
        :attr:`edge_msk`, :attr:`edge_fit`, :attr:`edge_fit_type`, and
        :attr:`edge_img` are all modified by this method. Note that
        only traces that are *not* fully flagged are fit.

        Used parameters from :attr:`par`
        (:class:`pypeit.par.pypeitpar.EdgeTracePar`) are
        ``max_shift_abs``, ``max_spat_error``, ``fit_function``,
        ``fit_order``, ``fwhm_uniform``, ``fwhm_gaussian``,
        ``fit_maxdev``, ``fit_maxiter``, ``fit_niter``, and
        ``fit_min_spec_length``.

        Args:
            weighting (:obj:`str`, optional):
                The weighting to apply to the position within each
                integration window (see
                :func:`~pypeit.core.trace.fit_trace`).
            debug (:obj:`bool`, optional):
                Run :func:`~pypeit.core.trace.fit_trace` in debug
                mode.
            idx (`numpy.ndarray`_, optional):
                Array of strings with the IDs for each object. Used
                only if ``debug`` is true for the plotting (see
                :func:`~pypeit.core.trace.fit_trace`).
        """
        # Check that there are traces to refine!
        if self.is_empty:
            msgs.error('No traces to refine!')

        # Parse parameters and report
        maxshift = self.par['max_shift_abs']
        maxerror = self.par['max_spat_error']
        function = self.par['fit_function']
        order = self.par['fit_order']
        fwhm = self.par['fwhm_uniform'] if weighting == 'uniform' else self.par['fwhm_gaussian']
        maxdev = self.par['fit_maxdev']
        maxiter = self.par['fit_maxiter']
        niter = self.par['fit_niter']
        minimum_spec_length = self.par['fit_min_spec_length']*self.nspec
        xmin = 0.
        xmax = self.nspec-1.

        msgs.info('-'*50)
        msgs.info('{0:^50}'.format('Fitting Polynomial to Edge Trace'))
        msgs.info('-'*50)
        msgs.info('Max shift btwn input and remeasured edge centroids: {0:.2f}'.format(maxshift))
        msgs.info('Max centroid error: {0}'.format(maxerror))
        msgs.info('Trace fitting function: {0}'.format(function))
        msgs.info('Trace fitting order: {0}'.format(order))
        msgs.info('Weighting for remeasuring edge centroids: {0}'.format(weighting))
        msgs.info('FWHM parameter for remeasuring edge centroids: {0:.1f}'.format(fwhm))
        msgs.info('Maximum deviation for fitted data: {0:.1f}'.format(maxdev))
        msgs.info('Maximum number of rejection iterations: {0}'.format(maxiter))
        msgs.info('Number of remeasuring and refitting iterations: {0}'.format(niter))

        # Check the traces to make sure they meet the minimum length.
        # This modifies self.edge_msk directly.
        self.check_traces(minimum_spec_length=minimum_spec_length)

        # Generate bogus ivar and mask once here so that they don't
        # have to be generated multiple times.
        # TODO: Keep these as work space as class attributes?
        ivar = np.ones_like(self.sobelsig, dtype=float)
        bpm = np.zeros_like(self.sobelsig, dtype=bool) if self.tracebpm is None else self.tracebpm

        # Initialize arrays
        fit = np.zeros_like(self.edge_cen, dtype=float)
        cen = np.zeros_like(self.edge_cen, dtype=float)
        err = np.zeros_like(self.edge_cen, dtype=float)
        msk = np.zeros_like(self.edge_cen, dtype=self.bitmask.minimum_dtype())

        # Flag bad traces; this explicitly does *not* exclude inserted traces
        edge_bpm = self.bitmask.flagged(self.edge_msk, flag=self.bitmask.bad_flags)

        # Fit both sides
        for side in ['left', 'right']:
            # Get the image relevant to tracing this side
            _sobelsig = self._side_dependent_sobel(side)
            # Select traces on this side and that are not fully masked
            indx = (self.is_left if side == 'left' else self.is_right) \
                        & np.invert(np.all(edge_bpm, axis=0))
            if not np.any(indx):
                continue

            # Perform the fit
            fit[:,indx], cen[:,indx], err[:,indx], msk[:,indx], _ \
                    = trace.fit_trace(_sobelsig, self.edge_cen[:,indx], order, ivar=ivar,
                                      bpm=bpm, trace_bpm=edge_bpm[:,indx],
                                      weighting=weighting, fwhm=fwhm, maxshift=maxshift,
                                      maxerror=maxerror, function=function, maxdev=maxdev,
                                      maxiter=maxiter, niter=niter, bitmask=self.bitmask,
                                      debug=debug, idx=idx, xmin=xmin, xmax=xmax)

        # Save the results of the edge measurements
        self.edge_cen = cen
        self.edge_err = err
        # Add the new masking information; this merges the new and
        # existing mask because the existing mask was used by fit_trace
        # to ignore input trace data
        self.edge_msk |= msk
        # Save the model fits
        self.edge_fit = fit
        self.fittype = '{0} : order={1}'.format(function, order)
        # Set the pixelated trace data based on the fit, instead of the
        # measured centroids
        self.edge_img = np.round(self.edge_fit).astype(int)
        # Append function execution to log
        self.log += [inspect.stack()[0][3]]

    def can_pca(self):
        """
        Determine if traces are suitable for PCA decomposition.

        The criterion is that a minimum number of traces
        (``pca_min_edges``) must cover more than the fraction of the
        full spectral range specified by `fit_min_spec_length` in
        :attr:`par`. Traces that are inserted are ignored.

        If the PCA decomposition will be performed on the left and
        right traces separately, the function will return `False` if
        there are fewer than the minimum left *or* right edge traces.

        Used parameters from :attr:`par`
        (:class:`pypeit.par.pypeitpar.EdgeTracePar`) are
        ``fit_min_spec_length``, ``left_right_pca``, and ``pca_min_edges``.

        .. warning::
            This function calls :func:`check_trace` using
            `fit_min_spec_length` to flag short traces, meaning that
            :attr:`edge_msk` will can be altered by this call.

        Returns:
            :obj:`bool`: Flag that traces meet criterion for PCA
            decomposition.
        """
        # Check that there are traces to refine!
        if self.is_empty:
            return False

        # Set and report the minimum length needed for the PCA in
        # pixels
        minimum_spec_length = self.par['fit_min_spec_length']*self.nspec
        msgs.info('Minium length of traces to include in the PCA: {0}'.format(minimum_spec_length))

        # This call to check_traces will flag any trace with a length
        # below minimum_spec_length as SHORTRANGE
        # TODO: This means that SHORTRANGE can actually have two
        # different meanings. Instead use one bit for "too short for
        # detection" and a separate one for "too short to fit"?
        self.check_traces(minimum_spec_length=minimum_spec_length)

        # Find the valid traces
        # NOTE: Because of the run of check_traces above, short traces
        # are fully flagged meaning that we can just check if the
        # length of the trace is larger than 0.
        good = np.sum(np.invert(self.bitmask.flagged(self.edge_msk)), axis=0) > 0

        # Returned value depends on whether or not the left and right
        # traces are done separately
        return np.sum(good[self.is_left]) > self.par['pca_min_edges'] \
                    and np.sum(good[self.is_right]) > self.par['pca_min_edges'] \
                    if self.par['left_right_pca'] else np.sum(good) > self.par['pca_min_edges']

    def predict_traces(self, edge_cen, side=None):
        """
        Use the PCA decomposition to predict traces.

        The PCA decomposition must be available via :attr:`pca` or
        :attr:`left_pca` and :attr:`right_pca`; see
        :func:`build_pca`. This is a convenience method to handle the
        PCA predictions given that left and right traces can be
        decomposed separately or simultaneously.

        Args:
            edge_cen (:obj:`float`, `numpy.ndarray`):
                A single value or 1D array with the spatial location
                (column) for 1 or more traces to predict. The
                predicted traces will pass through these spatial
                positions (columns) and the reference spectral row
                set for the PCA decomposition; see :func:`build_pca`.
            side (:obj:`float`, `numpy.ndarray`, optional):
                A single value or 1D integer array indicating the
                edge side to be predicted; -1 for left and 1 for
                right. Must be the same length as `edge_cen`. This is
                only used if the PCA is side-dependent, and *must* be
                provided in the case that it is (see `left_right_pca`
                in :attr:`par`).

        Returns:
            `numpy.ndarray`: A 1D or 2D array of size :attr:`nspec`
            by the length of the position array provided. If a single
            coordinate is provided, a single trace vector is
            returned.
        """
        if self.pcatype is None:
            msgs.error('Must first run the PCA analysis fo the traces; run build_pca.')

        _edge_cen = np.atleast_1d(edge_cen)
        _side = np.atleast_1d(side)
        if _edge_cen.size != _side.size:
            msgs.error('Spatial locations and side integers must have the same shape.')

        if self.par['left_right_pca']:
            trace_add = np.zeros((self.nspec,0), dtype='float')
            for s,p in zip([-1,1], [self.left_pca,self.right_pca]):
                indx = _side == s
                if not np.any(indx):
                    continue
                trace_add = np.hstack((trace_add, p.predict(np.atleast_1d(_edge_cen[indx]))))
        else:
            trace_add = self.pca.predict(_edge_cen)

        return trace_add if isinstance(edge_cen, np.ndarray) else trace_add.ravel()

    def build_pca(self, use_center=False, debug=False):
        """
        Build a PCA model of the current edge data.

        Primarily a wrapper that instantiates :attr:`pca`, or
        :attr:`left_pca` and :attr:`right_pca` if left and right
        traces are analyzed separately. All of these objects will be
        a :class:`pypeit.tracepca.TracePCA`, if instantiated. After
        executing this method, traces can be predicted by
        :func:`pypeit.tracepca.TracePCA.predict` for the relevant PCA
        decomposition; see :func:`predict_traces`.

        If no parametrized function has been fit to the trace data or
        if specifically requested (see `use_center`), the PCA is
        based on the measured trace centroids (:attr:`edge_cen`);
        othwerwise, the PCA uses the parametrized trace fits
        (:attr:`edge_fit`).

        The reference spectral row used for the decomposition (see
        :class:`pypeit.tracepca.TracePCA`) is set by
        :func:`pypeit.core.trace.most_common_trace_row` using the
        existing mask. If treating left and right traces separately,
        the reference spectral row is the same for both PCA
        decompositions.

        Used parameters from :attr:`par`
        (:class:`pypeit.par.pypeitpar.EdgeTracePar`) are
        `fit_min_spec_length`, `left_right_pca`, `pca_n`,
        `pca_var_percent`, `pca_function`, `pca_order`, `pca_sigrej`,
        `pca_maxrej`, and `pca_maxiter`.

        Args:
            use_center (:obj:`bool`, optional):
                Use the center measurements for the PCA decomposition
                instead of the functional fit to those data. This is
                only relevant if both are available. If not fits have
                been performed, the function will automatically use
                the center measurements.
            debug (:obj:`bool`, optional):
                Run in debug mode.
        """
        if self.is_empty:
            msgs.error('No traces exist.')

        # Parse parameters and report
        left_right_pca = self.par['left_right_pca']
        npca = self.par['pca_n']
        pca_explained_var = self.par['pca_var_percent']
        function = self.par['pca_function']
        order = self.par['pca_order']
        lower, upper = self.par['pca_sigrej'] if hasattr(self.par['pca_sigrej'], '__len__') \
                        else (self.par['pca_sigrej'],)*2
        maxrej = self.par['pca_maxrej']
        maxiter = self.par['pca_maxiter']

        msgs.info('-'*50)
        msgs.info('{0:^50}'.format('Constructing PCA interpolator'))
        msgs.info('-'*50)
        msgs.info('PCA composition of the left and right traces is done {0}.'.format(
                    'separately' if left_right_pca else 'simultaneously'))
        if npca is not None:
            msgs.info('Restricted number of PCA components: {0}'.format(npca))
        if pca_explained_var is not None:
            msgs.info('Requested pecentage of variance explained by PCA: {0:.1f}'.format(
                        pca_explained_var))
        msgs.info('Function fit to PCA coefficients: {0}'.format(function))
        msgs.info('Lower sigma rejection: {0:.1f}'.format(lower))
        msgs.info('Upper sigma rejection: {0:.1f}'.format(upper))
        msgs.info('Maximum number of rejections per iteration: {0}'.format(maxrej))
        msgs.info('Maximum number of rejection iterations: {0}'.format(maxiter))

        # Check the state of the current object
        if self.pcatype is not None:
            msgs.warn('PCA model already exists and will be overwritten.')
        if self.edge_fit is None and not use_center:
            msgs.warn('No trace fits exits.  PCA based on trace centroid measurements.')

        # Check if the PCA decomposition can be performed
        if not self.can_pca():
            msgs.error('Traces do not meet necessary criteria for the PCA decomposition.')

        # Set the data used to construct the PCA
        self.pcatype = 'center' if self.edge_fit is None or use_center else 'fit'

        # When constructing the PCA, ignore bad trace measurements
        # *and* any traces inserted by hand.
        bpm = self.bitmask.flagged(self.edge_msk)

        # TODO: Is there a way to propagate the mask to the PCA?
        # TODO: Keep a separate mask specifically for the fit data? e.g., edge_fit_msk

        # The call to can_pca means that short traces are fully masked
        # and that valid traces will be any trace with unmasked pixels.
        use_trace = np.sum(np.invert(bpm), axis=0) > 0

        # Set the reference row so that, regardless of whether the PCA
        # is for the left, right, or all traces, the reference row is
        # always the same.
        reference_row = trace.most_common_trace_row(bpm[:,use_trace])

        # Setup the list of traces to use in a single object so that we
        # can loop though them, regardless of whether we're performing
        # the PCA for left and right traces separately
        pcaindx = [use_trace]
        if left_right_pca:
            pcaindx = [None, None]
            for i, side in enumerate(['left', 'right']):
                pcaindx[i] = (self.is_left if side == 'left' else self.is_right) & use_trace
                msgs.info('Using {0}/{1} of the {2} traces in the PCA analysis.'.format(
                                np.sum(pcaindx[i]), self.ntrace, side))

        # Run the PCA decomposition and construct its interpolator
        _pca = [None]*len(pcaindx)
        for i,indx in enumerate(pcaindx):
            # Grab the trace data. This uses all the data, even if some
            # of it is masked.
            trace_inp = self.edge_cen[:,indx] if self.edge_fit is None or use_center \
                            else self.edge_fit[:,indx]

            # Instantiate the PCA
            _pca[i] = TracePCA(trace_inp, npca=npca, pca_explained_var=pca_explained_var,
                                   reference_row=reference_row)

            # Set the order of the function fit to the PCA
            # coefficiencts: Order is set to cascade down to lower
            # order for components that account for a smaller
            # percentage of the variance.
            _order = np.clip(order - np.arange(_pca[i].npca), 1, None).astype(int)
            msgs.info('Order of function fit to each component: {0}'.format(_order))

            # Apply a 10% relative error to each coefficient. This
            # performs better than use_mad, since larger coefficients
            # will always be considered inliers, if the coefficients
            # vary rapidly with order as they sometimes do.
            #ivar = utils.inverse(np.square(np.fmax(0.1*np.abs(_pca[i].pca_coeffs), 0.1)))
            #ivar = None

            # TODO: Instead, weight by the mean/median value of
            # sobel_sig along each trace.

            # Run the fit
            _pca[i].build_interpolator(_order, function=function, lower=lower, upper=upper,
                                       minx=0., maxx=self.nspat-1., maxrej=maxrej, maxiter=maxiter,
                                       debug=debug)

            # TODO: Use the rejected pca coefficiencts to reject traces?

        # Save the result
        if left_right_pca:
            self.left_pca, self.right_pca = _pca
        else:
            self.pca = _pca[0]

    def pca_refine(self, use_center=False, debug=False, force=False):
        """
        Use a PCA decomposition to refine the traces.

        If no parametrized function has been fit to the trace data or
        if specifically requested (see ``use_center``), the PCA is
        based on the measured trace centroids (:attr:`edge_cen`);
        othwerwise, the PCA uses the parametrized trace fits
        (:attr:`edge_fit`).

        If needed or forced to, this first executes :func:`build_pca`
        and then uses :func:`predict_traces` to use the PCA to reset
        the trace data.

        Only used parameter from :attr:`par`
        (:class:`~pypeit.par.pypeitpar.EdgeTracePar`) is
        ``left_right_pca``.

        Args:
            use_center (:obj:`bool`, optional):
                Use the center measurements for the PCA decomposition
                instead of the functional fit to those data. This is
                only relevant if both are available. If no fits have
                been performed, the function will automatically use
                the center measurements.
            debug (:obj:`bool`, optional):
                Run in debug mode.
            force (:obj:`bool`, optional):
                Force the recalculation of the PCA even if it has
                already been done.
        """
        if self.is_empty:
            msgs.error('No traces to refine!')

        # Perform the PCA decomposition if necessary
        _pcatype = 'center' if use_center or self.edge_fit is None else 'fit'
        if force or self.pcatype is None or self.pcatype != _pcatype:
            self.build_pca(use_center=use_center, debug=debug)

        self.fittype = 'pca'

        # Predict the traces using the PCA
        reference_row = self.left_pca.reference_row if self.par['left_right_pca'] \
                            else self.pca.reference_row
        trace_ref = self.edge_cen[reference_row,:] if self.pcatype == 'center' \
                            else self.edge_fit[reference_row,:]
        side = self.is_right.astype(int)*2-1
        self.edge_fit = self.predict_traces(trace_ref, side)

        # TODO: Compare with the fit data. Remove traces where the mean
        # offset between the PCA prediction and the measured centroids
        # are larger than some threshold?

        # Log what was done
        self.log += [inspect.stack()[0][3]]

    def peak_refine(self, rebuild_pca=False, debug=False):
        """
        Refine the trace by isolating peaks and troughs in the
        Sobel-filtered image.

        This function *requires* that the PCA model exists; see
        :func:`build_pca` or :func:`pca_refine`. It is also primarily
        a wrapper for :func:`~pypeit.core.trace.peak_trace`. See the
        documentation of that function for the explanation of the
        algorithm.

        If the left and right traces have separate PCA
        decompositions, this function makes one call to
        :func:`~pypeit.core.trace.peak_trace` for each side.
        Otherwise, a single call is made to
        :func:`~pypeit.core.trace.peak_trace` where both the peak and
        troughs in :attr:`sobelsig` are detected and traced.

        Note that this effectively reinstantiates much of the object
        attributes, including :attr:`traceid` :attr:`edge_cen`
        :attr:`edge_err` :attr:`edge_msk` :attr:`edge_img`
        :attr:`edge_fit`, and :attr:`fittype`.

        Used parameters from :attr:`par`
        (:class:`pypeit.par.pypeitpar.EdgeTracePar`) are
        ``left_right_pca``, ``edge_thresh``, ``smash_range``,
        ``edge_detect_clip``, ``trace_median_frac``, ``trace_thresh``,
        ``fit_function``, ``fit_order``, ``fwhm_uniform``, ``fwhm_uniform``,
        ``niter_gaussian``, ``niter_gaussian``, ``fit_maxdev``, and
        ``fit_maxiter``.

        Args:
            rebuild_pca (:obj:`bool`, optional):
                This method fundamentally resets the trace data,
                meaning that the PCA is no longer valid. Use this
                boolean to have the method rebuild the PCA based on
                the refined traces. Note that the PCA is *not* then
                used to reset the fitted trace data; i.e.,
                :attr:`edge_fit` remains based on the output of
                :func:`~pypeit.core.trace.peak_trace`.
            debug (:obj:`bool`, optional):
                Run in debug mode.

        Raises:
            PypeItError:
                Raised if :attr:`pca` is not defined.

        """
        # Check that there are traces to refine!
        if self.is_empty:
            msgs.error('No traces are defined.')

        if self.pcatype is None:
            msgs.error('Must first run the PCA analysis fo the traces; run build_pca.')

        # Parse parameters and report
        peak_thresh = self.par['edge_thresh']
        smash_range = self.par['smash_range']
        peak_clip = self.par['edge_detect_clip']
        trace_median_frac = self.par['trace_median_frac']
        trace_thresh = self.par['trace_thresh']
        function = self.par['fit_function']
        order = self.par['fit_order']
        fwhm_uniform = self.par['fwhm_uniform']
        niter_uniform = self.par['niter_uniform']
        fwhm_gaussian = self.par['fwhm_gaussian']
        niter_gaussian = self.par['niter_gaussian']
        maxdev = self.par['fit_maxdev']
        maxiter = self.par['fit_maxiter']

        msgs.info('-'*50)
        msgs.info('{0:^50}'.format('Refining traces using collapsed Sobel image'))
        msgs.info('-'*50)
        msgs.info('Threshold for peak detection: {0:.1f}'.format(peak_thresh))
        msgs.info('Detector range (spectral axis) collapsed: {0}'.format(smash_range))
        msgs.info('Image fraction for trace mask filter: {0}'.format(trace_median_frac))
        msgs.info('Threshold for trace masking: {0}'.format(trace_thresh))
        msgs.info('Trace fitting function: {0}'.format(function))
        msgs.info('Trace fitting order: {0}'.format(order))
        msgs.info('FWHM parameter for uniform-weighted centroids: {0:.1f}'.format(fwhm_uniform))
        msgs.info('Number of uniform-weighted iterations: {0:.1f}'.format(niter_uniform))
        msgs.info('FWHM parameter for Gaussian-weighted centroids: {0:.1f}'.format(fwhm_gaussian))
        msgs.info('Number of Gaussian-weighted iterations: {0:.1f}'.format(niter_gaussian))
        msgs.info('Maximum deviation for fitted data: {0:.1f}'.format(maxdev))
        msgs.info('Maximum number of rejection iterations: {0}'.format(maxiter))

        # Generate bogus ivar and mask once here so that they don't
        # have to be generated multiple times.
        # TODO: Keep these as work space as class attributes? so that
        # they don't need to be reinstantiated.
        ivar = np.ones_like(self.sobelsig, dtype=float)
        bpm = np.zeros_like(self.sobelsig, dtype=bool) if self.tracebpm is None else self.tracebpm

        # Treatment is different if the PCA was done for all traces or
        # separately for left and right traces
        if self.par['left_right_pca']:
            # Initialize the arrays holding the results for both sides
            fit = np.zeros((self.nspec,0), dtype='float')
            cen = np.zeros((self.nspec,0), dtype='float')
            err = np.zeros((self.nspec,0), dtype='float')
            msk = np.zeros((self.nspec,0), dtype=self.bitmask.minimum_dtype())

            # Iterate through each side
            for side in ['left', 'right']:
                # Get the image relevant to tracing
#                _sobelsig = trace.prepare_sobel_for_trace(self.sobelsig, bpm=self.bpm, boxcar=5,
#                                                          side=side)
                _sobelsig = self._side_dependent_sobel(side)
                _pca = self.left_pca if side == 'left' else self.right_pca

                _fit, _cen, _err, _msk, nside \
                        = trace.peak_trace(_sobelsig, ivar=ivar, bpm=bpm,
                                           trace_map=_pca.predict(np.arange(self.nspat)),
                                           smash_range=smash_range, peak_thresh=peak_thresh,
                                           peak_clip=peak_clip, trace_median_frac=trace_median_frac,
                                           trace_thresh=trace_thresh, fwhm_uniform=fwhm_uniform,
                                           fwhm_gaussian=fwhm_gaussian, function=function,
                                           order=order, maxdev=maxdev, maxiter=maxiter,
                                           niter_uniform=niter_uniform,
                                           niter_gaussian=niter_gaussian, bitmask=self.bitmask,
                                           debug=debug)
                fit = np.hstack((fit,_fit))
                cen = np.hstack((cen,_cen))
                err = np.hstack((err,_err))
                msk = np.hstack((msk,_msk))
                if side == 'left':
                    nleft = nside
        else:
            # Get the image relevant to tracing
            _sobelsig = trace.prepare_sobel_for_trace(self.sobelsig, bpm=self.tracebpm, boxcar=5,
                                                      side=None)

            # Find and trace both peaks and troughs in the image. The
            # input trace data (`trace` argument) is the PCA prediction
            # of the trace that passes through each spatial position at
            # the reference spectral pixel.
            fit, cen, err, msk, nleft \
                    = trace.peak_trace(_sobelsig, ivar=ivar, bpm=bpm,
                                       trace_map=self.pca.predict(np.arange(self.nspat)),
                                       smash_range=smash_range, peak_thresh=peak_thresh,
                                       peak_clip=peak_clip, trough=True,
                                       trace_median_frac=trace_median_frac,
                                       trace_thresh=trace_thresh, fwhm_uniform=fwhm_uniform,
                                       fwhm_gaussian=fwhm_gaussian, function=function, order=order,
                                       maxdev=maxdev, maxiter=maxiter, niter_uniform=niter_uniform,
                                       niter_gaussian=niter_gaussian, bitmask=self.bitmask,
                                       debug=debug)

        # Assess the output
        ntrace = fit.shape[1]
        if ntrace < self.ntrace:
            msgs.warn('Found fewer traces using peak finding than originally available.  '
                      'May want to reset peak threshold.')

        # Reset the trace data
        self.traceid = np.zeros(ntrace, dtype=int)
        self.traceid[:nleft] = -1-np.arange(nleft)
        self.traceid[nleft:] = 1+np.arange(ntrace-nleft)
        self.edge_fit = fit
        self.fittype = '{0} : order={1}'.format(function, order)
        self.edge_cen = cen
        self.edge_err = err
        # The mask is entirely new and shouldn't be merged with the
        # existing mask.
        self.edge_msk = msk
        self.edge_img = np.round(self.edge_fit).astype(int)

        # Spatially sort the traces
        self.spatial_sort()
        # Reset the PCA
        self._reset_pca(rebuild_pca and self.can_pca())
        self.log += [inspect.stack()[0][3]]

    # TODO: Make this a core function?
    def _get_insert_locations(self):
        """
        Find where edges need to be inserted.

        This only determines where the left-right ordering of the
        traces implies that a trace needs to be inserted. Where the
        trace is inserted and with what shape is determined by
        :func:`_get_reference_locations` and :func:`sync`,
        respectively.

        Returns:
            :obj:`tuple`: Three `numpy.ndarray`_ objects are
            returned:

                - An integer vector identifying the type of side for
                  the fully synchronized edge set. Elements of the
                  vector should alternate left (-1) and right (1).
                - A boolean array selecting the edges in the returned
                  list of sides that should be added to the existing
                  trace set.
                - An array with the indices in the existing trace
                  arrays where the new traces should be inserted.

        """
        side = np.clip(self.traceid, -1, 1)
        add_edge = np.zeros(self.ntrace, dtype=bool)
        add_indx = np.zeros(self.ntrace, dtype=int)

        if side[0] > 0:
            # First side is a right, so add a left
            side = np.insert(side, 0, -1)
            add_edge = np.insert(add_edge, 0, True)
            add_indx = np.insert(add_indx, 0, 0)
        if side[-1] < 0:
            # Last side is a left, so add a right
            side = np.append(side, 1)
            add_edge = np.append(add_edge, True)
            add_indx = np.append(add_indx, self.ntrace)

        # Find missing lefts and rights
        diff = side[1:] + side[:-1]
        if np.all(diff == 0):
            # All edges are paired left-right
            return side, add_edge, add_indx

        # Missing lefts have diff == 2, rights have diff == -2
        missing = np.where(diff != 0)[0] + 1
        # Set the full side vector
        side = np.insert(side, missing, -np.sign(diff[missing-1]))
        # Keep track of which edges will have been added
        add_edge = np.insert(add_edge, missing, np.ones(missing.size, dtype=bool))
        # Keep track of where the new edges should be inserted in the
        # existing set
        add_indx = np.insert(add_indx, missing, missing)
        # Return the edges to add, their side, and where to insert them 
        return side, add_edge, add_indx

    def _get_reference_locations(self, trace_cen, add_edge):
        """
        Determine the reference locations for traces to add during
        the left-right synchronization.

        The positions of new traces are determined either by the
        median slit length of the existing left-right pairs, or based
        on the slit length of the nearest left-right pair. This
        function only determines the positions for the new traces at
        the reference spetral location (row). The shape is determined
        by :func:`sync`.

        Used parameters from :attr:`par`
        (:class:`pypeit.par.pypeitpar.EdgeTracePar`) are
        ``sync_center``, ``sync_to_edge``, and ``gap_offset``.

        Args:
            trace_cen (`numpy.ndarray`_):
                Trace data to use for determining new edge locations.
            add_edge (`numpy.ndarray`_):
                Boolean array indicating that a trace in the new
                array is an added trace. The number of False entries
                in ``add_edge`` should match the length of the 2nd
                axis of ``trace_cen``.

        Returns:
            `numpy.ndarray`_: Reference positions for all edge
            traces, both for the existing and new traces.
        """
        # Parse parameters and report
        center_mode = self.par['sync_center']
        to_edge = self.par['sync_to_edge']
        gap_offset = self.par['gap_offset']

        msgs.info('Mode used to set spatial position of new traces: {0}'.format(center_mode))
        msgs.info('For first left and last right, set trace to the edge: {0}'.format(to_edge))
        if center_mode == 'gap':
            msgs.info('Gap offset for adjacent slits: {0}'.format(gap_offset))

        # Get the reference row for the placement calculation; allow
        # the use of inserted traces.
        bpm = self.bitmask.flagged(self.edge_msk, flag=self.bitmask.bad_flags)
        reference_row = trace.most_common_trace_row(bpm) if self.pcatype is None \
                            else (self.left_pca.reference_row if self.par['left_right_pca']
                                    else self.pca.reference_row)

        # Check that the trace data are sorted at this spectral row
        if not np.array_equal(np.arange(trace_cen.shape[1]),
                              np.argsort(trace_cen[reference_row,:])):
            msgs.error('Trace data must be spatially sorted.')

        # Build a masked array with the trace positions at that
        # spectral row, masked where new traces are supposed to go.
        trace_ref = np.ma.masked_all(add_edge.size)
        trace_ref[np.invert(add_edge)] = trace_cen[reference_row,:]
        trace_ref = trace_ref.reshape(-1,2)

        # Get the length and center of each slit in pixels
        nslits = trace_ref.shape[0]
        slit_length = np.ma.diff(trace_ref, axis=1).ravel()
        slit_center = np.ma.mean(trace_ref, axis=1)

        # Mask any bad calculations
        missing_a_side = np.ma.any(add_edge.reshape(-1,2), axis=1)
        # NOTE: Slit length should already be masked; np.ma.diff
        # returns a masked value when one of the slit edges is masked.
        slit_length[missing_a_side] = np.ma.masked
        slit_center[missing_a_side] = np.ma.masked

        # Determine how to offset and get the reference locations of the new edges to add
        if center_mode in ['median', 'gap']:
            offset = np.full(nslits, np.ma.median(slit_length), dtype=float)
        elif center_mode == 'nearest':
            # Find the index of the nearest slit with both existing
            # edges (i.e. has an unmasked slit length)
            nearest = utils.nearest_unmasked(slit_center, use_indices=True)
            # The offset is the slit length of the nearest valid slit
            offset = slit_length.data[nearest]
        else:
            msgs.error('Unknown trace centering mode: {0}'.format(center_mode))

        # Set the new edge trace reference locations
        for slit in range(nslits):
            if not slit_length.mask[slit]:
                # Both slit edges already defined
                continue
            if trace_ref.mask[slit,0]:
                # Add the left edge
                if slit > 0 and center_mode == 'gap':
                    trace_ref[slit,0] = trace_ref[slit-1,1] + gap_offset
                else:     
                    trace_ref[slit,0] = 0 if slit == 0 and to_edge \
                                            else trace_ref[slit,1] - offset[slit]
                continue
            # Add the right edge
            if slit < nslits-1 and center_mode == 'gap':
                trace_ref[slit,1] = trace_ref[slit+1,0] - gap_offset
            else:
                trace_ref[slit,1] = self.nspat - 1 if slit == nslits-1 and to_edge \
                                        else trace_ref[slit,0] + offset[slit]

        # TODO: Nothing should now be masked. Get rid of this once
        # satisfied that the coding is correct.
        if np.any(trace_ref.mask):
            msgs.error('Coding error: this should not happen')
        trace_ref = trace_ref.data.ravel()

        # Check that the predicted reference positions don't cause slit
        # overlaps
        indx = np.where(add_edge[1:-1])[0]
        if len(indx) > 0:
            indx += 1
            # Predicted below an existing edge (will never add paired edges)
            too_lo = trace_ref[indx] < trace_ref[indx-1]
            trace_ref[indx[too_lo]] = trace_ref[indx[too_lo]-1] + gap_offset
            noffset = np.sum(too_lo)
            # Predicted above an existing edge
            too_hi = trace_ref[indx] > trace_ref[indx+1]
            trace_ref[indx[too_hi]] = trace_ref[indx[too_hi]+1] - gap_offset
            noffset += np.sum(too_hi)
            if noffset > 0:
                msgs.warn('Reference locations for {0} slit edges adjusted '.format(noffset)
                          + 'to have a slit gap of {0} pixel(s).'.format(gap_offset))

        return trace_ref

    def nudge_traces(self, trace_cen):
        r"""
        Nudge traces away from the detector edge.

        Traces are shifted spatially, up to a maximum value
        (`max_nudge`), to be no closer than a minimum number
        (`det_buffer`) pixels from the detector edges. Both
        parameters are pulled from :attr:`par`
        (:class:`pypeit.par.pypeitpar.EdgeTracePar`). No limit is
        imposed on the size of the shift if `max_nudge` is None.

        .. warning::
            A failure mode that is not dealt with is when multiple
            traces fall off the detector and are nudged to nearly the
            same location.

        Args:
            trace_cen (`numpy.ndarray`_):
                Array with trace locations to adjust. Must be 2D with
                shape :math:`(N_{\rm spec}, N_{\rm trace})`.

        Returns:
            `numpy.ndarray`_: The nudged traces.
        """
        # Check input
        if self.par['max_nudge'] is not None and self.par['max_nudge'] <= 0:
            # Nothing to do
            return trace_cen
        if trace_cen.shape[0] != self.nspec:
            msgs.error('Traces have incorrect length.')
        _buffer = self.par['det_buffer']
        if _buffer < 0:
            msgs.warn('Buffer must be greater than 0; ignoring.')
            _buffer = 0

        msgs.info('Nudging traces, by at most {0} pixel(s)'.format(self.par['max_nudge'])
                  + ', to be no closer than {0} pixel(s) from the detector edge.'.format(_buffer))

        # NOTE: Should never happen, but this makes a compromise if a
        # trace crosses both the left and right spatial edge of the
        # detector.
        offset = np.clip(_buffer - np.amin(trace_cen, axis=0), 0, self.par['max_nudge']) \
                    + np.clip(self.nspat - 1 - _buffer - np.amax(trace_cen, axis=0),
                              None if self.par['max_nudge'] is None else -self.par['max_nudge'], 0)

        if np.all(np.logical_not(np.absolute(offset) > 0)):
            # No offsets necessary
            return trace_cen

        # TODO: This nudging can actually make the slit length
        # negative. This isn't handled in this method because it's only
        # meant to nudge the traces away from the detector edge,
        # independent of what edge it is or its counterpart. For now,
        # check_synced handles what to do if the slit length is
        # negative.

        # Offset and return the traces
        return trace_cen + offset[None,:]

    def sync(self, rebuild_pca=True, debug=False):
        """
        Match left and right edge traces to construct slit edge
        pairs.

        Synchronization of the slits proceeds as follows:

            - Any fully masked traces are removed using
              :func:`clean_traces`.
            - If that operation removes *all* traces (see
              :func:`is_empty`), two traces are added at the edge of
              the detector.
            - The spatial order of the traces is sorted (see
              :func:`spatial_sort`).
            - At this point, if the traces are already synced (see
              :func:`is_synced`), the synchronization is checked using
              :func:`check_synced` and the method finishes.
            - If the traces need to be synced, the method determines
              which traces need an inserted trace to make a pair (see
              :func:`_get_insert_locations`).
            - The reference locations for the new traces are
              determined by :func:`_get_reference_locations`.
            - The shape of the inserted traces is set according to
              the ``sync_predict`` parameter in :attr:`par`. The
              shape is either predicted by the PCA decomposition or
              taken to be exactly the same shape as the nearest left
              or right edge.
            - These new traces are then inserted using
              :func:`insert_traces` and flagged as being inserted by
              the synchronization process.
            - Assuming there wasn't an error in the insertion scheme,
              the synchronized traces are then checked by
              :func:`check_synced` and the method finishes.

        Before the last step above, the synchronization is checked.
        Certain corner cases can lead to catastrophic errors in where
        the inserted traces are placed such that the left-right
        ordering of the synchronized traces is incorrect and
        exception is raised.
            
        Used parameters from :attr:`par`
        (:class:`pypeit.par.pypeitpar.EdgeTracePar`) are
        `det_buffer`, `left_right_pca`, and `sync_predict`.

        .. warning::

            Synchronizing the left and right edges requires that
            traces that are fully masked as bad must be removed (this
            does not include traces that are "masked" as having been
            deliberately inserted), and these traces are removed
            regardless of the user-specified `clip` in :attr:`par`.

        Args:
            rebuild_pca (:obj:`bool`, optional):
                If the pca exists and traces are removed (see
                :func:`check_synced`), rebuild the PCA using the new
                traces and the previous parameter set. Note that
                inserted traces are *not* included in the PCA
                decomposition.
            debug (:obj:`bool`, optional):
                Run in debug mode.
        """
        # Remove any fully masked traces. Keeps any inserted or
        # box-slit traces.
        self.clean_traces(rebuild_pca=rebuild_pca)

        # Make sure there are still traces left
        if self.is_empty:
            msgs.warn('No traces left!  Left and right edges placed at detector boundaries.')
            self.bound_detector()

        # Make sure that the traces are sorted spatially
        self.spatial_sort()

        # If the traces are already synced, check them and log the
        # function as completed
        if self.is_synced:
            self.check_synced(rebuild_pca=rebuild_pca and self.pcatype is not None)
            self.log += [inspect.stack()[0][3]]
            return

        # Edges are currently not synced, so check the input
        if self.par['sync_predict'] not in ['pca', 'nearest']:
            msgs.error('Unknown trace mode: {0}'.format(self.par['sync_predict']))
        if self.par['sync_predict'] == 'pca' and self.pcatype is None:
            msgs.error('The PCA decomposition does not exist.  Either run self.build_pca or use '
                       'a different trace_mode.')

        # Find the edges to add, what side they're on, and where to
        # insert them into the existing trace array
        side, add_edge, add_indx = self._get_insert_locations()
        if not np.any(add_edge):
            # No edges to add
            return

        # Report
        msgs.info('-'*50)
        msgs.info('{0:^50}'.format('Synchronizing left and right traces'))
        msgs.info('-'*50)
        msgs.info('Found {0} left and {1} right trace(s) to add.'.format(
                    np.sum((side == -1) & add_edge), np.sum((side == 1) & add_edge)))

        # Allow the edges to be synced, even if a fit hasn't been done yet
        trace_cen = self.edge_cen if self.edge_fit is None else self.edge_fit

        # Instantiate the traces to add
        trace_add = np.zeros((self.nspec, np.sum(add_edge)), dtype=float)

        # If there was only one edge, just add the other one
        if side.size == 2:
            msgs.warn('Only one edge traced.  Ignoring center_mode and adding edge at the '
                      'opposite edge of the detector.')
            msgs.info('Detector edge buffer: {0}'.format(self.par['det_buffer']))
            # TODO: PCA would have failed because there needs to be at
            # least two traces. Get rid of this test once satisfied
            # that this exception is never raised...
            if self.par['sync_predict'] == 'pca':
                msgs.error('Coding error: this should not happen.')
            # Set the offset to add to the existing trace
            offset = self.par['det_buffer'] - np.amin(trace_cen[:,0]) if add_edge[0] \
                        else self.nspat - np.amax(trace_cen[:,0]) - self.par['det_buffer']
            # Construct the trace to add and insert it
            trace_add[:,0] = trace_cen[:,0] + offset
            self.insert_traces(side[add_edge], trace_add, loc=add_indx[add_edge], mode='sync')
            return

        # Get the reference locations for the new edges
        trace_ref = self._get_reference_locations(trace_cen, add_edge)

        # Predict the traces either using the PCA or using the nearest slit edge
        if self.par['sync_predict'] == 'pca':
            trace_add = self.predict_traces(trace_ref[add_edge], side[add_edge])
        elif self.par['sync_predict'] == 'nearest':
            # Index of trace nearest the ones to add
            # TODO: Force it to use the nearest edge of the same side;
            # i.e., when inserting a new right, force it to use the
            # nearest right instead of the nearest left?
            nearest = utils.nearest_unmasked(np.ma.MaskedArray(trace_ref, mask=add_edge))
            # Indices of the original traces
            indx = np.zeros(len(add_edge), dtype=int)
            indx[np.invert(add_edge)] = np.arange(self.ntrace)
            # Offset the original traces by a constant based on the
            # reference trace position to construct the new traces.
            trace_add = trace_cen[:,indx[nearest[add_edge]]] + trace_ref[add_edge] \
                            - trace_ref[nearest[add_edge]]

        # Insert the new traces and resort them spatially
        self.insert_traces(side[add_edge], trace_add, loc=add_indx[add_edge], mode='sync')

        # The sorted edges should now be arranged correctly. If not, it
        # should be because the traces were nudged away from the
        # detector edge and caused "negative" slit lengths...
        side = np.clip(self.traceid, -1, 1)
        indx = np.zeros(side.size, dtype=bool)
        indx[::2] = side[::2] != -1
        indx[1::2] = side[1::2] != 1
        if np.all(indx):
            msgs.error('Catastrophic error in left-right synchronization.  Edge order incorrect.')
        if np.any(indx):
            msgs.warn('Synchronized traces are not properly ordered, likely because they '
                      'have been placed close to the detector edges. Flagging '
                      '{0} traces that are not properly sorted for removal.'.format(np.sum(indx)))
            # Mask the traces as due to a synchronization error
            # NOTE: These are only masked here so that they can be
            # plotted if debug is True. Because the full traces are
            # masked, they're immediately removed by check_synced.
            self.edge_msk[:,indx] = self.bitmask.turn_on(self.edge_msk[:,indx], 'SYNCERROR')

        if debug:
            msgs.info('Show instance includes inserted traces but before checking the sync.')
            self.show(flag='any')

        # Check the full synchronized list and log completion of the
        # method
        self.check_synced(rebuild_pca=rebuild_pca)
        self.log += [inspect.stack()[0][3]]

    def add_user_traces(self, user_traces):
        """
        Add user-defined slit(s)

        Args:
            user_slits (list):

        """
        sides = []
        new_traces = np.zeros((self.nspec, len(user_traces)*2))
        # Add user input slits
        for kk, new_slit in enumerate(user_traces):
            # Parse
            y_spec, x_spat0, x_spat1 = new_slit
            msgs.info("Adding new slits at x0, x1 (left, right)".format(x_spat0, x_spat1))
            #
            # TODO -- Use existing traces (ideally the PCA) not just vertical lines!
            sides.append(-1)
            sides.append(1)
            # Trace cen
            new_traces[:,kk*2] = x_spat0
            new_traces[:,kk*2+1] = x_spat1

        # Insert
        self.insert_traces(np.array(sides), new_traces, mode='user')
        # Sync
        self.check_synced(rebuild_pca=False)

    def insert_traces(self, side, trace_cen, loc=None, mode='user', resort=True, nudge=True):
        r"""
        Insert/append a set of edge traces.

        New traces to add are first nudged away from the detector
        edge (see :func:`nudge_traces`) according to parameters
        `max_nudge` and `det_buffer` from :attr:`par`
        (:class:`pypeit.par.pypeitpar.EdgeTracePar`). They are then
        inserted or appended to the existing traces and masked
        according to the provided `mode`. The traces are added to
        *both* the measured centroid list and the fitted model data.
        Then the full list of traces can be resorted spatially,
        according to the provided `resort`.

        Typically, the inserted traces will be masked, which means
        that any existing PCA decomposition will be unchanged.
        However, if `mode` is None, these inserted traces would be
        used in the construction of the PCA.

        .. warning::

            If the traces can be nudged away from the detector edge,
            the offset can, e.g., place an inserted left edge to the
            right of its associated right edge. This possibility is
            currently *not* handled by this function.

        Args:
            side (:obj:`int`, `numpy.ndarray`_):
                Side for each trace to be added: -1 for left, 1 for
                right. Shape is :math:`(N_{\rm new},)`.
            trace_cen (`numpy.ndarray`_):
                Array with one or more vectors of trace locations.
                Can be 1D or 2D with shape :math:`(N_{\rm spec},)` or
                :math:`(N_{\rm spec}, N_{\rm new})`, respectively.
            loc (:obj:`int`, `numpy.ndarray`_, optional):
                Indices in the current trace arrays at which to
                insert the new traces; see `numpy.insert`. If None,
                traces are appended.
            mode (:obj:`str`, optional):
                Mode used for generating the traces to insert used to
                flag the traces. Options are:

                    - ``None``: Traces are simply inserted without
                      flagging.
                    - ``'user'``: Traces are the result of a user
                      request.
                    - ``'sync'``: Traces were generated by synchronizing
                      left and right traces.
                    - ``'mask'``: Traces were generated based on the
                      expected slit positions from mask design data.

            resort (:obj:`bool`, optional):
                Resort the traces in the spatial dimension; see
                :func:`spatial_sort`.
            nudge (:obj:`bool`, optional):
                Allow the traces to be nudged away from the detector
                edge according to :attr:`par` and
                :func:`nudge_traces`.

        """
        # Check input
        _side = np.atleast_1d(side)
        ntrace = _side.size
        _trace_cen = trace_cen.reshape(-1,1) if trace_cen.ndim == 1 else trace_cen
        if _trace_cen.shape[1] != ntrace:
            msgs.error('Number of sides does not match the number of traces to insert.')
        if loc is None:
            # Insertion locations not provided so append
            loc = np.full(ntrace, self.ntrace, dtype=int)
        if loc.size != ntrace:
            msgs.error('Number of sides does not match the number of insertion locations.')

        msgs.info('Inserting {0} new traces.'.format(ntrace))

        # Nudge the traces
        if nudge:
            _trace_cen = self.nudge_traces(_trace_cen)

        # Set the mask
        mask = np.zeros(_trace_cen.shape, dtype=self.bitmask.minimum_dtype())
        # Flag the traces pixels that fall off the detector
        indx = self.trace_pixels_off_detector(cen=_trace_cen)
        mask[indx] = self.bitmask.turn_on(mask[indx], 'OFFDETECTOR')
        # Flag the mode used to insert these traces, if provided
        if mode == 'user':
            mask = self.bitmask.turn_on(mask, 'USERINSERT')
        elif mode == 'sync':
            mask = self.bitmask.turn_on(mask, 'SYNCINSERT')
        elif mode == 'mask':
            mask = self.bitmask.turn_on(mask, 'MASKINSERT')

        # Set the ID numbers for the new traces
        _traceid = np.empty(ntrace, dtype=int)
        indx = _side < 0
        if np.any(indx):
            last_left = 0 if self.traceid is None or np.sum(self.is_left) == 0 \
                            else np.amin(self.traceid)
            _traceid[indx] = last_left - 1 - np.arange(np.sum(indx))
        indx = _side > 0
        if np.any(indx):
            last_right = 0 if self.traceid is None or np.sum(self.is_right) == 0 \
                            else np.amax(self.traceid)
            _traceid[indx] = last_right + 1 + np.arange(np.sum(indx))

        if self.is_empty:
            # No traces exist, so set the internals directly
            self.traceid = _traceid
            self.edge_img = np.round(_trace_cen).astype(int)
            self.edge_cen = _trace_cen
            self.edge_err = np.zeros(_trace_cen.shape, dtype=float)
            self.edge_msk = mask
            self.edge_fit = _trace_cen
            return

        # Add the new traces. The new traces are added to both the
        # fitted list and the center list!
        self.traceid = np.insert(self.traceid, loc, _traceid)
        self.edge_img = np.insert(self.edge_img, loc, np.round(_trace_cen).astype(int), axis=1)
        self.edge_cen = np.insert(self.edge_cen, loc, _trace_cen, axis=1)
        self.edge_err = np.insert(self.edge_err, loc,
                                  np.zeros(_trace_cen.shape, dtype=float), axis=1)
        self.edge_msk = np.insert(self.edge_msk, loc, mask, axis=1)
        self.edge_fit = np.insert(self.edge_fit, loc, _trace_cen, axis=1)
        if self.maskdef_id is not None:
            self.maskdef_id = np.insert(self.maskdef_id, loc, -99)  # we don't know the slitmask id

        if resort:
            self.spatial_sort()

    def bound_detector(self):
        """
        Insert traces at both detector boundaries.

        Accounting for the requested detector buffer, a left and
        right trace are placed at the detector edges. Traces are
        masked as user-inserted.

        Only used parameter from :attr:`par`
        (:class:`pypeit.par.pypeitpar.EdgeTracePar`) is
        `det_buffer`.
        """
        self.insert_traces(np.array([-1,1]),
                           np.array([np.full(self.nspec, self.par['det_buffer'], dtype='float'),
                                     np.full(self.nspec, self.nspat-1-self.par['det_buffer'],
                                             dtype='float')]).T)

    def fully_masked_traces(self, flag=None, exclude=None):
        """
        Find fully masked edge traces.

        Traces are identified as masked by one or more of the flags
        in `flag` and explicitly not flagged by any flag in `exclude`
        over the fully spectral range of the detector.
        
        Args:
            flag (:obj:`str`, :obj:`list`, optional):
                The bit mask flags to select. If None, any flags are
                used. See :func:`pypeit.bitmask.Bitmask.flagged`.
            exclude (:obj:`str`, :obj:`list`, optional):
                A set of flags to explicitly exclude from
                consideration as a masked trace. I.e., if any
                spectral pixel in the trace is flagged with one of
                these flags, it will not be considered a fully masked
                trace. This is typically used to exclude inserted
                traces from being considered as a bad trace.

        Returns:
            `numpy.ndarray`_: Boolean array selecting traces that are
            flagged at all spectral pixels.
        """
        if self.is_empty:
            return None
        bpm = np.all(self.bitmask.flagged(self.edge_msk, flag=flag), axis=0)
        if exclude is not None:
            bpm &= np.logical_not(np.any(self.bitmask.flagged(self.edge_msk, flag=exclude), axis=0))
        return bpm
    
    def maskdesign_matching(self, debug=False):
        """
        Match slit info from the mask design data to the traced slits.

        Use of this method requires:
            - a PCA decomposition is available,
            - :attr:`spectrograph` has a viable `get_slitmask` method
              to read slit mask design data. This data can be pulled
              from one of the files used to construct the trace image.
            - :attr:`spectrograph` has a viable `get_grating` method
              which provides the grating info to recover the optical model.
            - :attr:`spectrograph` has a viable `get_amapbmap` method
              which provides pre- and post-grating maps of the detector
              used convert the mask design data from mm to pixels.

        The method use a collection of scripts in pypeit.core.slitdesign_matching
        which are taken from DEEP2 IDL-based pipeline for DEIMOS data.


        Args:
            debug (:obj:`bool`, optional):
                Run in debug mode.
        """

        # Check that there are traces to match!
        if self.is_empty:
            msgs.error('No traces to match.')

        # The PCA decomposition must have already been determined
        if self.pcatype is None:
            msgs.error('Must first run the PCA analysis for the traces; run build_pca.')

        # `traceimg` must have knowledge of the flat frame that built it
        self.maskdef_file = self.traceimg.files[0]
        if self.spectrograph.get_slitmask(self.maskdef_file) is None:
            msgs.error('Unable to read slitmask design info')
        if self.spectrograph.get_grating(self.maskdef_file) is None:
            msgs.error('Unable to read grating info')
        if self.spectrograph.get_amapbmap(self.maskdef_file) is None:
            msgs.error('Unable to read amap and bmap')

        # Match left and right edges separately
        # Sort slits in mm from the slit-mask design
        sortindx = np.argsort(self.spectrograph.slitmask.center[:, 0])

        # Left (bottom) and right (top) traces in pixels from optical model (image plane and detector)
        # bottom
        omodel_bcoo = self.spectrograph.mask_to_pixel_coordinates(x=self.spectrograph.slitmask.bottom[:, 0],
                                                                 y=self.spectrograph.slitmask.bottom[:, 1])
        bedge_img, ccd_b, bedge_pix = omodel_bcoo[0], omodel_bcoo[2], omodel_bcoo[3]

        # top
        omodel_tcoo = self.spectrograph.mask_to_pixel_coordinates(x=self.spectrograph.slitmask.top[:, 0],
                                                                  y=self.spectrograph.slitmask.top[:, 1])
        tedge_img, ccd_t, tedge_pix = omodel_tcoo[0], omodel_tcoo[2], omodel_tcoo[3]

        # Per each slit we take the median value of the traces over the wavelength direction. These medians will be used
        # for the cross-correlation with the traces found in the images.
        ccdnum=self.traceimg.detector.det
        omodel_bspat = np.zeros(self.spectrograph.slitmask.nslits)
        omodel_tspat = np.zeros(self.spectrograph.slitmask.nslits)

        for i in range(omodel_bspat.size):
            # We "flag" the left and right traces predicted by the optical model that are outside of the
            # current detector, by giving a value of -1.
            # bottom
            omodel_bspat[i] = -1 if bedge_pix[i, ccd_b[i, :] == ccdnum].shape[0] < 10 else np.median(
                                                                                    bedge_pix[i, ccd_b[i, :] == ccdnum])
            # top
            omodel_tspat[i] = -1 if tedge_pix[i, ccd_t[i, :] == ccdnum].shape[0] < 10 else np.median(
                                                                                    tedge_pix[i, ccd_t[i, :] == ccdnum])

            # If a left (or right) trace is outside of the detector, the corresponding right (or left) trace
            # is determined using the pixel position from the image plane.
            whgood = np.where(tedge_img[i, :] > -1e4)[0]
            npt_img = whgood.shape[0] // 2
            # This is hard-coded for DEIMOS, since it refers to the detectors configuration
            whgood = whgood[:npt_img] if ccdnum <= 4 else whgood[npt_img:]
            if omodel_bspat[i] == -1 and omodel_tspat[i] >= 0:
                omodel_bspat[i] = omodel_tspat[i] - np.median((tedge_img - bedge_img)[i, whgood])
            if omodel_tspat[i] == -1 and omodel_bspat[i] >= 0:
                omodel_tspat[i] = omodel_bspat[i] + np.median((tedge_img - bedge_img)[i, whgood])

            # If the `omodel_bspat` is greater than `omodel_tspat` we switch the order
            if omodel_bspat[i] > omodel_tspat[i]:
                invert_order = omodel_bspat[i]
                omodel_bspat[i] = omodel_tspat[i]
                omodel_tspat[i] = invert_order

        # If there are overlapping slits, i.e., omodel_tspat[sortindx][i] > omodel_bspat[sortindx][i+1],
        # move the overlapping edges to be adjacent instead
        for i in range(sortindx.size -1):
            if omodel_tspat[sortindx][i] != -1 and omodel_bspat[sortindx][i+1] != -1 and \
                    omodel_tspat[sortindx][i] > omodel_bspat[sortindx][i+1]:
                diff = omodel_tspat[sortindx][i] - omodel_bspat[sortindx][i+1]
                omodel_tspat[sortindx[i]] -= diff/2.
                omodel_bspat[sortindx[i+1]] += diff/2. + 0.1
                # # Re-check If the `omodel_bspat` is greater than `omodel_tspat` and switch the order.
                # # It may happens if 3 slits are overlapping (true story!)
                # if omodel_bspat[sortindx[i]] > omodel_tspat[sortindx[i]]:
                #     invert_order = omodel_bspat[sortindx[i]]
                #     omodel_bspat[sortindx[i]] = omodel_tspat[sortindx[i]]
                #     omodel_tspat[sortindx[i]] = invert_order

        # This print a QA table with info on the slits (sorted from left to right) that fall in the current detector.
        # The only info provided here is `slitid`, which is called `dSlitId` in the DEIMOS design file. I had to remove
        # `slitindex` because not always matches `SlitName` from the DEIMOS design file.
        if not debug:
            num = 0
            msgs.info('Expected slits on current detector')
            msgs.info('*' * 18)
            msgs.info('{0:^6s} {1:^12s}'.format('N.', 'dSlitId'))
            msgs.info('{0:^6s} {1:^12s}'.format('-' * 5, '-' * 9))
            for i in range(sortindx.shape[0]):
                if omodel_bspat[sortindx][i] != -1 or omodel_tspat[sortindx][i] != -1:
                    msgs.info('{0:^6d} {1:^12d}'.format(num, self.spectrograph.slitmask.slitid[sortindx][i]))
                    num += 1
            msgs.info('*' * 18)

        # If instead we run this method in debug mode, we print more info useful for comparison, for example, with
        # the IDL-based pipeline.
        if debug:
            num = 0
            msgs.info('Expected slits on current detector')
            msgs.info('*' * 92)
            msgs.info('{0:^5s} {1:^10s} {2:^12s} {3:^12s} {4:^14s} {5:^16s} {6:^16s}'.format('N.',
                                                                                             'dSlitId', 'slitLen(mm)',
                                                                                             'slitWid(mm)',
                                                                                             'spat_cen(mm)',
                                                                                             'omodel_bottom(pix)',
                                                                                             'omodel_top(pix)'))
            msgs.info('{0:^5s} {1:^10s} {2:^12s} {3:^12s} {4:^14s} {5:^16s} {6:^14s}'.format('-' * 4, '-' * 9, '-' * 11,
                                                                                             '-' * 11, '-' * 13,
                                                                                             '-' * 18, '-' * 15))
            for i in range(sortindx.size):
                if omodel_bspat[sortindx][i] != -1 or omodel_tspat[sortindx][i] != -1:
                    msgs.info('{0:^5d}{1:^14d} {2:^9.3f} {3:^12.3f} {4:^14.3f}    {5:^16.2f} {6:^14.2f}'
                              .format(num, self.spectrograph.slitmask.slitid[sortindx][i],
                                         self.spectrograph.slitmask.length[sortindx][i],
                                         self.spectrograph.slitmask.width[sortindx][i],
                                         self.spectrograph.slitmask.center[:, 0][sortindx][i],
                                         omodel_bspat[sortindx][i], omodel_tspat[sortindx][i]))
                    num += 1
            msgs.info('*' * 92)

        reference_row = self.left_pca.reference_row if self.par['left_right_pca'] else self.pca.reference_row
        spat_bedge = self.edge_fit[reference_row, self.is_left]
        spat_tedge = self.edge_fit[reference_row, self.is_right]

        # It seems from the IDL pipeline that left and right edges from the optical model are occasionally switched
        wh = omodel_tspat != omodel_bspat
        switched = np.mean(omodel_tspat[wh] - omodel_bspat[wh]) < 0
        # Matching
        # `offsets_range` is the range of offsets in pixels allowed between the slit positions
        # predicted by the mask design and the traced slit positions.
        offsets_range = [-self.par['maskdesign_maxsep'], self.par['maskdesign_maxsep']]
        if not switched:
            # Bottom slit edge
            ind_b, dupl_b, coeff_b, sigres_b = \
                slitdesign_matching.slit_match(spat_bedge, omodel_bspat, step=self.par['maskdesign_step'],
                                               xlag_range=offsets_range, sigrej=self.par['maskdesign_sigrej'],
                                               print_matches=debug, edge='left')
            # Top slit edge
            ind_t, dupl_t, coeff_t, sigres_t = \
                slitdesign_matching.slit_match(spat_tedge, omodel_tspat, step=self.par['maskdesign_step'],
                                               xlag_range=offsets_range, sigrej=self.par['maskdesign_sigrej'],
                                               print_matches=debug, edge='right')
        else:
            # Bottom slit edge
            ind_b, dupl_b, coeff_b, sigres_b = \
                slitdesign_matching.slit_match(spat_bedge, omodel_tspat, step=self.par['maskdesign_step'],
                                               xlag_range=offsets_range, sigrej=self.par['maskdesign_sigrej'],
                                               print_matches=debug, edge='right')
            # Top slit edge
            ind_t, dupl_t, coeff_t, sigres_t = \
                slitdesign_matching.slit_match(spat_tedge, omodel_bspat, step=self.par['maskdesign_step'],
                                               xlag_range=offsets_range, sigrej=self.par['maskdesign_sigrej'],
                                               print_matches=debug, edge='left')

        if debug:
            plt.scatter(spat_bedge, omodel_bspat[ind_b], s=80, lw=2, marker='+', color='g', zorder=1,
                        label='Bottom edge: RMS={}'.format(round(sigres_b, 4)))
            plt.scatter(spat_tedge, omodel_tspat[ind_t], s=40, lw=1, marker='D', facecolors='none',
                        edgecolors='r', zorder=0, label='Top edge: RMS={}'.format(round(sigres_t, 4)))
            if np.any(dupl_b):
                plt.scatter(spat_bedge[dupl_b], spat_bedge[dupl_b], s=80, lw=2, marker='+', color='m',
                            zorder=1, label='Duplicate match (Bottom)')
            if np.any(dupl_t):
                plt.scatter(spat_tedge[dupl_t], spat_tedge[dupl_t], s=80, lw=1, marker='D', facecolors='none',
                            edgecolor='orange', zorder=1, label='Duplicate match (Top)')
            plt.plot(np.linspace(0, self.traceimg.shape[1]), np.linspace(0, self.traceimg.shape[1]), 'b-', zorder=-1)
            plt.xlabel('Edges from trace')
            plt.ylabel('Edges from model')
            plt.xlim(0, self.traceimg.shape[1] + 20)
            plt.ylim(0, self.traceimg.shape[1] + 20)
            plt.legend()
        msgs.info('SLIT_MATCH: RMS residuals for left and right edges: {}, {} pixels'.format(sigres_b, sigres_t))

        # We compute the predicted edge positions from the optical model after the x-correlation with the traced edges
        # bottom edges
        bot_edge_pred = omodel_bspat.copy()
        # Predictions that are outside the detector have values = -1.
        bot_edge_pred[omodel_bspat!=-1] = coeff_b[0] + coeff_b[1] * omodel_bspat[omodel_bspat!=-1] if not switched else\
                                          coeff_b[0] + coeff_b[1] * omodel_tspat[omodel_bspat!=-1]
        # top edges
        top_edge_pred = omodel_tspat.copy()
        # Predictions that are outside the detector have values = -1.
        top_edge_pred[omodel_tspat!=-1] = coeff_t[0] + coeff_t[1]*omodel_tspat[omodel_tspat!=-1] if not switched else\
                                          coeff_t[0] + coeff_t[1]*omodel_bspat[omodel_tspat!=-1]

        # Find if there are missing traces.
        # Need exactly one occurrence of each index in "need"
        buffer = 20.
        need = ((top_edge_pred > buffer) & (bot_edge_pred < (self.traceimg.shape[1] - 1 - buffer))) & \
               ((omodel_bspat != -1) | (omodel_tspat != -1))

        # bottom edges
        needadd_b = need.copy()
        needadd_b[ind_b] = False
        needind_b = np.where(needadd_b)[0]  # edges we are missing

        # top edges
        needadd_t = need.copy()
        needadd_t[ind_t] = False
        needind_t = np.where(needadd_t)[0]  # edges we are missing

        if (needind_b.size > 0) | (needind_t.size > 0):
            msgs.warn('Missing edge traces: {} left and {} right'.format(needind_b.shape[0], needind_t.shape[0]))

        if debug:
            slitdesign_matching.plot_matches(self.edge_fit[:,self.is_left], ind_b, bot_edge_pred, reference_row,
                                             self.spectrograph.slitmask.slitindx, nspat=self.nspat, duplicates=dupl_b,
                                             missing=needind_b, edge='left')
            slitdesign_matching.plot_matches(self.edge_fit[:,self.is_right], ind_t, top_edge_pred, reference_row,
                                             self.spectrograph.slitmask.slitindx, nspat=self.nspat, duplicates=dupl_t,
                                             missing=needind_t, edge='right')

        # Put duplicate flags for left and right traces together in one array
        if np.any(dupl_b) or np.any(dupl_t):
            edges_dupl = np.zeros(self.ntrace, dtype=bool)
            if np.any(dupl_b):
                edges_dupl[self.is_left] = dupl_b
            if np.any(dupl_t):
                edges_dupl[self.is_right] = dupl_t

            # Remove duplicate match
            msgs.info('Removing duplicate matches: {} left and {} right'.format(ind_b[dupl_b].size, ind_t[dupl_t].size))
            self.remove_traces(edges_dupl, rebuild_pca=True)
            ind_b = ind_b[np.logical_not(dupl_b)]
            ind_t = ind_t[np.logical_not(dupl_t)]

        # RE-CHECK for missing traces after removing the duplicates
        # bottom edges
        needadd_b = need.copy()
        needadd_b[ind_b] = False
        needind_b = np.where(needadd_b)[0]  # edges we are missing

        # top edges
        needadd_t = need.copy()
        needadd_t[ind_t] = False
        needind_t = np.where(needadd_t)[0]  # edges we are missing

        #  The code below is to add traces that are predicted but not found.
        if needind_b.size > 0:
            msgs.info('Adding {} left missing edge(s)'.format(needind_b.size))
            # Append the missing indices and re-sort all
            ind_b = np.append(ind_b, needind_b)
            sortind_b = np.argsort(utils.index_of_x_eq_y(self.spectrograph.slitmask.slitid[sortindx],
                                                         self.spectrograph.slitmask.slitid[ind_b], strict=True))
            ind_b = ind_b[sortind_b]
            # define which side to add the trace and insert it
            lside = -np.ones(bot_edge_pred[needind_b].shape[0], dtype=int)
            missing_left_traces = self.predict_traces(bot_edge_pred[needind_b], side=lside)
            self.insert_traces(lside, missing_left_traces, mode='mask')

        if needind_t.size > 0:
            msgs.info('Adding {} right missing edge(s)'.format(needind_t.size))
            # Append the missing indices and re-sort all
            ind_t = np.append(ind_t, needind_t)
            sortind_t = np.argsort(utils.index_of_x_eq_y(self.spectrograph.slitmask.slitid[sortindx],
                                                         self.spectrograph.slitmask.slitid[ind_t],strict=True))
            ind_t = ind_t[sortind_t]
            # define which side to add the trace and insert it
            rside = np.ones(top_edge_pred[needind_t].shape[0], dtype=int)
            missing_right_traces = self.predict_traces(top_edge_pred[needind_t], side=rside)
            self.insert_traces(rside, missing_right_traces, mode='mask')

        if debug:
            if (needind_b.size > 0) | np.any(dupl_b):
                slitdesign_matching.plot_matches(self.edge_fit[:, self.is_left], ind_b, bot_edge_pred, reference_row,
                                                 self.spectrograph.slitmask.slitindx, nspat=self.nspat, edge='left')
            if (needind_t.size > 0) | np.any(dupl_t):
                slitdesign_matching.plot_matches(self.edge_fit[:, self.is_right], ind_t, top_edge_pred, reference_row,
                                                 self.spectrograph.slitmask.slitindx, nspat=self.nspat, edge='right')

        self.maskdef_id = np.zeros(self.ntrace, dtype=int)
        self.maskdef_id[self.is_left] = self.spectrograph.slitmask.slitid[ind_b]
        self.maskdef_id[self.is_right] = self.spectrograph.slitmask.slitid[ind_t]

        # flag as 'BOXSLIT' the edges that are predicted to be alignment boxes from optical model.
        align_slit = np.zeros(self.ntrace, dtype=bool)
        align_slit[self.is_left] = self.spectrograph.slitmask.alignment_slit[ind_b]
        align_slit[self.is_right] = self.spectrograph.slitmask.alignment_slit[ind_t]
        self.edge_msk[:, align_slit] = self.bitmask.turn_on(self.edge_msk[:, align_slit], 'BOXSLIT')

        # Propagate the coefficients, `coeff_b` and `coeff_t`, of the x-correlation and the
        # left and right spatial position of the slit edges from optical model (before x-correlation)
        # with the purpose to fill a table with the information on slitmask design matching. The table will
        # be filled out at the very end of the slit tracing process, in `get_slits()`.
        self.coeff_b = coeff_b
        self.coeff_t = coeff_t
        self.omodel_bspat = bot_edge_pred
        self.omodel_tspat = top_edge_pred

    def _fill_design_table(self, maskdef_id, coeff_b, coeff_t, omodel_bspat, omodel_tspat):
        """
        Fill :attr:`design` based on the results of the design
        registration.

        The :attr:`design` is an `astropy.table.Table`_ with 13 columns:
            - 'TRACEID': Trace ID Number
            - 'TRACESROW': Spectral row for provided left and right edges
            - 'TRACELPIX': Spatial pixel coordinate for left edge
            - 'TRACERPIX': Spatial pixel coordinate for right edge
            - 'SLITID': Slit ID Number (`maskdef_id`)
            - 'SLITLOPT': Left edge of the slit in pixel from optical model before x-correlation
            - 'SLITROPT': Right edge of the slit in pixel from optical model before x-correlation
            - 'SLITRA': Right ascension of the slit center (deg)
            - 'SLITDEC': Declination of the slit center (deg)
            - 'SLITLEN': Slit length (arcsec)
            - 'SLITWID': Slit width (arcsec)
            - 'SLITPA': Slit position angle on sky (deg from N through E)
            - 'ALIGN': Slit used for alignment (1-yes; 0-no), not target observations.
        And three `.meta` info:
            - 'MASKFILE': name of file with the slitmask info
            - 'MASKOFF': The coefficient 'offset' of the x-correlation between edges predicted by
                         the optical mode and the one traced on the image. There one coefficient per each edge side
            - 'MASKSCL': The coefficient 'scale' of the x-correlation between edges predicted by
                         the optical mode and the one traced on the image. There one coefficient per each edge side

        Args:
            maskdef_id (:obj:`numpy.array`):
                Slit ID number from slit-mask design matched to traced slits.
            coeff_b, coeff_t (:obj:`numpy.array`):
                Fit parameters of the cross-correlation between slit-mask design
                and traced edges for the left and right edges.
            omodel_bspat, omodel_tspat (:obj:`numpy.array`):
                Left and right spatial position of the slit edges from optical model


        """
        # Reference row
        reference_row = self.left_pca.reference_row if self.par['left_right_pca'] \
                            else self.pca.reference_row
        # matched index for the slit-mask design data.
        ind = utils.index_of_x_eq_y(self.spectrograph.slitmask.slitid, maskdef_id, strict=False)
        # if not all the element of self.spectrograph.slitmask.slitid[ind] are equal to maskdef_id, keep only the
        # elements that are equal (matched)
        matched = np.where(self.spectrograph.slitmask.slitid[ind] == maskdef_id)[0]
        ind = ind[matched]
        # Number of slits
        nslits = matched.size

        # Instantiate as an empty table
        self.design = EdgeTraceSet.empty_design_table(rows=nslits)
        # Save the fit parameters and the source file as table metadata
        self.design.meta['MASKFILE'] = self.maskdef_file
        self.design.meta['MASKOFF'] = coeff_b[0], coeff_t[0]
        self.design.meta['MASKSCL'] = coeff_b[1], coeff_t[1]
        # Fill the columns
        self.design['TRACEID'] = np.arange(nslits, dtype=self.design['TRACEID'].dtype)
        self.design['TRACESROW'] = np.full(nslits, reference_row,
                                           dtype=self.design['TRACESROW'].dtype)
        self.design['TRACELPIX'] = self.edge_fit[reference_row,self.traceid<0][matched].astype(
                                        dtype=self.design['TRACELPIX'].dtype)
        self.design['TRACERPIX'] = self.edge_fit[reference_row,self.traceid>0][matched].astype(
                                        dtype=self.design['TRACERPIX'].dtype)
        self.design['SLITID'] = self.spectrograph.slitmask.slitid[ind].astype(
                                        dtype=self.design['SLITID'].dtype)
        self.design['SLITLOPT'] = omodel_bspat[ind].astype(dtype=self.design['SLITLOPT'].dtype)
        self.design['SLITROPT'] = omodel_tspat[ind].astype(dtype=self.design['SLITROPT'].dtype)
        if self.spectrograph.slitmask.onsky is not None:
            for i,key in enumerate(['SLITRA', 'SLITDEC', 'SLITLEN', 'SLITWID', 'SLITPA']):
                self.design[key] = self.spectrograph.slitmask.onsky[ind,i].astype(
                                        dtype=self.design[key].dtype)
        self.design['ALIGN'] = self.spectrograph.slitmask.alignment_slit[ind].astype(
                                        dtype=self.design['ALIGN'].dtype)

    def _fill_objects_table(self, maskdef_id):
        """
        Fill :attr:`objects` based on the result of the design
        registration.

        The :attr:`objects` is an `astropy.table.Table`_ with 5 columns:
        - 'OBJID': Object ID Number
        - 'OBJRA': Right ascension of the object (deg)
        - 'OBJDEC': Declination of the object (deg)
        - 'OBJNAME': Object name assigned by the observer
        - 'SLITID': Slit ID Number (`maskdef_id`)
        - 'SLITINDX': Row index of relevant slit in the design table

        Args:
            maskdef_id (:obj:`numpy.array`):
                Slit ID number from slit-mask design matched to traced slits.
        """
        if self.spectrograph.slitmask.objects is None:
            # No object data available in slit mask design object
            self.objects = None
            return

        # The index in the objects table are found by mapping the slit
        # index of each object in the design file to the slit index
        # included in the registration
        obj_index = utils.index_of_x_eq_y(self.spectrograph.slitmask.objects[:,0], maskdef_id, strict=False)
        # if not all the element of self.spectrograph.slitmask.objects[obj_index,0] are equal to maskdef_id,
        # keep only the elements that are equal (matched)
        matched = np.where(self.spectrograph.slitmask.objects[obj_index,0].astype(int) == maskdef_id)[0]
        obj_index = obj_index[matched]

        # Number of objects
        nobj = len(obj_index)
        # Instantiate an empty table
        self.objects = EdgeTraceSet.empty_objects_table(rows=nobj)
        # Fill the columns
        for i,key in enumerate(['SLITID', 'OBJID', 'OBJRA', 'OBJDEC']):
                self.objects[key] = self.spectrograph.slitmask.objects[obj_index,i].astype(
                                        dtype=self.objects[key].dtype)
        self.objects['OBJNAME'] = [item.strip() for item in self.spectrograph.slitmask.objects[obj_index,4]]

        # SLITINDX is the index of the slit in the `design` table, not
        # in the original slit-mask design data
        self.objects['SLITINDX'] = utils.index_of_x_eq_y(self.objects['SLITID'],
                                                         self.design['SLITID'], strict=True)


# NOTE: I'd like us to keep this commented mask_refine function around
# for the time being.
        # def mask_refine(self, design_file=None, allow_resync=False, debug=False):
        #     """
        #     Use the mask design data to refine the edge trace positions.
        #
        #     Use of this method requires:
        #         - a PCA decomposition is available,
        #         - the traces are synchronized into left-right pairs, and
        #         - :attr:`spectrograph` has a viable `get_slitmask` method
        #           to read slit mask design data from a file. That file is
        #           either provided directly or pulled from one of the
        #           files used to construct the trace image; see
        #           `design_file`. The result of the `get_slitmask` method
        #           must provide a
        #           :class:`pypeit.spectrographs.slitmask.SlitMask` object
        #           with the slit-mask design data.
        #
        #     TODO: Traces don't need to be synchronized...
        #
        #     Also useful, but not required, is for :attr:`spectrograph` to
        #     have a viable `get_detector_map` method that provides a
        #     :class:`pypeit.spectrograph.opticalmodel.DetectorMap` object,
        #     which is used to provide a guess offset between the slit-mask
        #     focal-plane positions and the trace pixel positions. If no
        #     such `get_detector_method` exists, the guess offset is::
        #
        #         this
        #
        #     and the match between expected and traced slit positions may
        #     be unstable.
        #
        #     The method uses
        #     :class:`pypeit.spectrographs.slitmask.SlitRegister` to match
        #     the expected and traced position and identify both missing
        #     and erroneous trace locations. The former are used to add new
        #     traces and the latter are removed. The method also constructs
        #     the :attr:`design` and :attr:`objects` tables, depending on
        #     the data accessible via the
        #     :class:`pypeit.spectrographs.slitmask.SlitMask` instance.
        #
        #     Used parameters from :attr:`par`
        #     (:class:`pypeit.par.pypeitpar.EdgeTracePar`) are
        #     `left_right_pca`, `mask_reg_maxiter`, `mask_reg_maxsep`,
        #     `mask_reg_sigrej`, and `ignore_alignment`.
        #
        #     Args:
        #         design_file (:obj:`str`, optional):
        #             A file with the mask design data. If None, the method
        #             will use the first file in :attr:`files`; if
        #             :attr:`files` is also None, the method will raise an
        #             exception.
        #         debug (:obj:`bool`, optional):
        #             Run in debug mode.
        #     """
        #     # Still not done with this function...
        #     raise NotImplementedError()
        #
        #     # Check that there are traces to refine!
        #     if self.is_empty:
        #         msgs.error('No traces to refine.')
        #
        #     # The PCA decomposition must have already been determined
        #     if self.pcatype is None:
        #         msgs.error('Must first run the PCA analysis for the traces; run build_pca.')
        #
        #     # Get the file to use when parsing the mask design information
        #     _design_file = (None if self.traceimg.files is None else self.traceimg.files[0]) \
        #         if design_file is None else design_file
        #     if _design_file is None or not os.path.isfile(_design_file):
        #         msgs.error('Slit-mask design file not found or none provided.')
        #
        #     # Get the paramters to use
        #     maxiter = self.par['mask_reg_maxiter']
        #     maxsep = self.par['mask_reg_maxsep']
        #     sigma = self.par['mask_reg_sigrej']
        #     ignore_alignment = self.par['ignore_alignment']
        #
        #     # TODO: Set allow_resync and design_file to be a parameters, as
        #     # well?
        #
        #     # Read the design data
        #     msgs.info('Reading slit-mask design information from: {0}'.format(_design_file))
        #     if self.spectrograph.get_slitmask(_design_file) is None:
        #         msgs.error('Unable to read design file or no slit-mask design reader '
        #                    'defined for {0}.'.format(self.spectrograph.spectrograph))
        #
        #     # Match both left and right edges simultaneously
        #     x_design = np.array([self.spectrograph.slitmask.bottom[:, 0],
        #                          self.spectrograph.slitmask.top[:, 0]]).T.ravel()
        #     reference_row = self.left_pca.reference_row if self.par['left_right_pca'] \
        #         else self.pca.reference_row
        #     x_det = self.edge_fit[reference_row, :]
        #
        #     # Mask traces that are fully masked, except if they were
        #     # specifically inserted in a previous step
        #     # TODO: Should the BOXSLITS also be included here?
        #     x_det_bpm = self.fully_masked_traces(flag=self.bitmask.bad_flags,
        #                                          exclude=self.bitmask.insert_flags)
        #
        #     #        x_design = np.amin(self.spectrograph.slitmask.corners[:,:,0], axis=1)
        #     #        side = self.traceid < 0
        #     #        x_det = self.edge_fit[self.pca.reference_row,side]
        #
        #     #        x_design = np.amax(self.spectrograph.slitmask.corners[:,:,0], axis=1)
        #     #        side = self.traceid > 0
        #     #        x_det = self.edge_fit[self.pca.reference_row,side]
        #
        #     # Estimate the scale in pixels/mm as the telescope platescale
        #     # in arcsec/mm divided by the detector platescale in
        #     # arcsec/pixel
        #     pix_per_mm = self.spectrograph.telescope.platescale() \
        #                  / self.traceimg.detector['platescale']
        #     # / self.spectrograph.detector[self.det - 1]['platescale']
        #
        #     # If the traces are synchronized, use the estimated scale to
        #     # first mask edges that yeild slits that are too small relative
        #     # to the range of slit lengths in the mask file.
        #     if self.is_synced:
        #         slit_len_det = np.diff(x_det.reshape(-1, 2), axis=1).ravel()
        #         slit_len_mask = np.diff(x_design.reshape(-1, 2), axis=1).ravel() * pix_per_mm
        #         indx = (slit_len_det < np.amin(slit_len_mask) / 1.1) \
        #                | (slit_len_det > np.amax(slit_len_mask) * 1.1)
        #         if np.any(indx):
        #             msgs.info('Removing {0} edges that form (an) '.format(np.sum(indx) * 2)
        #                       + 'errantly small or large slit(s) compared to the mask design data.')
        #             x_det_bpm[np.repeat(indx, 2)] = True
        #
        #     # Initial guess for the offset
        #     try:
        #         raise NotImplementedError()
        #         # Try using the spectrograph detector map
        #         self.spectrograph.get_detector_map()
        #         # Set the offset based on the location of this detector
        #         offset = self.spectrograph.detector_map.image_coordinates(
        #             self.spectrograph.detector_map.npix[0] / 2,
        #             self.spectrograph.detector_map.npix[1] / 2,
        #             detector=self.traceimg.detector.det,
        #             in_mm=False)[0][0] - self.spectrograph.detector_map.npix[0] / 2
        #         # Set the bounds to some nominal fraction of the detector
        #         # size and pix/mm scale; allow for a +/- 10% deviation in
        #         # the pixel scale
        #         # TODO: Is 10% generally enough (for any instrument)? Make
        #         # this a (spectrograph-specific) parameter?
        #         offset_rng = [offset - 0.1 * self.spectrograph.detector_map.npix[0],
        #                       offset + 0.1 * self.spectrograph.detector_map.npix[0]]
        #     except:
        #         # No detector map
        #         msgs.warn('No detector map available for {0}'.format(self.spectrograph.spectrograph)
        #                   + '; attempting to match to slit-mask design anyway.')
        #         # Set the guess offset such that two sets of coordinates
        #         # are offset to their mean
        #         offset = np.mean(x_det) - np.mean(pix_per_mm * x_design)
        #         # Set the offset range
        #         offset_rng = [offset - np.absolute(np.amin(x_det) - np.amin(pix_per_mm * x_design)) * 1.1,
        #                       offset + np.absolute(np.amax(pix_per_mm * x_design) - np.amax(x_det)) * 1.1]
        #
        #     #        import pdb
        #     #        pdb.set_trace()
        #     #
        #     #        slitmask.xc_trace(x_det, x_design, pix_per_mm)
        #     #
        #     #        pdb.set_trace()
        #
        #     # The solution can be highly dependent on the initial guess for
        #     # the offset, so do an initial grid search to get close to the
        #     # solution.
        #     msgs.info('Running a grid search to try to find the best starting offset.')
        #     # Step by 2 pixels
        #     off = np.arange(offset_rng[0], offset_rng[1], 2).astype(float)
        #     rms = np.zeros_like(off, dtype=float)
        #     scl = np.zeros_like(off, dtype=float)
        #     par = np.array([0, pix_per_mm])
        #     bounds = np.array([offset_rng, [pix_per_mm / 1.1, pix_per_mm * 1.1]])
        #     register = slitmask.SlitRegister(x_det, x_design, trace_mask=x_det_bpm)
        #
        #     # NOTE: The commented approach below gets the RMS at each
        #     # offset point just using the estimated scale. This is faster
        #     # than the approach taken, but results are sensitive to the
        #     # accuracy of the estimated scale, which can lead to problems
        #     # in corner cases.
        #     #        for i in range(off.size):
        #     #            print('Grid point: {0}/{1}'.format(i+1, off.size), end='\r')
        #     #            par[0] = off[i]
        #     #            register.par = par
        #     #            minsep = register.match(unique=True)[1]
        #     #            rms[i] = sigma_clipped_stats(minsep, sigma=5)[2]
        #     #        print('Grid point: {0}/{0}'.format(off.size))
        #
        #     # For each grid point, keep the offset fixed and find the best
        #     # scale. No rejection iterations are performed.
        #     for i in range(off.size):
        #         print('Grid point: {0}/{1}'.format(i + 1, off.size), end='\r')
        #         par[0] = off[i]
        #         register.find_best_match(guess=par, fix=[True, False], bounds=bounds, penalty=False)
        #         minsep = register.match(unique=True)[1]
        #         scl[i] = register.par[1]
        #         rms[i] = sigma_clipped_stats(minsep, sigma=5)[2]
        #     print('Grid point: {0}/{0}'.format(off.size))
        #
        #     # Use the grid point with the best RMS
        #     minindx = np.argmin(rms)
        #     offset = off[minindx]
        #     best_rms = rms[minindx]
        #     msgs.info('Minimum RMS ({0:.2f}) found with offset = {1:.2f}'.format(best_rms, offset))
        #     if debug:
        #         # Plot the result
        #         ax1 = plt.subplot(211)
        #         ax1.scatter(off, rms, color='k', marker='.', s=100, lw=0, zorder=0)
        #         ax1.scatter(offset, best_rms, color='C3', marker='x', s=50, zorder=1)
        #         ax1.set_xlabel('Trace Offset (pix)')
        #         ax1.set_ylabel('RMS (det-mask; pix)')
        #         ax1.set_title('Grid search for initial offset')
        #         ax2 = plt.subplot(212, sharex=ax1)
        #         ax2.scatter(off, scl, color='k', marker='.', s=100, lw=0, zorder=0)
        #         ax2.set_ylabel('Best-fit scale')
        #         plt.show()
        #
        #     # Do the final fit with some rejection iterations
        #     register.find_best_match(guess=[offset, pix_per_mm], bounds=bounds, penalty=False,
        #                              maxiter=maxiter, maxsep=maxsep, sigma=sigma, debug=debug)
        #
        #     if debug:
        #         register.show(minmax=[0, self.nspat], synced=True)
        #
        #     # Find the missing, bad, and masked traces
        #     missing, bad = register.trace_mismatch(minmax=[0, self.nspat], synced=True)
        #     #        masked_by_registration = np.where(register.trace_mask & np.invert(x_det_bpm))[0]
        #     #        bad = np.append(bad, masked_by_registration)
        #     bad = np.append(bad, np.where(register.trace_mask | x_det_bpm)[0])
        #
        #     # Ignore missing alignment boxes
        #     if ignore_alignment:
        #         missing = missing[np.invert(self.spectrograph.slitmask.alignment_slit[missing // 2])]
        #         found_alignment_slits = register.match_index[
        #             self.spectrograph.slitmask.alignment_slit[register.match_index // 2]]
        #         bad = np.append(bad, found_alignment_slits)
        #
        #     # Report
        #     msgs.info('Best-fitting offset and scale for mask coordinates: {0:.2f} {1:.2f}'.format(
        #         *register.par))
        #     msgs.info('Traces will {0} alignment slits'.format('exclude' if ignore_alignment
        #                                                        else 'include'))
        #     msgs.info('Number of missing mask traces to insert: {0}'.format(len(missing)))
        #     msgs.info('Number of bad or alignment traces to remove: {0}'.format(len(bad)))
        #
        #     if self.is_synced and (len(missing) - len(bad)) % 2 != 0:
        #         if allow_resync:
        #             msgs.warning('Difference in added and removed traces is odd; will resync traces.')
        #         else:
        #             msgs.error('Difference in added and removed traces desyncronizes traces.')
        #
        #     if len(bad) > 0:
        #         # Remove the bad traces and rebuild the pca
        #         rmtrace = np.zeros(self.ntrace, dtype=bool)
        #         rmtrace[bad] = True
        #         self.remove_traces(rmtrace, rebuild_pca=True)
        #
        #     if len(missing) > 0:
        #         # Even indices are lefts, odd indices are rights
        #         side = missing % 2 * 2 - 1
        #         # Predict the traces using the PCA
        #         missing_traces = self.predict_traces(register.match_coo[missing], side)
        #         # Insert them
        #         self.insert_traces(side, missing_traces, mode='mask')
        #
        #     #        import pdb
        #     #        pdb.set_trace()
        #
        #     if len(bad) > 0 or len(missing) > 0:
        #         # Traces were removed and/or inserted, resync or recheck that the edges are synced.
        #         if (len(missing) - len(bad)) % 2 != 0 and allow_resync:
        #             self.sync(rebuild_pca=True)
        #         else:
        #             self.check_synced(rebuild_pca=True)
        #         reference_row = self.left_pca.reference_row if self.par['left_right_pca'] \
        #             else self.pca.reference_row
        #         # Reset the match after removing/inserting traces
        #         x_det = self.edge_fit[reference_row, :]
        #         # TODO: Should the BOXSLITS also be included here?
        #         x_det_bpm = self.fully_masked_traces(flag=self.bitmask.bad_flags,
        #                                              exclude=self.bitmask.insert_flags)
        #         register = slitmask.SlitRegister(x_det, x_design, trace_mask=x_det_bpm,
        #                                          guess=[offset, pix_per_mm], bounds=bounds,
        #                                          penalty=False, maxiter=maxiter, maxsep=maxsep,
        #                                          sigma=sigma, debug=debug, fit=True)
        #
        #         # TODO: This fit should *never* result in missing or bad
        #         # traces! Keep this for a while until we feel like we've
        #         # vetted the code well enough.
        #         missing, bad = register.trace_mismatch(minmax=[0, self.nspat], synced=True)
        #         if len(missing) != 0 or len(bad) != 0:
        #             msgs.error('CODING ERROR: Should never find missing or bad traces in re-fit!')
        #
        #     # Fill the slit-design and object tables
        #     self._fill_design_table(register, _design_file)
        #     self._fill_objects_table(register)

    def slit_spatial_center(self, normalized=True, spec=None, use_center=False, include_box=False):
        """
        Return the spatial coordinate of the center of each slit.

        The slit edges must be left-right synchronized.

        Args:
            normalized (:obj:`bool`, optional):
                Return coordinates normalized by the size of the
                detector.
            spec (:obj:`int`, optional):
                Spectral position (row) at which to return the
                spatial position. If ``None``, set at the central row
                (i.e., ``self.nspat//2``)
            use_center (:obj:`bool`, optional):
                Use the measured centroids to define the slit edges
                even if the slit edges have been otherwise modeled.
            include_box (:obj:`bool`, optional):
                Include box slits in the calculated coordinates.

        Returns:
            `numpy.ma.MaskedArray`_: Spatial coordinates of the slit
            centers in pixels or in fractions of the detector. Masked
            locations are for bad/excluded slits.
        """
        if not self.is_synced:
            msgs.error('EdgeTraceSet must be synced to compute slit centers.')

        # Select the good traces
        gpm = self.good_traces(include_box=include_box)
        good_slit = np.all(gpm.reshape(-1,2), axis=1)

        # TODO: Use reference_row by default? Except that it's only
        # defined if the PCA is defined.
        _spec = self.nspec//2 if spec is None else spec

        # Synced, spatially sorted traces are always ordered in left,
        # right pairs
        trace_cen = self.edge_cen[:,gpm] if self.edge_fit is None or use_center \
                        else self.edge_fit[:,gpm]
        slit_c = np.ma.MaskedArray(np.zeros(self.nslits, dtype=float))
        slit_c[np.logical_not(good_slit)] = np.ma.masked
        slit_c[good_slit] = np.mean(trace_cen[_spec,:].reshape(-1,2), axis=1)
        return slit_c/self.nspat if normalized else slit_c

    def match_order(self):
        """
        Match synchronized slits to the expected echelle orders.

        For non-Echelle spectrographs (selected based on the
        ``pypeline`` attribute of :attr:`spectrograph`), this simply
        returns without doing anything.

        For Echelle spectrographs, this finds the best matching order
        for each left-right trace pair; the traces must have already
        been synchronized into left-right pairs. Currently, this is a
        very simple, non-optimized match:

            - The closest order from
              ``self.spectrograph.order_spat_pos`` is matched to each
              slit.
            - Any slit that is not matched to an order (only if the
              number of slits is larger than the number of expected
              orders) is flagged as ``NOORDER``.
            - If multiple slits are matched to the same order, the
              slit with the smallest on-detector separation is kept
              and the other match is ignored.
            - Any slit matched to an order with a separation above
              the provided tolerance is flagged as ORDERMISMATCH.
            - A warning is issued if the number of valid matches
              is not identical to the number of expected orders
              (``self.spectrograph.norders``). The warning includes
              the list of orders that were not identified.

        The match tolerance is et by the parameter ``order_match``.
        An offset can be applied to improve the match via the
        parameter ``order_offset``; i.e., this should minimize the
        difference between the expected order positions and
        ``self.slit_spatial_center() + self.par['order_offset']``.
        Both ``order_match`` and ``order_offset`` are given in
        fractions of the detector size along the spatial axis.

        The result of this method is to instantiate :attr:`orderid`.

        Raises:
            PypeItError:
                Raised if the number of orders or their spatial
                locations are not defined for an Echelle
                spectrograph.
        """
        if self.spectrograph.pypeline != 'Echelle':
            return

        if self.spectrograph.norders is None:
            msgs.error('Coding error: norders not defined for {0}!'.format(
                        self.spectrograph.__class__.__name__))
        if self.spectrograph.orders is None:
            msgs.error('Coding error: orders not defined for {0}!'.format(
                        self.spectrograph.__class__.__name__))
        if self.spectrograph.order_spat_pos is None:
            msgs.error('Coding error: order_spat_pos not defined for {0}!'.format(
                       self.spectrograph.__class__.__name__))

        offset = self.par['order_offset']
        if offset is None:
            offset = 0.0

        # This requires the slits to be synced! Masked elements in
        # slit_cen are for bad slits.
        slit_cen = self.slit_spatial_center()

        # Calculate the separation between the order and every
        sep = self.spectrograph.order_spat_pos[:,None] - slit_cen[None,:] - offset
        # Find the smallest offset for each order
        slit_indx = np.ma.MaskedArray(np.ma.argmin(np.absolute(sep), axis=1))

        # Minimum separation between the order and its matching slit;
        # keep the signed value for reporting, but used the absolute
        # value of the difference for vetting below.
        sep = sep[(np.arange(self.spectrograph.norders),slit_indx)]
        min_sep = np.absolute(sep)

        # Report
        msgs.info('Before vetting, the echelle order, matching left-right trace pair, and '
                  'matching separation are:')
        msgs.info(' {0:>6} {1:>4} {2:>6}'.format('ORDER', 'PAIR', 'SEP'))
        msgs.info(' {0} {1} {2}'.format('-'*6, '-'*4, '-'*6))
        for i in range(self.spectrograph.norders):
            msgs.info(' {0:>6} {1:>4} {2:6.3f}'.format(self.spectrograph.orders[i], i+1, sep[i]))
        msgs.info(' {0} {1} {2}'.format('-'*6, '-'*4, '-'*6))

        # Single slit matched to multiple orders
        uniq, cnts = np.unique(slit_indx.compressed(), return_counts=True)
        for u in uniq[cnts > 1]:
            indx = slit_indx == u
            # Keep the one with the smallest separation
            indx[np.argmin(min_sep[indx]) + np.where(indx)[0][1:]] = False
            # Disassociate the other order from any slit
            slit_indx[np.logical_not(indx) & (slit_indx == u)] = np.ma.masked

        # Flag and remove orders separated by more than the provided
        # threshold
        if self.par['order_match'] is not None:
            indx = (min_sep > self.par['order_match']) \
                        & np.logical_not(np.ma.getmaskarray(min_sep))
            if np.any(indx):
                # Flag the associated traces
                _indx = np.isin(np.absolute(self.traceid), (slit_indx[indx]).compressed()+1)
                self.edge_msk[:,_indx] = self.bitmask.turn_on(self.edge_msk[:,_indx],
                                                              'ORDERMISMATCH')
                # Disassociate these orders from any slit
                slit_indx[indx] = np.ma.masked

        # Unmatched slits
        indx = np.logical_not(np.isin(np.arange(self.nslits), slit_indx.compressed()))
        if np.any(indx):
            # This works because the traceids are sorted and synced
            indx = np.repeat(indx, 2)
            self.edge_msk[:,indx] = self.bitmask.turn_on(self.edge_msk[:,indx], 'NOORDER')

        # Warning that there are missing orders
        missed_order = np.ma.getmaskarray(slit_indx)
        if np.any(missed_order):
            msgs.warn('Did not find all orders!  Missing orders: {0}'.format(
                        ', '.join(self.spectrograph.orders[missed_order].astype(str))))

        # Instantiate the order ID; 0 means the order is unassigned
        self.orderid = np.zeros(self.nslits*2, dtype=int)
        found_orders = self.spectrograph.orders[np.logical_not(missed_order)]
        nfound = len(found_orders)
        indx = (2*slit_indx.compressed()[:,None] + np.tile(np.array([0,1]), (nfound,1))).ravel()
        self.orderid[indx] = (np.array([-1,1])[None,:]*found_orders[:,None]).ravel()

    def get_slits(self):
        """
        Use the data to instatiate the relevant
        :class:`~pypeit.slittrace.SlitTraceSet` object.

        The traced edges must have first been organized into slits;
        see :func:`sync`.

        The method automatically calls :func:`match_order` and will
        only include the "slits" that have been correctly matched to
        known orders.
        
        The :class:`~pypeit.slittrace.SlitTraceSet` object will use
        the same :attr:`master_key`, :attr:`master_dir`, and
        :attr:`reuse_masters` as this parent :class:`EdgeTraceSet`
        object.

        The :class:`~pypeit.slittrace.SlitTraceSet` object will have
        an `astropy.table.Table`_ resulted from merging :attr:`design`
        and :attr:`objects` together.

        Returns:
            :class:`~pypeit.slittrace.SlitTraceSet`: Object holding
            the slit traces.
        """
        if not self.is_synced:
            msgs.error('Edges must be synced to construct SlitTraceSet object.')

        # For echelle spectrographs, match the left-right trace pairs
        # to echelle orders
        self.match_order()

        # Select the good traces, including only those correctly
        # matched to echelle orders for echelle spectrographs and
        # including any box slits for multi-slit observations
        gpm = self.good_traces(include_box=True, good_orders=True)
        gpm = self.synced_selection(gpm, mode='neither')

        # Initialize SlitTrace mask
        slit_bitmask = slittrace.SlitTraceBitMask()
        nslit = int(np.sum(gpm)) // 2
        slit_msk = np.zeros(nslit, dtype=slit_bitmask.minimum_dtype())
        # Loop on left edges
        for sidx, eidx in enumerate(np.where(gpm & self.is_left)[0]):
            # Loop on SlitTrace mask keys
            for key in slit_bitmask.keys():
                if key in self.bitmask.keys() and np.all(self.bitmask.flagged(
                        self.edge_msk[:, eidx], flag=key)):
                    slit_msk[sidx] = slit_bitmask.turn_on(slit_msk[sidx], key)

        # Parse the data for the SlitTraceSet
        left = self.edge_fit[:,gpm & self.is_left]
        right = self.edge_fit[:,gpm & self.is_right]
        binspec, binspat = parse.parse_binning(self.traceimg.detector.binning)
        ech_order = None if self.orderid is None else self.orderid[gpm][1::2]
        if self.spectrograph.spec_min_max is None or ech_order is None:
            specmin = np.asarray([-np.inf]*nslit)
            specmax = np.asarray([np.inf]*nslit)
        else:
            specmin, specmax = self.spectrograph.spec_min_max
            indx = utils.index_of_x_eq_y(self.spectrograph.orders, ech_order)
            specmin = specmin[indx]/binspec
            specmax = specmax[indx]/binspec

        if self.maskdef_id is not None:
            # Check for mismatched `maskdef_id` in the left and right edges
            mkd_id_mismatch = self.maskdef_id[self.is_left] != self.maskdef_id[self.is_right]
            if np.any(mkd_id_mismatch):
                msgs.warn("Mismatched `maskdefId` in left and right traces for {}/{} slits. ".format(
                          self.maskdef_id[self.is_left][mkd_id_mismatch].size, self.nslits) +
                          "Choosing the left edge `maskdefId` if it is not -99, otherwise choosing right one")
            _maskdef_id = self.maskdef_id[gpm & self.is_left]
            # choose the value of `maskdef_id` that is not -99.
            mkd_id_bad = _maskdef_id == -99
            # this may not work if the corresponding right edge is also -99. Assuming this is not the case
            _maskdef_id[mkd_id_bad] = self.maskdef_id[gpm & self.is_right][mkd_id_bad]
            if np.any(_maskdef_id == -99):
                msgs.warn("{} slits do not have `maskdefId` assigned.".format(_maskdef_id[_maskdef_id == -99].size) +
                          "They will not be included in the design table")

            # Store the matched slit-design and object information in a table.
            self._fill_design_table(_maskdef_id, self.coeff_b, self.coeff_t, self.omodel_bspat, self.omodel_tspat)
            self._fill_objects_table(_maskdef_id)
            _merged_designtab = table.join(self.design, self.objects, keys=['SLITID'])
            _merged_designtab.sort('TRACEID')
            _merged_designtab.remove_column('SLITINDX')
            # One more item
            _posx_pa = float(self.spectrograph.slitmask.posx_pa)
        else:
            _maskdef_id = None
            _merged_designtab = None
            _posx_pa = None

        # Instantiate and return
<<<<<<< HEAD
        return slittrace.SlitTraceSet(left, right, self.spectrograph.pypeline,
                                      det=self.traceimg.detector.det,
                                      nspat=self.nspat,
                                      PYP_SPEC=self.spectrograph.spectrograph, specmin=specmin,
=======
        return slittrace.SlitTraceSet(left, right, self.spectrograph.pypeline, nspat=self.nspat,
                                      PYP_SPEC=self.spectrograph.name, specmin=specmin,
>>>>>>> cc8c31e6
                                      specmax=specmax, binspec=binspec, binspat=binspat,
                                      pad=self.par['pad'], mask_init=slit_msk,
                                      maskdef_id=_maskdef_id, maskdef_designtab=_merged_designtab,
                                      maskdef_posx_pa=_posx_pa,
                                      maskdef_file=self.maskdef_file,
                                      ech_order=ech_order)

<|MERGE_RESOLUTION|>--- conflicted
+++ resolved
@@ -5032,19 +5032,11 @@
             _posx_pa = None
 
         # Instantiate and return
-<<<<<<< HEAD
         return slittrace.SlitTraceSet(left, right, self.spectrograph.pypeline,
-                                      det=self.traceimg.detector.det,
-                                      nspat=self.nspat,
-                                      PYP_SPEC=self.spectrograph.spectrograph, specmin=specmin,
-=======
-        return slittrace.SlitTraceSet(left, right, self.spectrograph.pypeline, nspat=self.nspat,
+                                      det=self.traceimg.detector.det, nspat=self.nspat,
                                       PYP_SPEC=self.spectrograph.name, specmin=specmin,
->>>>>>> cc8c31e6
                                       specmax=specmax, binspec=binspec, binspat=binspat,
                                       pad=self.par['pad'], mask_init=slit_msk,
                                       maskdef_id=_maskdef_id, maskdef_designtab=_merged_designtab,
-                                      maskdef_posx_pa=_posx_pa,
-                                      maskdef_file=self.maskdef_file,
-                                      ech_order=ech_order)
-
+                                      maskdef_posx_pa=_posx_pa, maskdef_file=self.maskdef_file,
+                                      ech_order=ech_order)