# TODO: This docstring needs to be updated!!
"""
The primary purpose of this module is to provide the classes/methods
used to trace slit edges.

For a command-line script that executes the automatic tracing, use
`pypeit_trace_edges`. As always, for a list of the script options,
run:

.. code-block:: bash

    $ pypeit_trace_edges -h

With a :ref:`pypeit_file`, a typical execution of the script would be:

.. code-block:: bash

    $ pypeit_trace_edges -f my_pypeit_file.pypeit

To show the trace results after completing each stage and/or to run
in debugging mode, use the `--show` and/or `--debug` options:

.. code-block:: bash

    $ pypeit_trace_edges -f my_pypeit_file.pypeit --debug --show

Programmatically, if you have a :ref:`pypeit_file` and a path for the reductions
(`redux_path`), an example of how to trace the slits in a single
detector is as follows::

    # Imports
    from pypeit.pypeit import PypeIt
    from pypeit import traceimage, edgetrace

    # Instantiate the PypeIt class to perform the necessary setup
    rdx = PypeIt(pypeit_file, redux_path=redux_path)

    # Find the trace frames files for a specific calibration group
    group = 0
    tbl_rows = rdx.fitstbl.find_frames('trace', calib_ID=group, index=True)
    files = rdx.fitstbl.frame_paths(tbl_rows)

    # Select a detector to trace
    det = 1

    # Setup the output paths for the trace file; these can be anything but
    # the defaults are below
    master_dir = rdx.par['calibrations']['caldir']
    master_key = rdx.fitstbl.master_key(tbl_rows[0], det=det)

    # Skip the bias subtraction, if reasonable; see
    # pypeit.biasframe.BiasFrame to construct a bias to subtract from
    # the TraceImage
    rdx.par['calibrations']['traceframe']['process']['bias'] = 'skip'

    # Construct the TraceImage
    # TODO -- Update this doc
    traceImage = pypeit.images.buildcalibration.TraceImage(rdx.spectrograph, files=files, det=det,
                                       par=rdx.par['calibrations']['traceframe'])
    traceImage.build_image()

    # Then run the edge tracing.  This performs the automatic tracing.
    edges = edgetrace.EdgeTraceSet(rdx.spectrograph, rdx.par['calibrations']['slitedges'],
                                   master_key=master_key, master_dir=master_dir, img=traceImage,
                                   det=det, auto=True)
    # You can look at the results using the show method:
    edges.show(thin=10, include_img=True, idlabel=True)
    # Or in ginga viewer
    edges.show(thin=10, in_ginga=True)
    # And you can save the results to a file
    edges.save()

If you want to instead start without a pypeit file, you could do the
following for, e.g., a single unbinned Keck DEIMOS flat-field
exposure in a fits file called `trace_file`::

    import os
    from pypeit import traceimage, edgetrace
    from pypeit.spectrographs.util import load_spectrograph

    spec = load_spectrograph('keck_deimos')
    par = spec.default_pypeit_par()
    par['calibrations']['traceframe']['process']['bias'] = 'skip'
    # Make any desired changes to the parameters here
    det = 3
    master_dir = os.path.split(os.path.abspath(trace_file))[0]
    master_key = 'test_trace_{0}'.format(det)

    # TODO - update this
    traceImage = traceimage.TraceImage(spec, files=[trace_file], det=det,
                                       par=par['calibrations']['traceframe'])
    traceImage.build_image()

    edges = edgetrace.EdgeTraceSet(spec, par['calibrations']['slitedges'], master_key=master_key,
                                   master_dir=master_dir, img=traceImage, det=det, auto=True)
    edges.save()

.. include common links, assuming primary doc root is up one directory
.. include:: ../links.rst
"""
import os
import time
import inspect
from collections import OrderedDict

from IPython import embed

import numpy as np

from scipy import ndimage

import matplotlib
from matplotlib import pyplot as plt
from matplotlib import ticker, rc

from astropy.io import fits
from astropy.stats import sigma_clipped_stats
from astropy import table

from pypeit import msgs
from pypeit import io
from pypeit import utils
from pypeit import sampling
from pypeit import masterframe
from pypeit import slittrace
from pypeit.datamodel import DataContainer
from pypeit.bitmask import BitMask
from pypeit.display import display
from pypeit.par.pypeitpar import EdgeTracePar
from pypeit.core import parse, pydl, procimg, pca, trace
from pypeit.images.buildimage import TraceImage
from pypeit.images import detector_container
from pypeit.tracepca import TracePCA
from pypeit.spectrographs import slitmask
from pypeit.spectrographs.spectrograph import Spectrograph
from pypeit.spectrographs.util import load_spectrograph


class EdgeTraceBitMask(BitMask):
    """
    Mask bits used during slit tracing.
    """
    # TODO: Create a script that will dynamically write the used bits
    # to a doc for readthedocs.
    def __init__(self):
        # TODO: This needs to be an OrderedDict for now to ensure that
        # the bit assigned to each key is always the same. As of python
        # 3.7, normal dict types are guaranteed to preserve insertion
        # order as part of its data model. When/if we require python
        # 3.7, we can remove this (and other) OrderedDict usage in
        # favor of just a normal dict.
        mask = OrderedDict([
                       ('NOEDGE', 'No edge found/input for this trace at this spatial column.'),
                    ('MATHERROR', 'A math error occurred during the calculation (e.g., div by 0)'),
                  ('MOMENTERROR', 'Recentering moment calculation had a large error'),
                   ('LARGESHIFT', 'Recentering resulted in a large shift'),
              ('OUTSIDEAPERTURE', 'Recentering yielded a centroid outside the moment aperture'),
                   ('EDGEBUFFER', 'Recentering yielded a centroid too close to the detector edge'),
                ('DISCONTINUOUS', 'Pixel included in a trace but part of a discontinuous segment'),
                    ('DUPLICATE', 'Trace is a duplicate based on trace matching tolerance'),
                   ('SHORTRANGE', 'Trace does not meet the minimum spectral range criterion'),
                       ('HITMIN', 'Trace crosses the minimum allowed spatial column'),
                       ('HITMAX', 'Trace crosses the maximum allowed spatial column'),
                  ('OFFDETECTOR', 'Trace lands off, or within `det_buffer` of, the detector edge'),
                   ('USERINSERT', 'Trace was inserted as requested by user'),
                   ('SYNCINSERT', 'Trace was inserted during left and right edge sync'),
                    ('SYNCERROR', 'Trace synchronization error, likely due to edge effects'),
                   ('MASKINSERT', 'Trace was inserted based on drilled slit-mask locations'),
                 ('ORPHANINSERT', 'Trace was inserted to match an orphaned edge'),
                    ('SHORTSLIT', 'Slit formed by left and right edge is too short to be valid'),
                      ('BOXSLIT', 'Slit formed by left and right edge is valid (large enough '
                                  'to be a valid slit), but too short to be a science slit'),
                 ('ABNORMALSLIT', 'Slit formed by left and right edge has abnormal length'),
                   ('USERRMSLIT', 'Slit removed by user'),
                      ('NOORDER', 'Unable to associate this trace with an echelle order (echelle '
                                  ' spectrographs only)'),
                ('ORDERMISMATCH', 'Slit traces are not well matched to any echelle order (echelle '
                                  ' spectrographs only)')])
        super(EdgeTraceBitMask, self).__init__(list(mask.keys()), descr=list(mask.values()))

    @property
    def bad_flags(self):
        """
        List the flags that mean the trace is bad.
        """
        return list(set(self.bits.keys()) - set(self.insert_flags))

    @property
    def insert_flags(self):
        """
        List of flags used to mark traces inserted for various
        reasons.
        """
        return ['USERINSERT', 'SYNCINSERT', 'MASKINSERT', 'ORPHANINSERT']

    @property
    def order_flags(self):
        """
        List of flags related to the echelle order.
        """
        return ['NOORDER', 'ORDERMISMATCH']

    @property
    def exclude_flags(self):
        """
        List of flags to exclude when finding bad trace data.
        """
        return self.insert_flags + self.order_flags + ['BOXSLIT']


class EdgeTraceSet(DataContainer):
    r"""
    Core class that identifies, traces, and pairs edges in an image
    to define the slit apertures.

    The instantiation of the object can either be used to produce an
    empty placeholder that you then use multiple times to trace
    different images, or you can have the tracing begin immediately
    upon instantiation. For the latter, you must provide (at minimum)
    the `img` to trace, and the initialization then run
    :func:`initial_trace` or :func:`auto_trace`, depending on the
    value of `auto`. To automatically have the instantiation save the
    results, set `save=True` on instantiation.

    To load an existing master file with the result of a trace, 
    use the :attr:`from_file` method::

        edges = EdgeTraceSet.from_file(file)

    Most commonly, one will use the automatic tracing routine to
    trace the slit edges; see the description of the steps used
    during auto-tracing in the docs for :func:`auto_trace`.

    The success of the tracing critically depends on the parameters
    used. The defaults are tuned for each spectrograph based on
    testing using data in the pypeit development suite. See
    :ref:`pypeitpar` for the full documentation of the
    :class:`pypeit.par.pypeitpar.EdgeTracePar` parameters. Note that
    the :class:`pypeit.par.pypeitpar.TraceSlitsPar` parameter group
    has been deprecated.

    Finally, note that the :attr:`design` and :attr:`object` data are
    currently empty, as part of a development path for matching slits
    traced on the detector to slits expected from provided metadata.
    Once finished these objects will only contain data for
    spectrograph output files that provide the relevant metadata.
   
    .. todo:
        - Include a method/check that determines if traces cross one
        another anywhere.
        - Provide some guidance for the parameters to use.

    Args:
        trace_img (:class:`pypeit.images.buildcalibration.TraceImage`):
            Two-dimensional image used to trace slit edges. If a
            :class:`pypeit.images.buildcalibration.TraceImage` is provided, the
            raw files used to construct the image are saved.
            This includes detector info (e.g. binning, platescale)
        spectrograph (:class:`pypeit.spectrographs.spectrograph.Spectrograph`):
            The object that sets the instrument used to take the
            observations. Used to set :attr:`spectrograph`.
        par (:class:`pypeit.par.pypeitpar.EdgeTracePar`):
            The parameters used to guide slit tracing. Used to set
            :attr:`par`.
        master_key (:obj:`str`, optional):
            The string identifier for the instrument configuration.  See
            :class:`pypeit.masterframe.MasterFrame`.
        master_dir (:obj:`str`, optional):
            Path to master frames.
        qa_path (:obj:`str`, optional):
            Directory for QA output. If None, no QA plots are
            provided.
        bpm (`numpy.ndarray`_, optional):
            Bad-pixel boolean mask for the trace image. Must have the
            same shape as `img`. If None, all pixels are assumed to
            be valid.
        auto (:obj:`bool`, optional):
            If a trace image is provided (`img`), run
            :func:`auto_trace` instead of :func:`initial_trace`.
        debug (:obj:`bool`, optional):
            Run in debug mode.
        show_stages (:obj:`bool`, optional):
            After ever stage of the auto trace prescription
            (`auto=True`), show the traces against the image using
            :func:`show`.
        save (:obj:`bool`, optional):
            Save the result to the master frame.

    Attributes:
        trace_img
            (:class:`pypeit.images.buildcalibration.TraceImage`):
            See argument list.
        spectrograph
            (:class:`pypeit.spectrographs.spectrograph.Spectrograph`):
            See argument list.
        par (:class:`pypeit.par.pypeitpar.EdgeTracePar`):
            See argument list.
        files (:obj:`list`):
            The list of raw files used to construct the trace image
            (:attr:`img`). Only defined if argument `img` in
            :func:`initial_trace` or :func:`auto_trace` is a
            :class:`pypeit.images.buildcalibration.TraceImage` object.
        img (`numpy.ndarray`_):
            Convenience for now.
        bpm (`numpy.ndarray`_):
            See argument list.
        det (:obj:`int`):
            See argument list.
        sobel_sig (`numpy.ndarray`_)):
            Sobel-filtered image used to detect left and right edges
            of slits.
        sobel_sig_left (`numpy.ndarray`_):
            Lazy-loaded version of `sobel_sig` that clips the
            features related to right edges. Only kept for
            convenience.
        sobel_sig_right (`numpy.ndarray`_):
            Lazy-loaded version of `sobel_sig` that clips the
            features related to left edges. Only kept for
            convenience.
        nspec (:obj:`int`):
            Number of spectral pixels (rows) in the trace image
            (`axis=0`).
        nspat (:obj:`int`):
            Number of spatial pixels (columns) in the trace image
            (`axis=1`).
        traceid (`numpy.ndarray`_):
            The list of unique trace IDs.
        spat_img (`numpy.ndarray`_):
            An integer array with the spatial pixel nearest to each
            trace edge. This is identically::

                self.spat_img = np.round(self.spat_cen
                                         if self.spat_fit is None
                                         else self.spat_fit).astype(int)

        spat_cen (`numpy.ndarray`_):
            A floating-point array with the location of the slit edge
            for each spectral pixel *as measured* from the trace
            image. Shape is :math:`(N_{\rm spec},N_{\rm trace})`.
        spat_err (`numpy.ndarray`_):
            Error in slit edge locations; measurements without errors
            have their errors set to -1.
        spat_msk (`numpy.ndarray`_):
            An integer array with the mask bits assigned to each
            trace centroid; see :class:`EdgeTraceBitMask`.
        spat_fit (`numpy.ndarray`_):
            A model fit to the `spat_cen` data.
        spat_fit_type (:obj:`str`):
            An informational string identifier for the type of model
            used to fit the trace data.
        pca (:obj:`list`, :class:`pypeit.tracepca.TracePCA`):
            Result of a PCA decomposition of the edge traces, used to
            predict new traces. This can either be a single
            :class:`pypeit.tracepca.TracePCA` object or a list of two
            :class:`pypeit.tracepca.TracePCA` objects if the PCA
            decomposition is peformed for the left (`pca[0]`) and
            right (`pca[1]`) traces separately.
        pca_type (:obj:`str`)
            An informational string indicating which data were used
            in the PCA decomposition, 'center' for `spat_cen` or
            'fit' for `spat_fit`.
        design (`astropy.table.Table`_):
            Collated slit-mask design data matched to the edge
            traces.
        objects (`numpy.recarray`_):
            Collated object ID and coordinate information matched to
            the design table.
        qa_path (:obj:`str`):
            Directory for QA output. If None, no QA plots are
            provided.
        log (:obj:`list`):
            A list of strings indicating the main methods applied
            when tracing.
    """

    master_type = 'Edges'
    """Root name for the master frame file."""

    master_file_format = 'fits.gz'
    """Master frame file format."""

    bitmask = EdgeTraceBitMask()
    """BitMask instance."""

    version = '1.0.0'
    """DataContainer datamodel version."""

    datamodel = {'PYP_SPEC': dict(otype=str, descr='PypeIt spectrograph name'),
                 'trace_img': dict(otype=TraceImage,
                                   descr='Image used to construct the edge traces.'),
                 'nspec': dict(otype=int, d)

        spectrograph (:class:`pypeit.spectrographs.spectrograph.Spectrograph`):
            The object that sets the instrument used to take the
            observations. Used to set :attr:`spectrograph`.


                 'specmax': dict(otype=np.ndarray, atype=np.floating,
                                descr='Maximum spectral position allowed for each slit/order.  '
                                      'Shape is Nslits.')}
    """DataContainer datamodel."""

    def __init__(self, trace_img, spectrograph, par, bpm=None, qa_path=None, auto=False,
                 debug=False, show_stages=False, save=False):

#        # Instantiate the DataContainer
#        args, _, _, values = inspect.getargvalues(inspect.currentframe())
#        _d = dict([(k,values[k]) for k in args[1:]])
#        # The dictionary passed to DataContainer.__init__ does not
#        # contain self or the MasterFrame arguments.
#        # TODO: Does it matter if the calling function passes the
#        # keyword arguments in a different order?
#        datamodel.DataContainer.__init__(self, d=_d)

        # Check input types
        if not isinstance(trace_img, TraceImage):
            msgs.error('Input trace_img must be a TraceImage object.')
        if not isinstance(spectrograph, Spectrograph):
            msgs.error('Input spectrograph must be a Spectrograph object.')
        if not isinstance(par, EdgeTracePar):
            msgs.error('Input par must be an EdgeTracePar object.')

        self.trace_img = trace_img                      # Input TraceImage
        self.nspec, self.nspat = self.trace_img.shape   # The shape of the trace image
        self.spectrograph = spectrograph    # Spectrograph used to take the data
        self.PYP_SPEC = spectrograph.spectrograph  # For the Header.  Will be in datamodel
        self.par = par                      # Parameters used for slit edge tracing

        self.bpm = None                 # Mask for the trace image
        self.sobel_sig = None           # Sobel filtered image used to detect edges
        self.sobel_sig_left = None      # Sobel filtered image used to trace left edges
        self.sobel_sig_right = None     # Sobel filtered image used to trace right edges
        # TODO: Need a separate mask for the sobel image?

        self.traceid = None             # The ID numbers for each trace
        self.orderid = None             # For echelle spectrographs, this is the matched order ID
                                        # of each trace. Left traces are negative, right traces
                                        # are positive, and the absolute value of both is the
                                        # echelle order.  See match_order().

        self.spat_img = None            # (Integer) Pixel nearest the slit edge for each trace
        self.spat_cen = None            # (Floating-point) Spatial coordinate of the slit edges
                                        # for each spectral pixel
        self.spat_err = None            # Error in the slit edge spatial coordinate
        self.spat_msk = None            # Mask for the slit edge position for each spectral pixel

        self.spat_fit = None            # The result of modeling the slit edge positions
        self.spat_fit_type = None       # The type of fitting performed
        
        self.pca = None                 # One or two TracePCA objects with PCA decomposition
        self.pca_type = None            # Measurements used to construct the PCA (center or fit)

        self.design = None              # Table that collates slit-mask design data matched to
                                        # the edge traces
        self.objects = None             # Table that collates object information, if available
                                        # in the slit-mask design, matched to the `design` table.

        self.log = None                 # Log of methods applied

        if auto:
            self.auto_trace(bpm=bpm, save=save, debug=debug, show_stages=show_stages)

    def _reinit_trace_data(self):
        """
        Convenience method to set all attributes related to trace data to `None`.
        """
        self.traceid = None
        self.orderid = None
        self.spat_img = None
        self.spat_cen = None
        self.spat_err = None
        self.spat_msk = None
        self.spat_fit = None
        self.spat_fit_type = None
        self.pca = None
        self.pca_type = None
        self.design = None
        self.objects = None

    @property
    def ntrace(self):
        """
        The number of edges (left and right) traced.
        """
        return 0 if self.traceid is None else self.traceid.size

    @property
    def nslits(self):
        if self.is_synced:
            return self.ntrace//2
        # TODO: Maybe this should only throw a warning
        msgs.error('Number of slits undefined because edges are not left-right synchronized.')

    @staticmethod
    def empty_design_table(rows=None):
        """
        Construct an empty `design` table.

        Args:
            rows (:obj:`int`, optional):
                Number of table rows for each table column, expected
                to be the number of matched slits. If None, the table
                has empty columns.

        Returns:
            `astropy.table.Table`_: Instance of the empty design
            table.
        """
        length = 0 if rows is None else rows
        return table.Table([
                    table.Column(name='TRACEID', dtype=int, length=length,
                                 description='Trace ID Number'),
                    table.Column(name='TRACESROW', dtype=int, length=length,
                                 description='Spectral row for provided left and right edges.'),
                    table.Column(name='TRACELPIX', dtype=float, length=length,
                                 description='Spatial pixel coordinate for left edge'),
                    table.Column(name='TRACERPIX', dtype=float, length=length,
                                 description='Spatial pixel coordinate for right edge'),
                    table.Column(name='SLITID', dtype=int, length=length,
                                 description='Slit ID Number'),
                    table.Column(name='SLITLFOC', dtype=float, length=length,
                                 description='Left edge of the slit in mm at the focal plane'),
                    table.Column(name='SLITRFOC', dtype=float, length=length,
                                 description='Right edge of the slit in mm at the focal plane'),
                    table.Column(name='SLITRA', dtype=float, length=length,
                                 description='Right ascension of the slit center (deg)'),
                    table.Column(name='SLITDEC', dtype=float, length=length,
                                 description='Declination of the slit center (deg)'),
                    table.Column(name='SLITLEN', dtype=float, length=length,
                                 description='Slit length (arcsec)'),
                    table.Column(name='SLITWID', dtype=float, length=length,
                                 description='Slit width (arcsec)'),
                    table.Column(name='SLITPA', dtype=float, length=length,
                                 description='Slit position angle onsky (deg from N through E)'),
                    table.Column(name='ALIGN', dtype=np.int16, length=length,
                                 description='Slit used for alignment (1-yes; 0-no), not target '
                                             'observations.')
                           ])

    @staticmethod
    def empty_objects_table(rows=None):
        """
        Construct an empty `objects` table.

        Args:
            rows (:obj:`int`, optional):
                Number of table rows for each table column, expected
                to be the number of objects. If None, the table has
                empty columns.

        Returns:
            `astropy.table.Table`_: Instance of the empty object
            table.
        """
        length = 0 if rows is None else rows
        return table.Table([
                    table.Column(name='OBJID', dtype=int, length=length,
                                 description='Object ID Number'),
                    table.Column(name='OBJRA', dtype=float, length=length,
                                 description='Right ascension of the object (deg)'),
                    table.Column(name='OBJDEC', dtype=float, length=length,
                                 description='Declination of the object (deg)'),
                    table.Column(name='SLITID', dtype=int, length=length,
                                 description='Slit ID Number'),
                    table.Column(name='SLITINDX', dtype=int, length=length,
                                 description='Row index of relevant slit in the design table')
                           ])

    def rectify(self, flux, bpm=None, extract_width=None, mask_threshold=0.5, side='left'):
        r""""
        Rectify the provided image based on the current edge trace
        PCA model.

        The is primarily a wrapper for
        :func:`pypeit.sampling.rectify_image`; see its documentation
        for more detail.

        Used parameters from :attr:`par`
        (:class:`pypeit.par.pypeitpar.EdgeTracePar`) are
        `left_right_pca`.

        Args:
            flux (`numpy.ndarray`_):
                The 2D image to rectify. Its shape should match the
                image used to construct the edge traces:
                :math:`(N_{\rm spec}, N_{\rm spat})`.
            bpm (`numpy.ndarray`_, optional):
                Boolean bad-pixel mask for pixels to ignore in input
                image. If None, no pixels are masked in the
                rectification. If provided, shape must match `flux`.
            extract_width (:obj:`float`, optional):
                The width of the extraction aperture to use for the
                image rectification. When using extraction to rectify
                the image, flux conservation is not as accurate. If
                None, the image rectification is performed using
                :class:`pypeit.sampling.Resample` along each row
                (spectral position).
            mask_threshold (:obj:`float`, optional):
                Either due to `mask` or the bounds of the provided
                `flux`, pixels in the rectified image may not be fully
                covered by valid pixels in `flux`. Pixels in the
                output image with less than this fractional coverage
                by input pixels are flagged in the output.
            side (:obj:`str`, optional):
                If the PCA decomposition was performed for the left
                and right traces separately, this selects the PCA to
                use when constructing the rectification coordinate
                system. This is ignored if both were used in the PCA.

        Returns:
             Two `numpy.ndarray`_ objects are returned both with
             shape :math:`(N_{\rm spec}, N_{\rm spat})`, the rectified
             image and its boolean bad-pixel mask.
        """
        if self.pca is None:
            msgs.error('Must first run the PCA analysis for the traces; run build_pca.')
        pca = self.pca[0 if side == 'left' else 1] if self.par['left_right_pca'] else self.pca

        # Get the traces that cross the reference spatial position at
        # the first and last pixels of the image
        first_last_trace = pca.predict(np.array([0,self.nspat-1]))
        # Use these two traces to define the spatial pixel coordinates
        # to sample
        start = np.ceil(np.amax(np.amin(first_last_trace, axis=1))).astype(int)
        buffer = self.nspat - np.floor(np.amin(np.amax(first_last_trace, axis=1))).astype(int) \
                    + start
        # TODO: This has its limitations if the PCA is highly non-linear
        # Rectify the image
        ocol = np.arange(self.nspat+buffer)-start
        return sampling.rectify_image(flux, pca.predict(ocol), bpm=bpm, ocol=ocol,
                                      max_ocol=self.nspat-1, extract_width=extract_width,
                                      mask_threshold=mask_threshold)

    def auto_trace(self, bpm=None, save=False, debug=False, show_stages=False):
        r"""
        Execute a fixed series of methods to automatically identify
        and trace slit edges.

        The current algorithm is:

            - Detect and follow slit edges using :func:`initial_trace`.
            - Refine the measured centroids of the edge locations
              using :func:`centroid_refine`.
            - Fit the measured centroids with a polynomial using
              :func:`fit_refine`, which is basically a wrapper for
              :func:`pypeit.core.trace.fit_trace`. If a PCA
              decomposition of the traces is not possible because
              there are too few traces, the next two steps are
              skipped (skipping down to edge synchronization), and
              *the final measured slit edge traces* are the result of
              this step.
            - Construct a PCA decomposition of the fitted forms for
              the traces using :func:`pca_refine`. Traces are either
              decomposed as a group or split into separate left and
              right decompositions.
            - Use the PCA decomposition to rectify the trace image
              such that the slit edges should be aligned, collapse
              the image to get a high-signal-to-noise detection of
              each slit edge, and use these locations to predict,
              remeasure, and refit the slit edges; see
              :func:`peak_refine`. *The final measured slit edge
              traces* are based on the result of :func:`peak_refine`.
            - Synchronize the left and right traces into pairs that
              define slit apertures using :func:`sync`.
            - Use :func:`add_user_traces` and :func:`rm_user_traces`
              to add and remove traces as defined by the
              user-provided lists in the :attr:`par`.
            - Use :func:`save` to save the results, if requested.

        Args:
            bpm (`numpy.ndarray`_, optional):
                Bad-pixel mask for the trace image. Must have the
                same shape as `img`. If None, all pixels are assumed
                to be valid.
            save (:obj:`bool`, optional):
                Save the result to the master frame.
            debug (:obj:`bool`, optional):
                Run in debug mode.
            show_stages (:obj:`bool`, optional):
                After ever stage of the auto trace, execute
                :func:`show` to show the results. These calls to show
                are always::

                    self.show()

        """
        # Perform the initial edge detection and trace identification
        self.initial_trace(bpm=bpm, save=False)
        if show_stages:
            self.show(title='Initial identification and tracing of slit edges')

        # Initial trace can result in no edges found
        if not self.is_empty:
            # Refine the locations of the trace using centroids of the
            # features in the Sobel-filtered image.
            self.centroid_refine()
            if show_stages:
                self.show(title='Refinement of edge locations')

        # Initial trace can result in no edges found, or centroid
        # refinement could have removed all traces (via `check_traces`)
        if not self.is_empty:
            # Fit the trace locations with a polynomial
            self.fit_refine(debug=debug)
            # Use the fits to determine if there are any discontinous
            # trace centroid measurements that are actually components
            # of the same slit edge
            self.merge_traces(debug=debug)
            if show_stages:
                self.show(title='Polynomial fit to the edge locations')

        # Check if the PCA decomposition is possible; this should catch
        # long slits
        if self.par['auto_pca'] and self.can_pca():
            # Use a PCA decomposition to parameterize the trace
            # functional forms
            self.pca_refine(debug=debug)
            if show_stages:
                self.show(title='PCA refinement of the trace models')

            # Use the results of the PCA decomposition to rectify and
            # detect peaks/troughs in the spectrally collapsed
            # Sobel-filtered image, then use those peaks to further
            # refine the edge traces
            self.peak_refine(rebuild_pca=True, debug=debug)
            if show_stages:
                self.show(title='Result after re-identifying slit edges from a spectrally '
                                'collapsed image.')

        elif self.par['sync_predict'] == 'pca':
            # TODO: This causes the code to fault. Maybe there's a way
            # to catch this earlier on?
            msgs.error('Sync predict cannot use PCA because too few edges were found.  If you are '
                       'reducing multislit or echelle data, you may need a better trace image or '
                       'change the mode used to predict traces (see below).  If you are reducing '
                       'longslit data, make sure to set the sync_predict parameter to nearest: '
                       + msgs.newline() +
                       '    [calibrations]' + msgs.newline() +
                       '        [[slitedges]]' + msgs.newline() +
                       '            sync_predict = nearest')
#            self.par['sync_predict'] = 'nearest'

            # NOTE: If the PCA decomposition is possible, the
            # subsequent call to trace.peak_trace (called by
            # peak_refine) removes all the existing traces and replaces
            # them with traces at the peak locations. Those traces are
            # then fit, regardless of the length of the centroid
            # measurements. So coming out of peak_refine there are no
            # traces that are fully masked, which is not true if that
            # block of code isn't run. That means for the left-right
            # synchronization to work correctly, we have to remove
            # fully masked traces. This is done inside sync().

        # Left-right synchronize the traces
        self.sync()
        if show_stages:
            self.show(title='After synchronizing left-right traces into slits')

        # First manually remove some traces, just in case a user
        # wishes to manually place a trace nearby a trace that
        # was automatically identified. One problem with adding
        # slits first is that we may have to sync the slits again.
        ad_rm = False
        if self.par['rm_slits'] is not None:
            rm_user_slits = trace.parse_user_slits(self.par['rm_slits'],
                                                   self.trace_img.det, rm=True)
            if rm_user_slits is not None:
                ad_rm = True
                self.rm_user_traces(rm_user_slits)

        # Add user traces
        if self.par['add_slits'] is not None:
            add_user_slits = trace.parse_user_slits(self.par['add_slits'],
                                                    self.trace_img.det)
            if add_user_slits is not None:
                ad_rm = True
                self.add_user_traces(add_user_slits)
        if show_stages and ad_rm:
            self.show(title='After user-dictated adding/removing slits')

        # TODO: Add a parameter and an if statement that will allow for
        # this.
        # `peak_refine` ends with the traces being described by a
        # polynomial. Instead finish by reconstructing the trace models
        # using the PCA decomposition
#        self.pca_refine(debug=debug)
#        if show_stages:
#            self.show()
            
        # TODO: Add mask_refine() when it's ready

        # Add this to the log
        self.log += [inspect.stack()[0][3]]
        if save:
            # Save the object to a file
            self.save()

    def initial_trace(self, bpm=None, save=False):
        r"""
        Perform the initial trace of the image.

        This effectively reinstantiates the object and must be the
        first method called for tracing an image.  The algorithm:

            - Lightly boxcar smooths the trace image spectrally.
            - Replaces pixel columns and rows that are substantially
              masked, if a bad-pixel mask is provided (see ``bpm``).
            - Applies a Sobel filter to the trace image along the
              spatial axis (columns) to detect slit edges using steep
              positive gradients (left edges) and steep negative
              gradients (right edges). See
              :func:`pypeit.core.trace.detect_slit_edges`.
            - Follows the detected left and right edges along
              spectrally adjacent pixels to identify coherent traces.
              See :func:`pypeit.core.trace.identify_traces`.
            - Initializes the attributes that provide the trace
              position for each spectral pixel based on these
              results.

        Used parameters from :attr:`par`
        (:class:`~pypeit.par.pypeitpar.EdgeTracePar`) are
        ``filt_iter``, ``sobel_mode``, ``edge_thresh``, and
        ``follow_span``.

        The results of this are, by default, saved to the master
        frame; see `save` argument and :func:`save`.

        Args:
            bpm (`numpy.ndarray`_, optional):
                Bad-pixel mask for the trace image. Must have the
                same shape as `img`. If None, all pixels are assumed
                to be valid.
            save (:obj:`bool`, optional):
                Save the result to the master frame.
        """
        msgs.info('-'*50)
        msgs.info('{0:^50}'.format('Initialize Edge Tracing'))
        msgs.info('-'*50)

        # TODO: Put in some checks that makes sure the relevant image
        # attributes are not None?

        self.bpm = np.zeros((self.nspec, self.nspat), dtype=bool) if bpm is None else bpm
        if self.bpm.shape != self.trace_img.shape:
            msgs.error('Mask is not the same shape as the trace image.')

        # Lightly smooth the image before using it to trace edges
        # TODO: Make this filter size a parameter?
        _img = ndimage.uniform_filter(self.trace_img.image, size=(3, 1), mode='mirror')

        # Replace bad-pixel columns if they exist
        # TODO: Do this before passing the image to this function?
        # Instead of just replacing columns, replace all bad pixels...
        if np.any(self.bpm):

            # TODO: For tracing, we really only care about bad spec
            # lines, i.e. columns in the PypeIt frame. And this is how
            # BPM is oriented. I am now setting it to deal with both
            # options. Do we need to replace bad *rows* instead of bad
            # columns?

            # Replace bad columns and rows that cover more than half
            # the image
            for flip, axis in zip([False,True], [0,1]):
                bad_cols = np.sum(self.bpm, axis=axis) > (self.bpm.shape[axis]//2)
                if flip:
                    # Deal with the transposes
                    _img = procimg.replace_columns(_img.T, bad_cols, copy=True,
                                                   replace_with='linear').T
                else:
                    _img = procimg.replace_columns(_img, bad_cols, copy=True,
                                                   replace_with='linear')

        # Filter the trace image and use the filtered image to detect
        # slit edges
        # TODO: Decide if mask should be passed to this or not,
        # currently not because of issues when masked pixels happen to
        # land in slit gaps.
        self.sobel_sig, edge_img \
                = trace.detect_slit_edges(_img, bpm=self.bpm,
                                          median_iterations=self.par['filt_iter'],
                                          sobel_mode=self.par['sobel_mode'],
                                          sigdetect=self.par['edge_thresh'])
        # Empty out the images prepared for left and right tracing
        # until they're needed.
        self.sobel_sig_left = None
        self.sobel_sig_right = None

        # Identify traces by following the detected edges in adjacent
        # spectral pixels.
        # TODO: Use the user parameter instead of the hard-coded
        # number?
#        minimum_spec_length = self.nspec * self.par['det_min_spec_length']
        minimum_spec_length = 50
        trace_id_img = trace.identify_traces(edge_img, follow_span=self.par['follow_span'],
                                             minimum_spec_length=minimum_spec_length)
        # TODO: Remove this
        inserted_edge = np.zeros(trace_id_img.shape, dtype=bool)

        # Check that edges were found
        if np.all(trace_id_img == 0):
            msgs.warn('No edges found!  Trace data will be empty.')
            self._reinit_trace_data()
            self.log = [inspect.stack()[0][3]]
            if save:
                self.save()
            return

        # Set the ID image to a MaskedArray to ease some subsequent
        # calculations; pixels without a detected edge are masked.
        trace_id_img = np.ma.MaskedArray(trace_id_img, mask=trace_id_img == 0)

        # Find the set of trace IDs; left traces are negative, right
        # traces are positive
        self.traceid = np.unique(trace_id_img.compressed())

        # Initialize the mask bits array for the trace coordinates and
        # just begin by setting them all as having no edge.
        self.spat_msk = self.bitmask.turn_on(np.zeros((self.nspec, self.ntrace),
                                                dtype=self.bitmask.minimum_dtype()), 'NOEDGE')

        # Save the input trace edges and remove the mask for valid edge
        # coordinates
        self.spat_img = np.zeros((self.nspec, self.ntrace), dtype=int)
        for i in range(self.ntrace):
            row, col = np.where(np.invert(trace_id_img.mask)
                                    & (trace_id_img.data == self.traceid[i]))
            self.spat_img[row,i] = col
            self.spat_msk[row,i] = 0            # Turn-off the mask

            # Flag any insert traces
            row, col = np.where(np.invert(trace_id_img.mask) & inserted_edge
                                    & (trace_id_img.data == self.traceid[i]))
            if len(row) > 0:
                self.spat_msk[row,i] = self.bitmask.turn_on(self.spat_msk[row,i], 'ORPHANINSERT')

        # Instantiate objects to store the floating-point trace
        # centroids and errors.
        self.spat_cen = self.spat_img.astype(float)   # This makes a copy
        self.spat_err = np.zeros((self.nspec, self.ntrace), dtype=float)

        # No fitting has been done yet
        self.spat_fit_type = None
        self.spat_fit = None

        # No PCA has been constructed yet
        self.pca = None
        self.pca_type = None

        # No design or object data yet
        self.design = None
        self.objects = None

        # Restart the log
        self.log = [inspect.stack()[0][3]]

        # Save if requested
        if save:
            self.save()

    # TODO: File name should default to master file. Can master_key be
    # pulled from the TraceImage?
    def save(self, outfile, overwrite=True, checksum=True, float_dtype='float32',
             master_dir=None, master_key=None):
        """
        Save the trace object for later re-instantiation.

        Args:
            outfile (:obj:`str`):
                Full path for the output file.
            overwrite (:obj:`bool`, optional):
                Overwrite any existing file.
            checksum (:obj:`bool`, optional):
                Passed to `astropy.io.fits.HDUList.writeto`_ to add
                the DATASUM and CHECKSUM keywords fits header(s).
            float_dtype (:obj:`str`, optional):
                Convert floating-point data to this data type before
                writing.  Default is 32-bit precision.
            master_dir (:obj:`str`, optional):
                Directory for the master calibration files. If None,
                set to current working directory.
            master_key (:obj:`str`, optional):
                Key identifier for the master frame.  If None, ...
        """
        # First check if a trace is available
        if self.is_empty:
            msgs.error('No trace information available!')

        # Check if the output file exists
        if os.path.exists(outfile) and not overwrite:
            msgs.error('Master file exists: {0}'.format(outfile) + msgs.newline()
                       + 'Set overwrite=True to overwrite it.')

        # Ensure that the root directory exists
        root = os.path.split(outfile)[0]
        if not os.path.isdir(root):
            os.makedirs(root)

        # Report name before starting to write it
        msgs.info('Writing master frame to {0}'.format(outfile))

        # Build the primary header
        prihdr = io.initialize_header() if master_key is None \
                    else masterframe.build_master_header(self, master_key, master_dir,
                                                         raw_files=self.trace_img.files)
        #   - Add the qa path
        #prihdr['QADIR'] = (self.qa_path, 'PypeIt: QA directory')
        #   - List the processed raw files, if available
        # TODO: Add this to PypeItImage
#        if self.trace_img.files is not None:
#            nfiles = len(self.trace_img.files)
#            ndig = int(np.log10(nfiles))+1
#            for i in range(nfiles):
#                prihdr['RAW{0}'.format(str(i+1).zfill(ndig))] \
#                            = (self.trace_img.files[i], 'PypeIt: Processed raw file')
        # TODO: Make sure are written as part of PypeItImage
#        #   - Add the binning
#        prihdr['BINNING'] = (self.trace_image.binning, 'PypeIt: Binning')
#        #   - Add the detector number
#        prihdr['DET'] = (self.trace_img.det, 'PypeIt: Detector')

        #   - Add the tracing parameters
        self.par.to_header(prihdr)

        # TODO: Ignore this for now
#        #   - List the completed methods, if there are any
#        if self.log is not None and len(self.log) > 0:
#            ndig = int(np.log10(len(self.log)))+1
#            for i,m in enumerate(self.log):
#                prihdr['LOG{0}'.format(str(i+1).zfill(ndig))] \
#                        = (m, '{0}: Completed method'.format(self.__class__.__name__))

        #   - PCA type, used for rebuilding the PCA when loading
        prihdr['PCATYPE'] = ('None' if self.pca is None else self.pca_type,
                             'PypeIt: Edge trace PCA type')
        #   - The dispersion name is needed in the setup of some
        #     spectrographs
        if self.spectrograph.dispname is not None:
            prihdr['DISPNAME'] = (self.spectrograph.dispname, 'Spectrograph disperser')
        #   - Indicate the type if fit (TODO: Keep the fit parameters?)
        fithdr = fits.Header()
        fithdr['FITTYP'] = 'None' if self.spat_fit_type is None else self.spat_fit_type

        # Only put the definition of the bits in the trace mask in the
        # header of the appropriate extension.
        mskhdr = fits.Header()
        self.bitmask.to_header(mskhdr)

        # If registered against slit-mask design data, include the
        # source file and fit parameters in the appropriate header
        designhdr = None
        if self.design is not None:
            designhdr = fits.Header()
            designhdr['MASKFILE'] = (self.design.meta['MASKFILE'],
                                     'File that provided slit-mask design data')
            designhdr['MASKOFF'] = (self.design.meta['MASKOFF'],
                                    'Best-fitting slit-mask design offset (pix)')
            designhdr['MASKSCL'] = (self.design.meta['MASKSCL'],
                                    'Best-fitting slit-mask design scale (pix per mm)')

        # Determine if the file should be compressed
        compress = False
        if outfile.split('.')[-1] == 'gz':
            outfile = outfile[:outfile.rfind('.')]
            compress = True

        # Build the list of extensions to write
        # TODO: Separately adding the design and object data is
        # necessary because of a bug in the behavior of empty binary
        # tables in gzipped files in astropy.io.fits (astropy==3.1.2).
        # This has since been fixed, but I need to check if it works in
        # the most recent release. If it is, building the hdu can be
        # done in one go, where the binary tables will just be empty if
        # no design/object data is avialable.

        hdu = self.trace_img.to_hdu(add_primary=True, primary_hdr=prihdr)

        hdu += [fits.ImageHDU(data=self.bpm.astype(np.int16), name='TRACEBPM'),
                fits.ImageHDU(data=self.sobel_sig.astype(float_dtype), name='SOBELSIG'),
                fits.ImageHDU(data=self.traceid, name='TRACEID'),
                fits.ImageHDU(data=self.spat_cen.astype(float_dtype), name='CENTER'),
                fits.ImageHDU(data=self.spat_err.astype(float_dtype), name='CENTER_ERR'),
                fits.ImageHDU(header=mskhdr, data=self.spat_msk, name='CENTER_MASK'),
                fits.ImageHDU(header=fithdr, data=self.spat_fit.astype(float_dtype),
                              name='CENTER_FIT')]

        # Add detector
#        hdu += self.trace_img.detector.to_hdu()

        # Add order ID, if available
        if self.orderid is not None:
            hdu += [fits.ImageHDU(data=self.orderid, name='ORDERID')]
        # Add PCA, if available
        if self.pca is not None:
            if self.par['left_right_pca']:
                hdu += [self.pca[0].to_hdu(name='LPCA'), self.pca[1].to_hdu(name='RPCA')]
            else:
                hdu += [self.pca.to_hdu()]
        # TODO: These things are going to go in slittrace.SlitTraceSet
        if self.design is not None:
            hdu += [fits.BinTableHDU(header=designhdr, data=self.design, name='DESIGN')]
        if self.objects is not None: 
            hdu += [fits.BinTableHDU(data=self.objects, name='OBJECTS')]
        # Write the fits file; note not everything is written. Some
        # arrays are reconstruced by the load function.
        hdu.writeto(outfile, overwrite=True, checksum=checksum)

        # Compress the file if the output filename has a '.gz'
        # extension; this is slow but still faster than if you have
        # astropy.io.fits do it directly
        if compress:
            msgs.info('Compressing file to: {0}.gz'.format(outfile))
            io.compress_file(outfile, overwrite=overwrite)

#    def load(self, validate=True, rebuild_pca=False):
#        """
#        Load and reinitialize the trace data.
#
#        Data is read from :attr:`master_file_path` and used to
#        overwrite any internal data. Specific comparisons of the
#        saved data are performed to ensure the file is consistent
#        with having been written by a consistent version of the code;
#        see :func:`_reinit`.
#
#        To load a full :class:`EdgeTraceSet` directly from a file,
#        use :func:`from_file`.
#
#        Args:
#            validate (:obj:`bool`, optional):
#                Validate that the spectrograph, parameter set, and
#                bitmask have not changed between the current internal
#                values and the values read from the fits file. The
#                method raises an error if the spectrograph or
#                parameter set are different. If the bitmask is
#                different, a warning is issued and the bitmask
#                defined by the header is used instead of the existing
#                :attr:`bitmask`.
#            rebuild_pca (:obj:`bool`, optional):
#                Rebuild the PCA decomposition of the traces based on
#                the loaded trace data, but only if the PCA had been
#                originally produced for the saved object (as
#                indicated by the fits header). Otherwise, any
#                existing saved PCA data will be used to construct the
#                PCA object(s). If the header indicates that the PCA
#                was not originally performed, this is ignored.
#        Raises:
#            FileNotFoundError:
#                Raised if no data has been written for this master
#                frame.
#            ValueError:
#                Raised if validation of the data fails (actually
#                raised by :func:`_reinit`).
#        """
#        # Check the file exists
#        if not self.exists:
#            msgs.error('File does not exit: {0}'.format(self.master_file_path))
#        with fits.open(self.master_file_path) as hdu:
#            # Re-initialize and validate
#            self._reinit(hdu, validate=validate, rebuild_pca=rebuild_pca)

    @classmethod
    def from_file(cls, filename, rebuild_pca=False):
        """
        Instantiate using data from a file.

        To reload data that has been saved for an existing
        instantiation, use :func:`load`.

        Args:
            filename (:obj:`str`):
                Fits file produced by :func:`save`.
            rebuild_pca (:obj:`bool`, optional):
                Rebuild the PCA decomposition of the traces based on
                the loaded trace data, but only if the PCA had been
                originally produced for the saved object (as
                indicated by the fits header). Otherwise, any
                existing saved PCA data will be used to construct the
                PCA object(s). If the header indicates that the PCA
                was not originally performed, this is ignored.
        """

        # TODO: Consolidate this with items_from_master_file in
        # masterframe.py?

        # Check the file exists
        if not os.path.isfile(filename):
            msgs.error('File does not exit: {0}'.format(filename))
        msgs.info('Loading EdgeTraceSet data from: {0}'.format(filename))
        with fits.open(filename) as hdu:
#            # THIS IS A HACK UNTIL WE MAKE THIS A DataContainer
            this = cls(TraceImage.from_hdu(hdu), load_spectrograph(hdu[0].header['PYP_SPEC']),
                       EdgeTracePar.from_header(hdu[0].header))

            # Re-initialize and validate
            this._reinit(hdu, rebuild_pca=rebuild_pca)
        return this

    def _reinit(self, hdu, validate=True, rebuild_pca=False):
        """
        Reinitialize the internals based on the provided fits HDU.

        Args:
            hdu (`astropy.io.fits.Header`):
                The fits data used to reinitialize the object written
                by :func:`save`.
            validate (:obj:`bool`, optional):
                Validate that the spectrograph, parameter set, and
                bitmask have not changed between the current internal
                values and the values read from the fits file. The
                method raises an error if the spectrograph or
                parameter set are different. If the bitmask is
                different, a warning is issued and the bitmask
                defined by the header is used instead of the existing
                :attr:`bitmask`.
            rebuild_pca (:obj:`bool`, optional):
                Rebuild the PCA decomposition of the traces based on
                the loaded trace data, but only if the PCA had been
                originally produced for the saved object (as
                indicated by the fits header). Otherwise, any
                existing saved PCA data will be used to construct the
                PCA object(s). If the header indicates that the PCA
                was not originally performed, this is ignored.
        """
        hdunames = [h.name for h in hdu]

#        # Read and assign data from the fits file
#        self.files = io.parse_hdr_key_group(hdu[0].header, prefix='RAW')
#        if len(self.files) == 0:
#            self.files = None

        # TODO: These now cast back to float64, regardless of how they
        # were written (typically float32). Not sure this is a great
        # idea, but I put it here so that get_slits always casts to
        # float64.  Not exactly sure what makes sense...

        # TODO: When converting to DataContainer, convert these to
        # from_hdu methods to reconstruct self.trace_img.

        self.trace_img = TraceImage.from_hdu(hdu)
        self.nspec, self.nspat = self.trace_img.shape
        self.bpm = hdu['TRACEBPM'].data.astype(bool)

        self.sobel_sig = hdu['SOBELSIG'].data.astype(float)
        self.traceid = hdu['TRACEID'].data
        self.spat_cen = hdu['CENTER'].data.astype(float)
        self.spat_err = hdu['CENTER_ERR'].data.astype(float)
        self.spat_msk = hdu['CENTER_MASK'].data
        self.spat_fit = hdu['CENTER_FIT'].data.astype(float)
        self.spat_fit_type = None if hdu['CENTER_FIT'].header['FITTYP'] == 'None' \
                                else hdu['CENTER_FIT'].header['FITTYP']
        # Get the order ID, design, and object data if they exist
        ext = [h.name for h in hdu]
        if 'ORDERID' in ext:
            self.orderid = hdu['ORDERID'].data
        if 'DESIGN' in ext:
            self.design = table.Table(hdu['DESIGN'].data)
            self.design.meta['MASKFILE'] = hdu['DESIGN'].header['MASKFILE']
            self.design.meta['MASKOFF'] = hdu['DESIGN'].header['MASKOFF']
            self.design.meta['MASKSCL'] = hdu['DESIGN'].header['MASKSCL']
        if 'OBJECTS' in ext:
            self.objects = table.Table(hdu['OBJECTS'].data)

        # Set the integer pixel values
        self.spat_img = None if self.traceid is None \
                            else (np.round(self.spat_cen if self.spat_fit is None
                                    else self.spat_fit).astype(int))

        # Read or rebuild the PCA if it existed previously
        self.pca_type = None if hdu[0].header['PCATYPE'] == 'None' else hdu[0].header['PCATYPE']
        if self.pca_type is None:
            self.pca = None
        elif rebuild_pca:
            if self.can_pca():
                self._reset_pca(True)
            else:
                # TODO: Should this throw a warning instead?
                msgs.error('Traces do not meet necessary criteria for the PCA decomposition.')
        else:
            self.pca = [ TracePCA.from_hdu(hdu[ext]) for ext in ['LPCA', 'RPCA']] \
                            if self.par['left_right_pca'] else TracePCA.from_hdu(hdu['PCA'])

        # Read the disperser if possible. This is needed for the
        # spec_min_max property of some spectrographs.
        if self.spectrograph.dispname is None:
            try:
                self.spectrograph.dispname = hdu[0].header['DISPNAME']
            except:
                # Assume the spectrgrograph *NEVER* defines the disperser
                pass

        # Read the log
        self.log = io.parse_hdr_key_group(hdu[0].header, prefix='LOG')

        # Reinit the left and right sobel images
        self.sobel_sig_left = None
        self.sobel_sig_right = None

        # Finished, if not validating
        if not validate:
            return

        # Check the package versions used to create the file
        if not io.header_version_check(hdu['PRIMARY'].header):
            msgs.warn('This file was written with different package versions.  You may need to '
                      'redo the reductions to use the file within the current environment!')

        # Test the bitmask has the same keys and key values
        hdr_bitmask = BitMask.from_header(hdu['CENTER_MASK'].header)
        if hdr_bitmask.bits != self.bitmask.bits:
            msgs.warn('The bitmask in this fits file appear to be out of date!  Will continue '
                      'by using old bitmask but errors may occur.  You should recreate this '
                      'master frame.')
            self.bitmask = hdr_bitmask

        # Test the spectrograph is the same
        if self.spectrograph.spectrograph != hdu[0].header['PYP_SPEC']:
            msgs.error('Data used for this master frame was from a different spectrograph!')

        # Check that the disperser is correct. NOTE: If disperser was
        # None when this method was called, this will automatically be
        # true.
        if self.spectrograph.dispname is not None \
                and self.spectrograph.dispname != hdu[0].header['DISPNAME']:
            msgs.error('Current spectrograph disperser does not match file data.')

        # Test the parameters used are the same
        par = EdgeTracePar.from_header(hdu[0].header)
        if self.par.data != par.data:
            # TODO: The above inequality works for non-nested ParSets,
            # but will need to be more careful for nested ones, or just
            # avoid writing nested ParSets to headers...
            msgs.error('This master frame was generated using different parameter values!')

    @property
    def flagged_bits(self):
        """
        List the flags that have been tripped.

        Returns:
            list: List of the unique flags tripped by any trace
            datum.
        """
        return [] if self.spat_msk is None \
                    else np.unique(np.concatenate([self.bitmask.flagged_bits(b) 
                                                    for b in np.unique(self.spat_msk)])).tolist()

    # TODO: Break the ginga commands out into a separate method?
    def show(self, include_error=False, thin=10, in_ginga=False, include_img=True,
             include_sobel=False, img_buffer=100, flag=None, idlabel=True, slits=None,
             original=False, title=None):
        """
        Show a scatter plot of the current trace data and fit, if
        it's available.

        Args:
            include_error (:obj:`bool`, optional):
                Show the errors on the measurements
            thin (:obj:`int`, optional):
                Thin the data plotted by plotting every `thin`
                measurement in the spectral direction. Default is to
                plot all data; to show every other datum, set
                `thin=2`.
            in_ginga (:obj:`bool`, optional):
                Display the trace data in a ginga. If a ginga window
                is not open, this instantiates one; otherwise, the
                existing ginga window is cleared. The trace image is
                shown in one window and the sobel image is shown in a
                second. The edge traces themselves are shown in both
                windows. Any masking is ignored except that any
                traces that are fully masked (see
                :func:`fully_masked_traces`) are *not* shown. If a
                SlitTraceSet object is *not* provided, the data shown
                is the modeled results for the trace if it exists,
                and the measured trace locations otherwise.
            include_img (:obj:`bool`, optional):
                Overlay the trace data on the trace image; mutually
                exclusive with `include_sobel`.
            include_sobel (:obj:`bool`, optional):
                Overlay the trace data on the Sobel-filtered trace
                image; mutually exclusive with `include_img`.
            img_buffer (:obj:`int`, optional):
                Buffer for plot window with respect to trace image
                size.
            flag (:obj:`str`, :obj:`list`, optional):
                One or more flags to use when *selecting* masked data
                to include in the plot; unmasked data are always
                plotted. If None, no masked data is plotted. If
                'any', trace locations masked for any reason are
                plotted. Otherwise, only trace locations flagged by
                the specified bits are plotted.
            idlabel (:obj:`bool`, optional):
                Label each trace by their ID numbers. If the data is
                from an echelle spectrograph and the echelle order
                has been matched to the synchronized slit-trace
                pairs, the ID labels are based on the order matching.
            slits (:class:`~pypeit.slittrace.SlitTraceSet`, optional):
                Slits to plot instead of those kept internally. Note
                that, if this is provided, the "modeled" and
                "measured" slit locations are identical.
            original (:obj:`bool`, optional):
                When ``slits`` are provided and tweaked slits are
                available, this selects which traces to show. If
                True, show the original slit traces; if False, show
                the tweaked ones.
            title (:obj:`str`, optional):
                Title for the matplotlib plot (ignored if shown in
                ginga).  If None, plot is not given a title.
        """
        if include_img and include_sobel:
            msgs.error('Cannot show both the trace image and the filtered version.')

        # TODO: Clean and consolidate the objects needed for either the
        # ginga or matplotlib methods so that this isn't as onerous.

        # Build the slit edge data to plot.
        if slits is None:
            # Use the internals. Any masked data is excluded; masked
            # data to be plotted are held in a separate array. This
            # means that errors and fits are currently never plotted
            # for masked data.
            _flag = None if flag in ['any', None] else np.atleast_1d(flag)
            cen = np.ma.MaskedArray(self.spat_cen, mask=self.bitmask.flagged(self.spat_msk))
            fit = self.spat_fit
            err = np.ma.MaskedArray(self.spat_err, mask=np.ma.getmaskarray(cen).copy())
            msk = None if flag is None \
                    else np.ma.MaskedArray(self.spat_cen, mask=np.invert(
                                           self.bitmask.flagged(self.spat_msk, flag=_flag)))
            is_left = self.is_left
            is_right = self.is_right
            _include_error = include_error
            # This selects all unmasked traces, traces that were
            # inserted, and traces that have been identified as coming
            # from box slits.
            gpm = np.logical_not(self.fully_masked_traces(flag=self.bitmask.bad_flags,
                                                          exclude=self.bitmask.exclude_flags))
            traceid = self.traceid if self.orderid is None else self.orderid
            nslits = np.amax(traceid)   # Only used if synced is True
            synced = self.is_synced
            slit_ids = None
            if synced:
                _trc = cen if fit is None else fit
                half = _trc.shape[0] // 2
                slit_ids = ((_trc[half, gpm & is_left]
                             + _trc[half, gpm & is_right]) / 2.).astype(int)
        else:

            # TODO: Pull echelle order from slits

            # Use the provided SlitTraceSet
            _include_error = False
            if include_error:
                msgs.warn('SlitTraceSet object has no errors.')
            left, right, _ = slits.select_edges(original=original)
            cen = np.hstack((left,right))
            fit = cen
            msk = None
            nslits = slits.nslits
            is_left = np.ones(2*nslits, dtype=bool)
            is_left[nslits:] = False
            is_right = np.invert(is_left)
            gpm = np.ones(2*nslits, dtype=bool)
            traceid = np.concatenate((-np.arange(nslits), np.arange(nslits)))
            synced = True
            # JFH Trying to make this work for the case where slits are
            # known, but this functionality appears to be never used? I
            # think slits needs its own show method.
            slit_ids = slits.slitord_id

        # TODO: The above should set everything (self shouldn't be used
        # below). We need a single show method that both EdgeTraceSet
        # and SlitTraceSet can use.

        if in_ginga:
            # Set up the appropriate keyword arguments for the IDs
            id_kwargs = {'slit_ids': slit_ids} if synced \
                            else {'left_ids': traceid[gpm & is_left],
                                  'right_ids': traceid[gpm & is_right]}
            _trc = cen if fit is None else fit

            # Connect to or instantiate ginga window
            display.connect_to_ginga(raise_err=True, allow_new=True)
            # Clear the viewer and show the trace image
<<<<<<< HEAD
            trace_viewer, trace_ch = ginga.show_image(self.trace_img.image, chname='Trace Image',
                                                      clear=True)
=======
            trace_viewer, trace_ch = display.show_image(self.img, chname='Trace Image', clear=True)
>>>>>>> 2bfc04a1
            if not self.is_empty:
                display.show_slits(trace_viewer, trace_ch, _trc[:,gpm & is_left],
                                   _trc[:,gpm & is_right], pstep=thin, synced=synced, **id_kwargs)

            # Show the Sobel sigma image (do *not* clear)
            sobel_viewer, sobel_ch = display.show_image(self.sobel_sig, chname='Sobel Filtered')
            if not self.is_empty:
                display.show_slits(sobel_viewer, sobel_ch, _trc[:,gpm & is_left],
                                   _trc[:,gpm & is_right], pstep=thin, synced=synced, **id_kwargs)
            return

        # Show the traced image
        if include_img:
            img_zlim = utils.growth_lim(self.trace_img.image, 0.95, fac=1.05)
            plt.imshow(self.trace_img.image, origin='lower', interpolation='nearest',
                       aspect='auto', vmin=img_zlim[0], vmax=img_zlim[1])
        elif include_sobel:
            sob_zlim = utils.growth_lim(self.sobel_sig, 0.95, fac=1.05)
            plt.imshow(self.sobel_sig, origin='lower', interpolation='nearest', aspect='auto',
                       vmin=sob_zlim[0], vmax=sob_zlim[1])

        if title is not None:
            plt.title(title)
        plt.ylabel('Spectral pixel index')
        plt.xlabel('Spatial pixel index')
        plt.xlim(-img_buffer, self.nspat+img_buffer)
        plt.ylim(-img_buffer, self.nspec+img_buffer)

        if self.is_empty:
            msgs.info('No traces defined.')
            plt.show()
            return

        # Spectral position
        spec = np.tile(np.arange(self.nspec), (self.ntrace,1)).T

        if _include_error:
            indx = is_left | is_right
            # Show the errors
            plt.errorbar(cen[::thin,indx].ravel(), spec[::thin,indx].ravel(),
                         xerr=err[::thin,indx].ravel(), fmt='none', ecolor='k', elinewidth=0.5,
                         alpha=0.3, capthick=0, zorder=3)
        # Plot the left trace points
        plt.scatter(cen[::thin,is_left], spec[::thin,is_left], marker='.', color='k', s=30,
                    lw=0, zorder=4, label='left edge measurements', alpha=0.8)
        if msk is not None:
            plt.scatter(msk[::thin,is_left], spec[::thin,is_left], marker='x', color='C3', s=20,
                        lw=0.5, zorder=5, label='masked left edges', alpha=0.8)

        # Plot the right trace points
        plt.scatter(cen[::thin,is_right], spec[::thin,is_right], marker='.', color='0.7',
                    s=30, lw=0, zorder=4, label='right edge measurements', alpha=0.8)
        if msk is not None:
            plt.scatter(msk[::thin,is_right], spec[::thin,is_right], marker='x', color='C1', s=20,
                        lw=0.5, zorder=5, label='masked right edges', alpha=0.8)

        if idlabel:
            # Label the traces by their ID number
            for i in range(self.ntrace):
                indx = np.logical_not(np.ma.getmaskarray(cen)[:,i])
                if not np.any(indx):
                    continue
                _spec = spec[:,i][indx]
                _cen = cen[:,i][indx]
                plt.text(_cen[_spec.size//2], _spec[_spec.size//2], str(traceid[i]),
                         color='k', fontsize=16, alpha=0.7, zorder=10)

        if fit is None:
            # No fits, so we're done
            plt.legend()
            plt.show()
            return

        # Plot the trace fits
        for i in range(self.ntrace):
            if not gpm[i]:
                continue
            # If statement structure primarily for the labels. Only
            # difference between left and right is the color.
            if is_left[i]:
                left_line = plt.plot(fit[::thin,i], spec[::thin,i], color='C3', lw=1, zorder=6)
            elif is_right[i]:
                right_line = plt.plot(fit[::thin,i], spec[::thin,i], color='C1', lw=1, zorder=6)

            if idlabel and np.all(cen.mask[:,i]):
                plt.text(fit[self.nspec//2,i], spec[self.nspec//2,i], str(traceid[i]), color='k',
                         fontsize=16, alpha=0.7, zorder=10)

        # Limits and labels
        if np.any(is_left & gpm):
            left_line[0].set_label('left edge fit')
        if np.any(is_right & gpm):
            right_line[0].set_label('right edge fit')
        plt.legend()
        plt.show()

    def qa_plot(self, fileroot=None, min_spat=20):
        """
        Build a series of QA plots showing the edge traces.

        .. warning::
            This method is slow.

        Args:
            fileroot (:obj:`str`, optional):
                Root name for the output files. The number of output
                files depends on the layout and the number of traces
                found. If None, plots are displayed interactively.
            min_spat (:obj:`int`, optional):
                Minimum number of spectral pixels to plot for each
                trace. If None, set to twice the difference between
                the minimum and maximum centroid of the plotted
                trace.
        """
        if self.is_empty:
            msgs.error('No traces for QA plot.')

        # Restore matplotlib defaults
        # TODO: Is this going to screw up later plots?
        matplotlib.rcParams.update(matplotlib.rcParamsDefault)

        # Set font size
        rc('font', size=8)

        # Spectral pixel coordinate vector and global plot limits
        spec = np.arange(self.nspec)
        ylim = [-1,self.nspec]
        img_zlim = utils.growth_lim(self.trace_img.image, 0.95, fac=1.05)
        sob_zlim = utils.growth_lim(self.sobel_sig, 0.95, fac=1.05)

        # Set figure
        w,h = plt.figaspect(1)
        fig = plt.figure(figsize=(1.5*w,1.5*h))

        # Grid for plots
        n = np.array([4,3])
        buff = np.array([0.05, 0.02])
        strt = np.array([0.07, 0.04])
        end = np.array([0.99, 0.99])
        delt = (end-(n-1)*buff-strt)/n

        # Determine the number of plot pages
        npages = self.ntrace//int(np.prod(n))
        if npages * np.prod(n) < self.ntrace:
            npages += 1
        ndig = int(np.log10(npages))+1

        # Make plots
        j = 0
        page = 0
        msgs.info('Constructing Trace QA plots')
        for i in range(self.ntrace):

            # Plot index
            jj = j//n[0]
            ii = j - jj*n[0]

            # Plot coordinates
            ax_x0 = strt[0]+ii*(buff[0]+delt[0])
            ax_y = strt[1]+(n[1]-jj-1)*(buff[1]+delt[1])

            # Spatial pixel plot limits for this trace
            indx = np.logical_not(self.bitmask.flagged(self.spat_msk[:,i],
                                                       flag=self.bitmask.bad_flags))
            xlim = utils.growth_lim(self.spat_cen[indx,i], 1.0, fac=2.0)
            if min_spat is not None and np.diff(xlim) < min_spat:
                xlim = np.sum(xlim)/2 + np.array([-1,1])*min_spat/2

            # Plot the trace image and the fit (if it exists)
            ax = fig.add_axes([ax_x0, ax_y, delt[0]/2, delt[1]])
            ax.minorticks_on()
            ax.tick_params(which='major', length=10, direction='in', top=True, right=True)
            ax.tick_params(which='minor', length=5, direction='in', top=True, right=True)
            ax.set_xlim(xlim)
            ax.set_ylim(ylim)
            ax.imshow(self.trace_img.image, origin='lower', interpolation='nearest',
                      vmin=img_zlim[0], vmax=img_zlim[1], aspect='auto')
            if self.spat_fit is not None:
                ax.plot(self.spat_fit[:,i], spec, color='C3' if self.traceid[i] < 0 else 'C1')
            ax.text(0.07, 0.93,'{0}'.format(self.traceid[i]), ha='left', va='center',
                    transform=ax.transAxes, fontsize=12, bbox=dict(facecolor='white', alpha=0.3))
            if ii == 0:
                ax.text(-0.55, 0.5, 'Spectral Coordinate (pix)', ha='center', va='center',
                        transform=ax.transAxes, rotation='vertical')

            # Plot the filtered image and the fit (if it exists)
            ax = fig.add_axes([ax_x0 + delt[0]/2, ax_y, delt[0]/2, delt[1]])
            ax.minorticks_on()
            ax.tick_params(which='major', length=10, direction='in', top=True, right=True)
            ax.tick_params(which='minor', length=5, direction='in', top=True, right=True)
            ax.set_xlim(xlim)
            ax.set_ylim(ylim)
            ax.yaxis.set_major_formatter(ticker.NullFormatter())
            ax.imshow(self.sobel_sig, origin='lower', interpolation='nearest', vmin=sob_zlim[0],
                      vmax=sob_zlim[1], aspect='auto')
            if self.spat_fit is not None:
                ax.plot(self.spat_fit[:,i], spec, color='C3' if self.traceid[i] < 0 else 'C1')
            if jj == n[1]-1:
                ax.text(0.0, -0.1, 'Spatial Coordinate (pix)', ha='center', va='center',
                        transform=ax.transAxes)

            # Prepare for the next trace plot
            j += 1
            if j == np.prod(n) or i == self.ntrace-1:
                j = 0
                if fileroot is None:
                    plt.show()
                else:
                    page += 1
                    ofile = os.path.join(self.qa_path, 'PNGs',
                                         '{0}_{1}.png'.format(fileroot, str(page).zfill(ndig)))
                    fig.canvas.print_figure(ofile, bbox_inches='tight')
                    msgs.info('Finished page {0}/{1}'.format(page, npages))
                fig.clear()
                plt.close(fig)
                fig = plt.figure(figsize=(1.5*w,1.5*h))

    def _side_dependent_sobel(self, side):
        """
        Return the Sobel-filtered image relevant to tracing the given
        side.

        This is primarily a wrapper for
        :func:`~pypeit.core.trace.prepare_sobel_for_trace`; the
        boxcar smoothing is always 5 pixels. Barring a instantiation
        of the object, this calculation is only done once per side by
        "lazy loading" :attr:`sobel_sig_left` or
        :attr:`sobel_sig_right`.

        Args:
            side (:obj:`str`):
                The side to return; must be ``'left'`` or ``'right'``.
    
        Returns:
            `numpy.ndarray`_: The manipulated Sobel image relevant to
            tracing the specified edge side.

        Raises:
            PypeItError:
                Raised if ``side`` is not ``'left'`` or ``'right'``.
        """
        # TODO: Add boxcar to EdgeTracePar?
        boxcar = 5
        if side == 'left':
            if self.sobel_sig_left is None:
                self.sobel_sig_left = trace.prepare_sobel_for_trace(self.sobel_sig, bpm=self.bpm,
                                                                    boxcar=boxcar, side='left')
            return self.sobel_sig_left
        if side == 'right':
            if self.sobel_sig_right is None:
                self.sobel_sig_right = trace.prepare_sobel_for_trace(self.sobel_sig, bpm=self.bpm,
                                                                     boxcar=boxcar, side='right')
            return self.sobel_sig_right
        msgs.error('Side must be left or right.')

    def centroid_refine(self, follow=True, start_indx=None, continuous=False, use_fit=False):
        """
        Refine the edge positions using a moment analysis and assess
        the results.

        The starting point for all trace positions is
        :attr:`spat_cen`, unless ``use_fit`` is True.

        The method runs in two primary modes, depending on the
        value of ``follow``:

        When ``follow=False``, the function simply executes
        :func:`~pypeit.core.trace.masked_centroid` to recenter
        *all* the locations for the left and right edges at each
        spectral position (row) independently. The maximum shift
        between any input and output centroid is ``max_shift_abs``
        from :attr:`par`.

        When ``follow=True``, the method uses
        :func:`~pypeit.core.trace.follow_centroid` to recenter each
        edge starting from the ``start_indx`` spectral index position
        (row) and then follows the centroid to higher and lower
        spectral rows. In this case, the center of the aperture used
        for each spectral row is the centroid of the trace measured
        for the preceding spectral row. The maximum shift between the
        input and output center for the first position analyzed is
        set by ``max_shift_abs`` and the maximum shift for each
        subsequent spectral row is set by ``max_shift_adj``; both
        parameters are provided in :attr:`par`. In this approach,
        it's typically best to let the method determine the starting
        spectral row instead of providing it directly. If left to its
        own devices, it will iterate through all the traces
        collecting those that all cross a specific spectral row into
        groups that it can follow simultaneously. If a starting
        specral row is provided directly, all traces must cross that
        row.

        Regardless of the value of ``follow``,
        :func:`~pypeit.core.trace.masked_centroid` is run with
        uniform weighting and an aperture width set to be twice
        ``fwhm_uniform`` from :attr:`par`.

        During the refinement, :func:`check_traces` after each new
        trace is refined, indentifying repeat and errorneous traces.
        (The minimum length of the trace passed to
        :func:`check_traces` is set by ``det_min_spec_length`` in
        :attr:`par`.) If ``clip`` in :attr:`par` is True, all bad
        traces are removed (see :func:`remove_traces`).

        Other used parameters from :attr:`par`
        (:class:`~pypeit.par.pypeitpar.EdgeTracePar`) are
        ``max_shift_abs``, ``max_shift_adj``, and ``max_spat_error``.

        .. warning::

            - This function modifies the internal trace arrays **in
              place**.
            - Because this changes :attr:`spat_cen` and
              :attr:`spat_err`, any model fitting of these data are
              erased by this function! I.e., :attr:`spat_fit` and
              :attr:`spat_fit_type` are set to None.
            - This *always* removes the PCA if it exists.

        Args:
            follow (:obj:`bool`, optional):
                Perform the centroiding first at a single row (see
                ``start_indx``) and then move to higher and lower
                spectral rows in series. See
                :func:`~pypeit.core.trace.follow_centroid`.
            start_indx (:obj:`int`, optional):
                The index of the starting spectral row when following
                the trace between adjacent rows; see ``follow``. If
                None, the starting spectral row is set by finding the
                spectral row that crosses the most unmasked trace
                positions; see
                :func:`~pypeit.core.trace.most_common_trace_row`.
                Value is ignored if ``follow=False``.
            continuous (:obj:`bool`, optional):
                Keep only the continuous part of the traces from the
                starting spectral row. See
                :func:`~pypeit.core.trace.follow_centroid`.
            use_fit (:obj:`bool`, optional):
                Use the fitted traces as the starting point for the
                refinement. Otherwise, uses :`spat_cen`. If True and
                :attr:`spat_fit` is None, the method will raise an
                exception.
        """
        # Check that there are traces to refine!
        if self.is_empty:
            # TODO: Continue to have this fault?
            msgs.error('No traces are defined.')

        # Check input
        if use_fit and self.spat_fit is None:
            msgs.error('No fit data available.')

        # Parse parameters and report
        width = 2 * self.par['fwhm_uniform']
        maxshift_start = self.par['max_shift_abs']
        maxshift_follow = self.par['max_shift_adj']
        maxerror = self.par['max_spat_error']
        minimum_spec_length = self.par['det_min_spec_length']*self.nspec

        # Report
        msgs.info('-'*50)
        msgs.info('{0:^50}'.format('Edge Centroid Refinement'))
        msgs.info('-'*50)
        msgs.info('Width of window for centroiding the edges: {0:.1f}'.format(width))
        msgs.info('Max shift between spectrally adjacent pixels: {0:.2f}'.format(maxshift_follow))
        msgs.info('Max centroid error: {0}'.format(maxerror))
        msgs.info('Minimum spectral pixels for a valid trace: {0}'.format(minimum_spec_length))
    
        # To improve performance, generate bogus ivar and mask once
        # here so that they don't have to be generated multiple times.
        # TODO: Keep these as work space as class attributes?
        ivar = np.ones_like(self.sobel_sig, dtype=float)
        _bpm = np.zeros_like(self.sobel_sig, dtype=bool) if self.bpm is None else self.bpm
        fwgt = np.ones_like(self.sobel_sig, dtype=float)

        # Book-keeping objects to keep track of which traces to remove
        rmtrace = np.zeros(self.ntrace, dtype=bool)

        # To hold the refined traces and mask
        spat = self.spat_fit if use_fit else self.spat_img
        cen = np.zeros_like(self.spat_cen)
        err = np.zeros_like(self.spat_err)
        msk = np.zeros_like(self.spat_msk, dtype=self.bitmask.minimum_dtype())

        # Ignore inserted traces
        inserted = self.fully_masked_traces(flag=self.bitmask.insert_flags)
        if np.any(inserted):
            cen[:,inserted] = self.spat_cen[:,inserted]
            err[:,inserted] = self.spat_err[:,inserted]
            msk[:,inserted] = self.spat_msk[:,inserted]

        # Refine left then right
        for side in ['left', 'right']:
            
            # Get the image relevant to tracing this side
            _sobel_sig = self._side_dependent_sobel(side)

            # Find the traces to refine, must be on the correct side
            # and must not have been inserted
            indx = (self.is_left if side == 'left' else self.is_right) & np.logical_not(inserted)
            if not np.any(indx):
                continue

            msgs.info('Found {0} {1} edge trace(s) to refine'.format(np.sum(indx), side))

            if follow:
                # Find the bad trace positions
                bpm = self.bitmask.flagged(self.spat_msk, flag=self.bitmask.bad_flags)
                untraced = indx.copy()
                while np.any(untraced):
                    # Get the starting row
                    _start_indx = trace.most_common_trace_row(bpm[:,untraced], valid_frac=1.) \
                                        if start_indx is None else start_indx
                    # Select the edges to follow
                    to_trace = untraced & np.logical_not(bpm[_start_indx,:])
                    if not np.any(to_trace):
                        # Something has gone wrong
                        # TODO: Get rid of this when convinced it won't
                        # get tripped...
                        msgs.error('Traces remain but could not select good starting position.')

                    ## TODO row and column should not be used here in the output. Adopt the PypeIt convention spec, spat
                    msgs.info('Following {0} {1} edge(s) '.format(np.sum(to_trace), side)
                              + 'from row {0}; '.format(_start_indx)
                              + '{0} trace(s) remain.'.format(np.sum(untraced)-np.sum(to_trace)))
                    # Follow the centroid of the Sobel-filtered image
                    cen[:,to_trace], err[:,to_trace], msk[:,to_trace] \
                            = trace.follow_centroid(_sobel_sig, _start_indx,
                                                    spat[_start_indx,to_trace],
                                                    ivar=ivar, bpm=_bpm, fwgt=fwgt, width=width,
                                                    maxshift_start=maxshift_start,
                                                    maxshift_follow=maxshift_follow,
                                                    maxerror=maxerror, continuous=continuous,
                                                    bitmask=self.bitmask)
                    # Update untraced
                    untraced[to_trace] = False
            else:
                cen[:,indx], err[:,indx], msk[:,indx] \
                        = trace.masked_centroid(_sobel_sig, spat[:,indx], width, ivar=ivar,
                                                bpm=_bpm, fwgt=fwgt, maxshift=maxshift_start,
                                                maxerror=maxerror, bitmask=self.bitmask,
                                                fill='bound')

            # Include previous mask in result
            # TODO: This means if the edge was not detected by
            # detect_slit_edges, it won't get used here. Need to check
            # how this meshes with the previous behavior.
            msk[:,indx] |= self.spat_msk[:,indx]

            # Check the traces
            min_spatial = None if side == 'left' else 0
            max_spatial = _sobel_sig.shape[1]-1 if side == 'left' else None
            good, bad = self.check_traces(cen=cen, msk=msk, subset=indx, min_spatial=min_spatial,
                                          max_spatial=max_spatial,
                                          minimum_spec_length=minimum_spec_length)

            # Save the results: only keep the good centroids, but merge all the masks
            self.spat_cen[:,good] = cen[:,good]
            self.spat_err[:,good] = err[:,good]
            self.spat_msk[:,indx] |= msk[:,indx]
            rmtrace[bad] = True

        # Update the image coordinates
        self.spat_img = np.round(self.spat_cen).astype(int)

        # Erase any previous fitting, PCA, and slit-mask-match results
        # TODO: Should probably get sectioned off as a method because a
        # few methods do this.  Add an option to _reinit_trace_data?
        self.spat_fit_type = None
        self.spat_fit = None
        self.pca_type = None
        self.pca = None
        self.design = None
        self.objects = None

        # Remove bad traces and re-order the trace IDs
        if self.par['clip']:
            self.remove_traces(rmtrace)

        # Add to the log
        self.log += [inspect.stack()[0][3]]

    def trace_pixels_off_detector(self, cen=None):
        r"""
        Determine if the traces land outside of the detector and the
        defined edge buffer (``det_buffer`` in :attr:`par`).

        Args:
            cen (`numpy.ndarray`_, optional):
                Array with the trace locations. Shape is
                :math:`(N_{\rm spec}, N_{\rm trace})`. If None, uses
                :attr:`spat_cen`.
    
        Returns:
            `numpy.ndarray`_: Boolean array with shape :math:`(N_{\rm
            spec}, N_{\rm trace})` selecting pixels that are (True)
            or are not (False) "off" the detector.

        Raises:
            PypeItError:
                Raised if ``cen`` is not provided and
                :attr:`spat_cen` is None.
        """
        buff = 0 if self.par['det_buffer'] is None else self.par['det_buffer']
        if buff < 0:
            msgs.warn('Detector buffer must be >=0 (input was {0}).  Setting buffer to 0.'.format(
                      self.par['det_buffer']))
            buff = 0
        if cen is None:
            cen = self.spat_cen
        if cen is None:
            msgs.error('No trace locations!')
        return (cen < buff) | (cen > self.nspat - buff)

    def check_traces(self, cen=None, msk=None, subset=None, min_spatial=None, max_spatial=None,
                     minimum_spec_length=None):
        r"""
        Validate new or existing trace data.

        This function *only* changes the mask status of the traces and
        returns flags for traces that are good or bad.  Traces are
        flagged as bad if they meet any of the following conditions:

            - If and only if ``subset`` is provided, the selected subset
              of traces are checked against all other traces to find
              repeats.  Repeats are identified as those tracing the same
              side of a slit and having a minimum spatial separation of
              less than the provided ``match_tol`` parameter in
              :attr:`par`.  Beware that this should be done by providing
              ``cen`` directly.
            - Traces that do not extend for at least some fraction
              of the detector (see ``minimum_spec_length``).
            - Traces with spatial positions at the central spectral
              channel that are above or below the provided threshold
              (see ``min_spatial`` and ``max_spatial``).
            - Traces that fully land off the edge of the detector; see
              :func:`trace_pixels_off_detector`.

        The only used parameter from :attr:`par`
        (:class:`pypeit.par.pypeitpar.EdgeTracePar`) is ``match_tol``.

        .. warning::

            :attr:`msk` is edited in-place

        Args:
            cen (`numpy.ndarray`_, optional):
                The adjusted center of the refined traces. Shape is
                :math:`(N_{\rm spec}, N_{\rm refine},)`. If None, use
                :attr:`spat_cen`.
            msk (`numpy.ndarray`_, optional):
                The mask bits for the adjusted center of the refined
                traces. Shape is :math:`(N_{\rm spec}, N_{\rm
                refine},)`. If None, use :attr:`spat_msk`. This is
                edited in-place!
            subset (`numpy.ndarray`_, optional):
                Boolean array selecting the traces to compare. Shape
                is :math:`(N_{\rm trace},)`, with :math:`N_{\rm
                refine}` True values. It is expected that all the
                traces selected by a subset must be from the same
                slit side (left or right). If None, no repeat traces
                can be identified. 
            min_spatial (:obj:`int`, optional):
                Clip traces that hit this minimum spatial index
                (column) at the center spectral row
                (`self.nspec//2`). If None, no traces clipped.
            max_spatial (:obj:`int`, optional):
                Clip traces that hit this maximum spatial index
                (column) at the center spectral row
                (`self.nspec//2`). If None, no traces clipped.
            minimum_spec_length (:obj:`float`, optional):
                The minimum number of spectral rows in an edge trace.

        Returns:
            :obj:`tuple`: Returns two boolean arrays selecting the good
            and bad traces.  Both are returned because neither will be
            true for traces not selected by ``subset`` if it is
            provided.  The shape of both arrays is :math:`(N_{\rm
            trace},)`.

        """
        if self.is_empty:
            msgs.warn('No traces to check.')

        # Indices of traces to check
        indx = np.ones(self.ntrace, dtype=bool) if subset is None else subset
        # Data to compare
        _cen = self.spat_cen if cen is None else cen
        _msk = self.spat_msk if msk is None else msk
        # Ignore inserted traces when flagging
        _bpm = self.bitmask.flagged(_msk, flag=self.bitmask.bad_flags)

        # Find repeat traces; comparison of traces must include
        # unmasked trace data, be traces of the same edge (left or
        # right), and be within the provided matching tolerance
        repeat = np.zeros_like(indx, dtype=bool)
        if subset is not None:
            msgs.info('Tolerance for finding repeat traces: {0:.1f}'.format(self.par['match_tol']))
            side = -1 if np.all(self.traceid[indx] < 0) else 1
            compare = (side*self.traceid > 0) & np.invert(indx)
            if np.any(compare):
                # Use masked arrays to ease exclusion of masked data
                _col = np.ma.MaskedArray(np.round(_cen).astype(int), mask=_bpm)
                spat_bpm = self.bitmask.flagged(self.spat_msk, flag=self.bitmask.bad_flags)
                spat_img = np.ma.MaskedArray(self.spat_img, mask=spat_bpm)
                mindiff = np.ma.amin(np.absolute(_col[:,indx,None]-spat_img[:,None,compare]),
                                    axis=(0,2))
                # TODO: This tolerance uses the integer image
                # coordinates, not the floating-point centroid
                # coordinates....
                repeat[indx] =  (mindiff.data < self.par['match_tol']) & np.invert(mindiff.mask)
                if np.any(repeat):
                    _msk[:,repeat] = self.bitmask.turn_on(_msk[:,repeat], 'DUPLICATE')
                    msgs.info('Found {0} repeat trace(s).'.format(np.sum(repeat)))

        # Find spectrally short traces
        short = np.zeros_like(indx, dtype=bool)
        if minimum_spec_length is not None:
            msgs.info('Minimum spectral length of any trace (pixels): {0:.2f}'.format(
                      minimum_spec_length))
            short[indx] = np.sum(np.invert(_bpm[:,indx]), axis=0) < minimum_spec_length
            if np.any(short):
                _msk[:,short] = self.bitmask.turn_on(_msk[:,short], 'SHORTRANGE')
                msgs.info('Found {0} short trace(s).'.format(np.sum(short)))

        # Find traces that are at the minimum column at the center
        # spectral row
        # TODO: Why only the center row?
        col = np.round(_cen).astype(int)
        hit_min = np.zeros_like(indx, dtype=bool)
        if min_spatial is not None:
            hit_min[indx] = (col[self.nspec//2,indx] <= min_spatial) \
                                & np.invert(_bpm[self.nspec//2,indx])
            if np.any(hit_min):
                _msk[:,hit_min] = self.bitmask.turn_on(_msk[:,hit_min], 'HITMIN')
                msgs.info('{0} trace(s) hit the minimum centroid value.'.format(np.sum(hit_min)))
         
        # Find traces that are at the maximum column at the center
        # spectral row
        # TODO: Why only the center row?
        hit_max = np.zeros_like(indx, dtype=bool)
        if max_spatial is not None:
            hit_max[indx] = (col[self.nspec//2,indx] >= max_spatial) \
                                & np.invert(_bpm[self.nspec//2,indx])
            if np.any(hit_max):
                _msk[:,hit_max] = self.bitmask.turn_on(_msk[:,hit_max], 'HITMAX')
                msgs.info('{0} trace(s) hit the maximum centroid value.'.format(np.sum(hit_max)))

        # Find traces, or trace regions, that fall off the detector
        off_detector = np.zeros_like(indx, dtype=bool)
        pix_off_detector = np.zeros(_cen.shape, dtype=bool)
        pix_off_detector[:,indx] = self.trace_pixels_off_detector(cen=_cen[:,indx])
        off_detector[indx] = np.all(pix_off_detector[:,indx], axis=0)
        _msk[pix_off_detector] = self.bitmask.turn_on(_msk[pix_off_detector], 'OFFDETECTOR')

        # TODO: Check that traces (trace fits?) don't cross?

        # Good traces
        bad = indx & (repeat | short | hit_min | hit_max | off_detector)
        msgs.info('Identified {0} bad trace(s) in all.'.format(np.sum(bad)))
        good = indx & np.invert(bad)
        return good, bad

    def merge_traces(self, merge_frac=0.5, refit=True, debug=False):
        """
        Merge traces based on their spatial separation.

        Traces are merged if:

            - they are from the same slit side (left or right)
            - the *fitted* trace locations of two different traces
              are separated by less than ``match_tol`` (from
              :attr:`par`) for more than ``merge_frac`` of the
              spectral range of the detector.

        Since the merging is based on the *fitted* trace location,
        the traces must have been fit beforehand; see
        :func:`fit_refine`.

        When there are traces found that should be merged, the
        unmasked centroid measurements from the shorter trace(s) are
        added to the longest trace (meaning that the shorter trace is
        effectively removed). The traces are then resorted and given
        new trace IDs.

        .. warning::

            - This automatically removes any existing PCA
              decomposition
            - If functional fits exist and `refit` is False, *all*
              fits are removed.
            - If traces are merged, a warning is issued that the
              traces may no longer be left-right synchronized.

        Args:
            merge_frac (:obj:`float`, optional):
                The fraction of the spectral length of the detector
                that should be less than ``match_tol`` in :attr:`par`
                used to find traces to merge.
            refit (:obj:`bool`, optional):
                If fitted models exist and traces are merged, run
                :func:`fit_refine` with its default arguments after
                the traces have been merged to refit the trace data.
            debug (:obj:`bool`, optional):
                Only passed to :func:`fit_refine` if ``refit`` is
                True.
        """
        if self.is_empty:
            msgs.warn('No traces to merge.')
        if self.spat_fit is None:
            msgs.error('Trace merging requires model fits to the trace location; run fit_refine.')
        _refit = refit
        if refit and self.spat_fit is None:
            msgs.warn('No previous fits existed, so fitting will not be redone.')
            _refit = False

        # Construct the bad pixel mask depending whether we matching
        # models or measurements
        bpm = np.tile(self.fully_masked_traces(flag=self.bitmask.bad_flags),(self.nspec,1))

        # The center values used to test for matches; can either be the
        # modeled or measured data.
        cen_match = np.ma.MaskedArray(self.spat_fit, mask=bpm)
        # The center values used to construct the merged trace; always
        # the measured values
        cen_merge = np.ma.MaskedArray(self.spat_cen, mask=self.spat_msk.astype(bool))
        rmtrace = np.zeros(self.ntrace, dtype='bool')

        for side in ['left', 'right']:
            # Match traces on the same side and 
            indx = np.where((self.is_left if side == 'left' else self.is_right)
                                & np.invert(np.all(cen_match.mask, axis=0)))[0]
            if indx.size == 0:
                continue

            for i in range(indx.size - 1):
                if rmtrace[indx[i]]:
                    continue
                merge = np.ma.sum(np.absolute(cen_match[:,indx[i],None] - cen_match[:,indx[i+1:]])
                                     < self.par['match_tol'], axis=0).filled(0) \
                            > self.nspec*merge_frac
                if not np.any(merge):
                    continue
                rmtrace[indx[i+1:]] = merge
                merge = np.append(indx[i], indx[i+1:][merge])
                msgs.info('Merging traces: {0}'.format(self.traceid[merge]))
                merged_trace = np.ma.mean(cen_merge[:,merge], axis=1)
                gpm = np.invert(np.ma.getmaskarray(merged_trace))
                self.spat_cen[gpm,indx[i]] = merged_trace[gpm]
                self.spat_msk[gpm,indx[i]] = 0

        if not np.any(rmtrace):
            msgs.info('No traces merged.')
            return

        # Remove traces and resort them
        self.remove_traces(rmtrace)

        # Erase any previous fitting, PCA, and slit-mask-match results
        # TODO: Should probably get sectioned off as a method because a
        # few methods do this.
        self.spat_fit_type = None
        self.spat_fit = None
        self.pca_type = None
        self.pca = None
        self.design = None
        self.objects = None

        if _refit:
            self.fit_refine(debug=debug)

    @property
    def is_left(self):
        """Boolean array selecting the left traces."""
        if self.is_empty:
            msgs.error('No traces!')
        return self.traceid < 0
    
    @property
    def is_right(self):
        """Boolean array selecting the right traces."""
        if self.is_empty:
            msgs.error('No traces!')
        return self.traceid > 0

    @property
    def is_empty(self):
        """Flag that object has no trace data."""
        return self.traceid is None

    def good_traces(self, include_box=False, good_orders=False):
        r"""
        Select traces that are *not* fully masked.

        This is just a wrapper for :func:`fully_masked_traces`.

        Args:
            include_box (:obj:`bool`, optional):
                Include any identified box slits in the list of good
                traces.
            good_orders (:obj:`bool`, optional):
                Only include those traces that are well-matched to
                echelle orders. This is effectively ignored by
                multi-slit spectrographs because none of the order
                flags should have been tripped for them.

        Returns:
            `numpy.ndarray`_: Boolean array with shape :math:`(N_{\rm
            trace},)` flagging good traces.
        """
        if self.spectrograph.pypeline == 'Echelle' and good_orders and self.orderid is None:
            msgs.warn('Orders undefined! Selecting all traces. To select good orders only, first '
                      'run match_order().')
        bad_flags = self.bitmask.bad_flags
        exclude = self.bitmask.insert_flags
        if include_box:
            exclude += ['BOXSLIT']
        if good_orders:
            bad_flags += self.bitmask.order_flags
        else:
            exclude += self.bitmask.order_flags
        return np.logical_not(self.fully_masked_traces(flag=bad_flags, exclude=exclude))
        
    @property
    def is_synced(self):
        """
        Boolean that left-right traces are synchronized into slits.

        For this to be true:

            - **all** traces must be valid; i.e.,
              ``np.all(self.good_traces(include_box=True))`` must be
              True.

            - The sorted traces must be ordered
              left-right-left-right-...

        """
        if self.is_empty:
            return False
        if not np.all(self.good_traces(include_box=True)):
            return False
        side = np.clip(self.traceid, -1, 1)
        if len(side) == 0:
            return False
        return side[0] == -1 and side.size % 2 == 0 and np.all(side[1:] + side[:-1] == 0)

    def _masked_single_slit(self, trace_cen):
        """
        Handle masking a single slit as too short.

        This is largely a kludge that was necessary to address the
        features seen in the Keck_LRIS_blue long-slit data in the dev
        suite.
        
        .. todo::

            We need to understand how often a single slit is masked
            and if this is always the right way to deal with it.

        Args:
            trace_cen (`numpy.ndarray`_):
                Trace data to use for determining new edge locations.
        """
        if self.ntrace != 2:
            raise ValueError('Coding error:  Should only get here if there are two traces.')

        msgs.warn('The single slit found has been rejected because it is too short.  If this '
                  'was by mistake, re-run pypeit with a smaller `minimum_slit_length` parameter.'
                  '  Otherwise, we assume this is a long-slit with one edge off the detector '
                  'and with the current slit edges errantly isolating some feature in the data.')

        # TODO: May want to limit the number of columns included in this calculation.
        if np.mean(self.trace_img.image[:,int(np.ceil(np.max(trace_cen[:,1]))):]) \
                > np.mean(self.trace_img.image[:,:int(np.floor(np.min(trace_cen[:,0])))]):
            msgs.warn('The mean of the trace image to the right of the right trace is larger '
                      'than it is to the left of the left trace. Removing the right trace and '
                      're-synchronizing.')
            self.remove_traces(np.array([False,True]))
        else:
            msgs.warn('The mean of the trace image to the left of the left trace is larger than '
                      'it is to the right of the right trace. Removing the right trace and '
                      're-synchronizing.')
            self.remove_traces(np.array([True,False]))

        self.sync(rebuild_pca=False)

    def check_synced(self, rebuild_pca=False):
        """
        Quality check and masking of the synchronized edges.

        Before executing this method, the slit edges must be
        synchronized (see :func:`sync`) and ordered spatially in
        left-right pairs (see :func:`spatial_sort`). The former is
        checked explicitly. Any traces fully masked as bad (see
        :func:`clean_traces`) are removed, along with its
        synchronized partner.

        Used parameters from :attr:`par`
        (:class:`pypeit.par.pypeitpar.EdgeTracePar`) are
        `minimum_slit_gap`, `minimum_slit_length`,
        `minimum_slit_length_sci`, and `length_range`.

        Checks are:
            - Any trace falling off the edge of the detector is
              masked (see :class:`EdgeTraceBitMask`). This is the
              only check performed by default (i.e., when no keyword
              arguments are provided).
            - Traces that form slit gaps (the median difference
              between the right and left traces of adjacent slits)
              that are below an absolute tolerance are removed and
              the two relevant slits are merged. This is done before
              the checks of the slit length below such that the
              merged slit is assessed in any expected slit length
              constraints.
            - Traces that form a slit with a length (the median
              difference between the left and right edges) below an
              absolute tolerance (i.e., `right-left < atol`) are
              masked as SHORTSLIT (see :class:`EdgeTraceBitMask`).
              The absolute tolerance is set using the platescale
              provided by the spectrograph class, the spatial binning
              (from :attr:`binning`), and the minimum slit length in
              arcsec (`minimum_slit_length` in :attr:`par`).
            - Traces that form a slit with a length (the median
              difference between the left and right edges) below an
              absolute tolerance (i.e., ``right-left < atol``) **for
              a science slit** are masked as either BOXSLIT or
              SHORTSLIT (see :class:`EdgeTraceBitMask`), depending on
              the value of ``minimum_slit_length``: if
              ``minimum_slit_length`` is None, all are flagged as
              BOXSLIT; otherwise, BOXSLITs are those that are larger
              than ``minimum_slit_length`` but smaller than
              ``minimum_slit_length_sci``. The absolute tolerance is
              set using the platescale provided by the spectrograph
              class, the spatial binning (from :attr:`binning`), and
              the minimum slit length in arcsec for the science slits
              (`minimum_slit_length_sci` in :attr:`par`).
            - Traces that form a slit with a length that is abnormal
              relative to the median width are masked; i.e.,
              `abs(log((right[0]-left[0])/median(right-left))) >
              log(1+rtol)`, where `rtol` is identically
              `length_range` in :attr:`par`.

        Args:
            rebuild_pca (:obj:`bool`, optional):
                If the pca exists and the masking or number of traces
                changes because of the performed checks, redo the PCA
                decomposition using the new traces and trace masks
                and the previous parameter set.
        """
        if self.is_empty:
            msgs.warn('No traces to check.')

        # Decide if the PCA should be rebuilt
        _rebuild_pca = rebuild_pca and self.pca is not None and self.can_pca()

        # Remove any fully masked traces and its synced counterpart;
        # force the removal of traces marked as SYNCERROR, even if
        # those traces were inserted.
        self.clean_traces(force_flag='SYNCERROR', rebuild_pca=_rebuild_pca, sync_mode='both',
                          assume_synced=True)

        # Use the fit data if available
        trace_cen = self.spat_cen if self.spat_fit is None else self.spat_fit

        # Flag trace locations falling off the detector. This general
        # check that is independent of whether or not the traces are
        # synced. However, this could mask traces based on the *fitted*
        # position, instead of the measured centroid position.
        # TODO: Keep a separate mask for the fit positions?
        indx = self.trace_pixels_off_detector(cen=trace_cen)
        if np.any(indx):
            self.spat_msk[indx] = self.bitmask.turn_on(self.spat_msk[indx], 'OFFDETECTOR')

        # Check the slits are synced
        if not self.is_synced:
            msgs.error('Edge traces are not yet (or improperly) synced.  Either sync() failed '
                       'or has not yet been executed.')

        # Parse parameters and report
        gap_atol = None
        length_atol = None
        length_atol_sci = None
        length_rtol = self.par['length_range']
        if self.par['minimum_slit_length'] is not None \
                or self.par['minimum_slit_length_sci'] is not None \
                or self.par['minimum_slit_gap'] is not None:
            platescale = parse.parse_binning(self.trace_img.binning)[1] \
                            * self.trace_img.detector['platescale']
            msgs.info('Binning: {0}'.format(self.trace_img.binning))
            msgs.info('Platescale per binned pixel: {0}'.format(platescale))
            if self.par['minimum_slit_length'] is not None:
                length_atol = self.par['minimum_slit_length']/platescale
            if self.par['minimum_slit_length_sci'] is not None:
                length_atol_sci = self.par['minimum_slit_length_sci']/platescale
            if self.par['minimum_slit_gap'] is not None:
                gap_atol = self.par['minimum_slit_gap']/platescale

        msgs.info('Minimum slit gap (binned pixels): {0}'.format(gap_atol))
        msgs.info('Minimum slit length (binned pixels): {0}'.format(length_atol))
        msgs.info('Minimum science slit length (binned pixels): {0}'.format(length_atol_sci))
        msgs.info('Range in slit length not limited' if length_rtol is None else
                  'Range in slit length limited to +/-{0:.1f}%'.format(length_rtol*100))

        # TODO: Should here and below only use the unmasked parts of
        # the trace for the slit gap and length computations?

        if gap_atol is not None:
            # Calculate the slit gaps
            slit_gap = np.median(np.diff(trace_cen[:,1:], axis=1)[:,::2], axis=0)
            indx = slit_gap < gap_atol
            if np.any(indx):
                # TODO: Allow for these traces to be flagged instead of just removed?
                msgs.info('Found {0} slit(s) with gaps below {1} arcsec ({2:.2f} pixels).'.format(
                            np.sum(indx), self.par['minimum_slit_gap'], gap_atol))
                rmtrace = np.concatenate(([False],np.repeat(indx,2),[False]))
                self.remove_traces(rmtrace, rebuild_pca=rebuild_pca)
                # TODO: This should never happen, but keep this around
                # until we're sure it doesn't.
                if self.is_empty:
                    msgs.error('Coding error: Removing gaps removed all traces.')
                # Reset the trace center data to use
                trace_cen = self.spat_cen if self.spat_fit is None else self.spat_fit

        # Calculate the slit length and gap
        slit_length = np.median(np.squeeze(np.diff(trace_cen.reshape(self.nspec,-1,2), axis=-1)),
                                axis=0)
        if length_atol is not None:
            # Find any short slits (flag both edges of the slit)
            indx = np.repeat(slit_length < length_atol, 2)
            if np.sum(indx) == self.ntrace:
                if self.ntrace == 2:
                    # TODO: I *really* don't like this because it has
                    # the potential to yield an infinite loop, but it's
                    # also the simplest approach.
                    return self._masked_single_slit(trace_cen)
                msgs.warn('All slits are too short!')
            if np.any(indx):
                msgs.info('Rejecting {0} slits that are too short.'.format(np.sum(indx)))
                self.spat_msk[:,indx] = self.bitmask.turn_on(self.spat_msk[:,indx], 'SHORTSLIT')

        if length_atol_sci is not None:
            # Find any box slits (flag both edges of the slit)
            indx = slit_length < length_atol_sci
            if length_atol is not None:
                indx &= (slit_length > length_atol)
            indx = np.repeat(indx, 2)
            if np.sum(indx) == self.ntrace:
                if self.ntrace == 2:
                    # TODO: I *really* don't like this because it has
                    # the potential to yield an infinite loop, but it's
                    # also the simplest approach.
                    return self._masked_single_slit(trace_cen)
                msgs.warn('All slits are too short!')
            if np.any(indx):
                msgs.info('Identifying/Rejecting {0} slits as box slits.'.format(np.sum(indx)))
                self.spat_msk[:,indx] = self.bitmask.turn_on(self.spat_msk[:,indx], 'BOXSLIT')

        if length_rtol is not None:
            # Find slits that are not within the provided fraction of
            # the median length
            indx = np.repeat(np.absolute(np.log(slit_length/np.median(slit_length)))
                             > np.log(1+length_rtol), 2)
            if np.any(indx):
                msgs.info('Rejecting {0} abnormally long or short slits.'.format(np.sum(indx)))
                self.spat_msk[:,indx] = self.bitmask.turn_on(self.spat_msk[:,indx], 'ABNORMALSLIT')

        # TODO: Check that slit edges meet a minimum slit gap?

        # Find all traces to remove
        rmtrace = self.fully_masked_traces(flag=self.bitmask.bad_flags, exclude=self.bitmask.exclude_flags)
        # Make sure to also remove the synced one
        rmtrace = self.synced_selection(rmtrace, mode='both', assume_synced=True)
        # Remove 'em
        self.remove_traces(rmtrace, rebuild_pca=_rebuild_pca)
        if self.is_empty:
            msgs.warn('Assuming a single long-slit and continuing.')
            self.bound_detector()

    def rm_user_traces(self, rm_traces):
        """
        Parse the user input traces to remove

        Args:
            rm_user_traces (list):
              y_spec, x_spat pairs

        Returns:

        """
        if not self.is_synced:
            msgs.error('Trace removal should only be executed after traces have been '
                       'synchronized into left-right slit pairs; run sync()')
        # Setup
        lefts = self.spat_fit[:, self.is_left]
        rights = self.spat_fit[:, self.is_right]
        indx = np.zeros(self.ntrace, dtype=bool)
        # Loop me
        for rm_trace in rm_traces:
            # Deconstruct
            y_spec, xcen = rm_trace
            #
            lefty = lefts[y_spec,:]
            righty = rights[y_spec,:]
            # Match?
            bad_slit = (lefty < xcen) & (righty > xcen)
            if np.any(bad_slit):
                # Double check
                if np.sum(bad_slit) != 1:
                    msgs.error("Something went horribly wrong in edge tracing")
                #
                idx = np.where(bad_slit)[0][0]
                indx[2*idx:2*idx+2] = True
                msgs.info("Removing user-supplied slit at {},{}".format(xcen, y_spec))
                # Mask
                self.bitmask.turn_on(self.spat_msk[:,indx], 'USERRMSLIT')

        # Syncronize the selection
        indx = self.synced_selection(indx, mode='both', assume_synced=True)
        # TODO: Add rebuild_pca ?
        # Remove
        self.remove_traces(indx)

    # TODO -- Add an option to distinguish between an actual remove and a flagging
    def remove_traces(self, indx, resort=True, rebuild_pca=False):
        r"""
        Remove a set of traces.

        This method directly alters the attributes containing the
        trace data.

        .. warning::

            If the traces are left-right synchronized, you should
            decide how you want to treat the traces as pairs. See
            :func:`synced_selection`. For example, to remove both
            traces in a pair if either are selected, run::

                edges.remove_traces(edges.synced_selection(indx, mode='both'))

        Args:
            indx (array-like):
                The boolean array with the traces to remove. Length
                must be :math:`(N_{\rm trace},)`.
            resort (:obj:`bool`, optional):
                Re-sort the traces and trace IDs to be sequential in
                the spatial direction. See :func:`spatial_sort`.
            rebuild_pca (:obj:`bool`, optional):
                If the pca exists, rebuild it using the new traces
                and the previous parameter set.
        """
        # Make sure there are traces to remove
        if not np.any(indx):
            msgs.warn('No trace to remove.')
            return

        if np.all(indx):
            msgs.warn('All traces removed!')
            self._reinit_trace_data()
            return
            
        msgs.info('Removing {0} edge traces.'.format(np.sum(indx)))

        # Reset the trace data
        keep = np.logical_not(indx)
        self.spat_img = self.spat_img[:,keep]
        self.spat_cen = self.spat_cen[:,keep]
        self.spat_err = self.spat_err[:,keep]
        self.spat_msk = self.spat_msk[:,keep]
        if self.spat_fit is not None:
            self.spat_fit = self.spat_fit[:,keep]
        self.traceid = self.traceid[keep]

        if resort:
            # Resort by the spatial dimension
            self.spatial_sort()

        # Reset the PCA
        self._reset_pca(rebuild_pca and self.pca is not None and self.can_pca())

    def synced_selection(self, indx, mode='ignore', assume_synced=False):
        r"""
        Coordinate selection of traces based on their synchronization
        status.

        Args:
            indx (`numpy.ndarray`_):
                Boolean vector selecting a set of traces. The shape
                should be :math:`(N_{\rm trace},)`.
            mode (:obj:`str`, optional):
                If the traces are left-right synchronized (see
                :func:`sync` and :func:`is_synced`), this method
                dictates how the selection of traces should be
                changed to deal with edges that have been
                synchronized into left-right pairs. Methods are:

                    - ``'ignore'``: Ignore the synchronization and
                      just return the input.
                    - ``'both'``: If one of the traces in a pair is
                      selected, select both.
                    - ``'neither'``: If only one of the traces in a
                      pair is selected, *deselect* both.
            assume_synced (:obj:`bool`, optional):
                Assume the set of traces is synced when identifying
                which traces to select/de-select if mode is either
                ``'both'`` or ``'neither'``. This essentially ignores
                the sync status of the traces and will fault if the
                number of traces is not even. If False, the sync
                status is checked using :func:`is_synced`.

        Raises:
            PypeItError:
                Raised if the input ``indx`` doesn't have the correct
                length, if mode is *not* ``'ignore'`` and the edges
                have not been left-right synchronized and
                ``assume_synced`` is False, or if the provided
                ``mode`` is not valid.

        Returns:
            `numpy.ndarray`_: The updated boolean vector selecting
            traces based on the input mode and the synchronization
            status.
        """
        if mode == 'ignore':
            return indx

        if indx.size != self.ntrace:
            msgs.error('Boolean array selecting traces to remove has incorrect length.')

        if not assume_synced and not self.is_synced:
            msgs.error('To synchronize the trace selection, it is expected that the traces have '
                       'been left-right synchronized.  Either run sync() to sychronize, ignore '
                       'the synchronization (which may raise an exception) by setting '
                       'assume_synced=True.')
        if mode == 'both':
            return np.repeat(np.any(indx.reshape(-1,2), axis=1), 2)
        elif mode == 'neither':
            return np.repeat(np.all(indx.reshape(-1,2), axis=1), 2)
        msgs.error('Unknown synchronized trace selection mode: {0}'.format(mode))

    def clean_traces(self, force_flag=None, rebuild_pca=True, sync_mode='ignore',
                     assume_synced=False):
        """
        Remove any traces that are fully masked as bad.

        Traces selected for removal must be fully masked; see
        :func:`fully_masked_traces`.

        By default, flags used to select bad trace measurements are
        those provided by :func:`EdgeTraceBitMask.bad_flags`, and
        those flags excluded from designating a trace as bad are
        provided by :func:`EdgeTraceBitMask.exclude_flags`. To force
        removal of traces with certain flags, regardless of these two
        groups, use ``force_flag``. See :class:`EdgeTraceBitMask` for
        list of flags.

        Args:
            force_flag (:obj:`str`, :obj:`list`, optional):
                Force inclusion of these flags in assessing whether
                or not a trace is fully masked.
            rebuild_pca (:obj:`bool`, optional):
                Rebuild the PCA decomposition of the traces based on
                the loaded trace data. Passed directly to
                :func:`remove_traces`, which is only called if traces
                are in fact removed.
            sync_mode (:obj:`str`, optional):
                If the traces are left-right synchronized (see
                :func:`sync` and :func:`is_synced`), use this method
                to deal with edges paired with those to be removed.
                See :func:`synced_selection`.
            assume_synced (:obj:`bool`, optional):
                Assume the set of traces is synced. See
                :func:`synced_selection`.
        """
        if self.is_empty:
            msgs.warn('No traces to clean.')
            return

        # Traces to remove
        rmtrace = self.fully_masked_traces(flag=self.bitmask.bad_flags,
                                           exclude=self.bitmask.exclude_flags)
        if force_flag is not None:
            rmtrace |= self.fully_masked_traces(flag=force_flag)

        if np.any(rmtrace):
            # The removed traces should not have been included in the
            # PCA decomposition to begin with, but this call to remove
            # traces has to "rebuild" the PCA because it will remove it
            # otherwise. Note that `remove_traces` only rebuilds the
            # PCA if the parameter passed to it is true AND :attr:`pca`
            # previously existed AND the traces can be pca'd to begin
            # with.
            rmtrace = self.synced_selection(rmtrace, mode=sync_mode, assume_synced=assume_synced)
            self.remove_traces(rmtrace, rebuild_pca=rebuild_pca)

    def spatial_sort(self, use_mean=False, use_fit=True):
        """
        Sort the traces spatially.

        The coordinates used for the sorting are either the measured
        centroids or the fitted parameterization (see ``use_fit``). The
        fiducial coordinates that are sorted are either the mean of
        the unmasked coordinates over all spectral rows or the
        unmasked coordinates at a specified reference spectral row
        (see ``use_mean``).

        The trace IDs are also reassigned to be sorted spatially;
        i.e., the trace IDs for three synced slits would be ``[-1, 1,
        -2, 2, -3, 3]``.
        
        All attributes are edited in-place.

        Args:
            use_mean (:obj:`bool`, optional):
                Sort according to the mean of the masked spatial
                positions. If False, the spatial position at a
                reference spectral row is used, where the reference
                spectral row is either the same as used by the PCA
                (if available) or the result of
                :func:`~pypeit.core.trace.most_common_trace_row`
                using the current trace mask.
            use_fit (:obj:`bool`, optional):
                Sort according to the fit positions instead of the
                measured positions. Otherwise, only use the fit
                positions if they're available and the measured
                location is masked.
        """
        if self.is_empty:
            msgs.error('No traces to sort.')

        # Check input
        if use_fit and self.spat_fit is None:
            msgs.warn('Fit data is not available; cannot use it for spatially sorting the edges.')

        # Set up the coordinates to use
        bpm = self.bitmask.flagged(self.spat_msk, self.bitmask.bad_flags)
        cen = self.spat_fit.copy() if self.spat_fit is not None and use_fit \
                    else self.spat_cen.copy()
        # Replace masked values with the fit if it is available
        if self.spat_fit is not None and not use_fit:
                cen[bpm] = self.spat_fit[bpm]

        # Get the sorted indices
        if use_mean:
            # Sort the traces by their spatial position (always use
            # measured positions even if fit positions are available)
            srt = np.argsort(np.mean(cen, axis=0))
        else:
            # Sort according to the spatial position in one row
            reference_row = trace.most_common_trace_row(bpm) if self.pca is None \
                                else (self.pca[0].reference_row if self.par['left_right_pca']
                                    else self.pca.reference_row)
            msgs.info('Re-sorting edges based on where they cross row {0}'.format(reference_row))
            srt = np.argsort(cen[reference_row,:])

        # Resort the arrays
        self.traceid = self.traceid[srt]
        self.spat_img = self.spat_img[:,srt]
        self.spat_cen = self.spat_cen[:,srt]
        self.spat_err = self.spat_err[:,srt]
        self.spat_msk = self.spat_msk[:,srt]
        if self.spat_fit is not None:
            self.spat_fit = self.spat_fit[:,srt]

        # Reorder the trace numbers
        indx = self.traceid < 0
        self.traceid[indx] = -1-np.arange(np.sum(indx))
        indx = np.invert(indx)
        self.traceid[indx] = 1+np.arange(np.sum(indx))

    def _reset_pca(self, rebuild):
        """"
        Reset the PCA decomposition.

        The PCA is reset by either rebuilding it with the previous
        set of parameters (`rebuild` is True) or removing it (setting
        the relevant attributes to `None` when `rebuild` is False).
        """
        if rebuild:
            # Rebuild the PCA using the previous parameters
            return self.build_pca(use_center=self.pca_type == 'center') 
        # Remove the existing PCA
        self.pca_type = None
        self.pca = None

    def current_trace_locations(self):
        """
        Return an image with the trace IDs at the locations of each
        edge in the original image.
        """
        edge_img = np.zeros((self.nspec, self.nspat), dtype=int)
        if self.is_empty:
            return edge_img
        i = np.tile(np.arange(self.nspec), (self.ntrace,1)).T.ravel()
        edge_img[i, self.spat_img.ravel()] = np.tile(self.traceid, (self.nspec,1)).ravel()
        return edge_img

    def fit_refine(self, weighting='uniform', debug=False, idx=None):
        """
        Iteratively re-measure and fit a functional form to the edge
        locations.

        Before fitting the traces, :func:`check_traces` is used to
        flag traces that do not meet a minimum length required for
        fitting (set by ``fit_min_spec_length`` in :attr:`par`).

        After this, the function is primarily a wrapper for
        :func:`~pypeit.core.trace.fit_trace`, run once per edge side
        (left and right). Both the measured centers and the fitted
        model are modified by :func:`~pypeit.core.trace.fit_trace`,
        such that :attr:`spat_cen`, :attr:`spat_err`,
        :attr:`spat_msk`, :attr:`spat_fit`, :attr:`spat_fit_img`, and
        :attr:`spat_img` are all modified by this method. Note that
        only traces that are *not* fully flagged are fit.

        Used parameters from :attr:`par`
        (:class:`pypeit.par.pypeitpar.EdgeTracePar`) are
        ``max_shift_abs``, ``max_spat_error``, ``fit_function``,
        ``fit_order``, ``fwhm_uniform``, ``fwhm_gaussian``,
        ``fit_maxdev``, ``fit_maxiter``, ``fit_niter``, and
        ``fit_min_spec_length``.

        Args:
            weighting (:obj:`str`, optional):
                The weighting to apply to the position within each
                integration window (see
                :func:`~pypeit.core.trace.fit_trace`).
            debug (:obj:`bool`, optional):
                Run :func:`~pypeit.core.trace.fit_trace` in debug
                mode.
            idx (`numpy.ndarray`_, optional):
                Array of strings with the IDs for each object. Used
                only if ``debug`` is true for the plotting (see
                :func:`~pypeit.core.trace.fit_trace`).
        """
        # Check that there are traces to refine!
        if self.is_empty:
            msgs.error('No traces to refine!')

        # Parse parameters and report
        maxshift = self.par['max_shift_abs']
        maxerror = self.par['max_spat_error']
        function = self.par['fit_function']
        order = self.par['fit_order']
        fwhm = self.par['fwhm_uniform'] if weighting == 'uniform' else self.par['fwhm_gaussian']
        maxdev = self.par['fit_maxdev']
        maxiter = self.par['fit_maxiter']
        niter = self.par['fit_niter']
        minimum_spec_length = self.par['fit_min_spec_length']*self.nspec
        xmin = 0.
        xmax = self.nspec-1.

        msgs.info('-'*50)
        msgs.info('{0:^50}'.format('Fitting Polynomial to Edge Trace'))
        msgs.info('-'*50)
        msgs.info('Max shift btwn input and remeasured edge centroids: {0:.2f}'.format(maxshift))
        msgs.info('Max centroid error: {0}'.format(maxerror))
        msgs.info('Trace fitting function: {0}'.format(function))
        msgs.info('Trace fitting order: {0}'.format(order))
        msgs.info('Weighting for remeasuring edge centroids: {0}'.format(weighting))
        msgs.info('FWHM parameter for remeasuring edge centroids: {0:.1f}'.format(fwhm))
        msgs.info('Maximum deviation for fitted data: {0:.1f}'.format(maxdev))
        msgs.info('Maximum number of rejection iterations: {0}'.format(maxiter))
        msgs.info('Number of remeasuring and refitting iterations: {0}'.format(niter))

#        masked_cen = np.ma.MaskedArray(self.spat_cen, mask=self.spat_msk.astype(bool))
#        indx = np.argmax(np.sum(np.invert(masked_cen.mask),axis=0))
#        diff_cen = masked_cen - masked_cen[:,indx,None]
#        meanoffset = np.ma.mean(diff_cen, axis=0)
#        offset_cen = masked_cen - meanoffset[None,:]
#        x = np.arange(self.nspec)
#        for i in range(self.ntrace):
#            plt.scatter(x, offset_cen[:,i])
#        plt.show()

        # Check the traces to make sure they meet the minimum length.
        # This modifies self.spat_msk directly.
        self.check_traces(minimum_spec_length=minimum_spec_length)

        # Generate bogus ivar and mask once here so that they don't
        # have to be generated multiple times.
        # TODO: Keep these as work space as class attributes?
        ivar = np.ones_like(self.sobel_sig, dtype=float)
        bpm = np.zeros_like(self.sobel_sig, dtype=bool) if self.bpm is None else self.bpm

        # Initialize arrays
        fit = np.zeros_like(self.spat_cen, dtype=float)
        cen = np.zeros_like(self.spat_cen, dtype=float)
        err = np.zeros_like(self.spat_cen, dtype=float)
        msk = np.zeros_like(self.spat_cen, dtype=self.bitmask.minimum_dtype())

        # Flag bad traces; this explicitly does *not* exclude inserted traces
        spat_bpm = self.bitmask.flagged(self.spat_msk, flag=self.bitmask.bad_flags)

        # Fit both sides
        for side in ['left', 'right']:
            # Get the image relevant to tracing this side
            _sobel_sig = self._side_dependent_sobel(side)
            # Select traces on this side and that are not fully masked
            indx = (self.is_left if side == 'left' else self.is_right) \
                        & np.invert(np.all(spat_bpm, axis=0))
            if not np.any(indx):
                continue

            # Perform the fit
            fit[:,indx], cen[:,indx], err[:,indx], msk[:,indx], _ \
                    = trace.fit_trace(_sobel_sig, self.spat_cen[:,indx], order, ivar=ivar,
                                      bpm=bpm, trace_bpm=spat_bpm[:,indx],
                                      weighting=weighting, fwhm=fwhm, maxshift=maxshift,
                                      maxerror=maxerror, function=function, maxdev=maxdev,
                                      maxiter=maxiter, niter=niter, bitmask=self.bitmask,
                                      debug=debug, idx=idx, xmin=xmin, xmax=xmax)

        # Save the results of the edge measurements
        self.spat_cen = cen
        self.spat_err = err
        # Add the new masking information; this merges the new and
        # existing mask because the existing mask was used by fit_trace
        # to ignore input trace data
        self.spat_msk |= msk
        # Save the model fits
        self.spat_fit = fit
        self.spat_fit_type = '{0} : order={1}'.format(function, order)
        # Set the pixelated trace data based on the fit, instead of the
        # measured centroids
        self.spat_img = np.round(self.spat_fit).astype(int)
        # Append function execution to log
        self.log += [inspect.stack()[0][3]]

    def can_pca(self):
        """
        Determine if traces are suitable for PCA decomposition.

        The criterion is that a minimum number of traces
        (``pca_min_edges``) must cover more than the fraction of the
        full spectral range specified by `fit_min_spec_length` in
        :attr:`par`. Traces that are inserted are ignored.

        If the PCA decomposition will be performed on the left and
        right traces separately, the function will return `False` if
        there are fewer than the minimum left *or* right edge traces.

        Used parameters from :attr:`par`
        (:class:`pypeit.par.pypeitpar.EdgeTracePar`) are
        ``fit_min_spec_length``, ``left_right_pca``, and ``pca_min_edges``.

        .. warning::
            This function calls :func:`check_trace` using
            `fit_min_spec_length` to flag short traces, meaning that
            :attr:`spat_msk` will can be altered by this call.

        Returns:
            :obj:`bool`: Flag that traces meet criterion for PCA
            decomposition.
        """
        # Check that there are traces to refine!
        if self.is_empty:
            return False

        # Set and report the minimum length needed for the PCA in
        # pixels
        minimum_spec_length = self.par['fit_min_spec_length']*self.nspec
        msgs.info('Minium length of traces to include in the PCA: {0}'.format(minimum_spec_length))

        # This call to check_traces will flag any trace with a length
        # below minimum_spec_length as SHORTRANGE
        # TODO: This means that SHORTRANGE can actually have two
        # different meanings. Instead use one bit for "too short for
        # detection" and a separate one for "too short to fit"?
        self.check_traces(minimum_spec_length=minimum_spec_length)

        # Find the valid traces
        # NOTE: Because of the run of check_traces above, short traces
        # are fully flagged meaning that we can just check if the
        # length of the trace is larger than 0.
        good = np.sum(np.invert(self.bitmask.flagged(self.spat_msk)), axis=0) > 0

        # Returned value depends on whether or not the left and right
        # traces are done separately
        return np.sum(good[self.is_left]) > self.par['pca_min_edges'] \
                    and np.sum(good[self.is_right]) > self.par['pca_min_edges'] \
                    if self.par['left_right_pca'] else np.sum(good) > self.par['pca_min_edges']

    def predict_traces(self, spat_cen, side=None):
        """
        Use the PCA decomposition to predict traces.

        The PCA decomposition must be available via :attr:`pca`; see
        :func:`build_pca`. This is a convenience method to handle the
        PCA predictions given that left and right traces can be
        decomposed separately or simultaneously.

        Args:
            spat_cen (:obj:`float`, `numpy.ndarray`):
                A single value or 1D array with the spatial location
                (column) for 1 or more traces to predict. The
                predicted traces will pass through these spatial
                positions (columns) and the reference spectral row
                set for the PCA decomposition; see :func:`build_pca`.
            side (:obj:`float`, `numpy.ndarray`, optional):
                A single value or 1D integer array indicating the
                edge side to be predicted; -1 for left and 1 for
                right. Must be the same length as `spat_cen`. This is
                only used if the PCA is side-dependent, and *must* be
                provided in the case that it is (see `left_right_pca`
                in :attr:`par`).

        Returns:
            `numpy.ndarray`: A 1D or 2D array of size :attr:`nspec`
            by the length of the position array provided. If a single
            coordinate is provided, a single trace vector is
            returned.
        """
        if self.pca is None:
            msgs.error('Must first run the PCA analysis fo the traces; run build_pca.')

        _spat_cen = np.atleast_1d(spat_cen)
        _side = np.atleast_1d(side)
        if _spat_cen.size != _side.size:
            msgs.error('Spatial locations and side integers must have the same shape.')

        if self.par['left_right_pca']:
            trace_add = np.zeros((self.nspec,0), dtype='float')
            for s,p in zip([-1,1], self.pca):
                indx = _side == s
                if not np.any(indx):
                    continue
                trace_add = np.hstack((trace_add, p.predict(np.atleast_1d(_spat_cen[indx]))))
        else:
            trace_add = self.pca.predict(_spat_cen)

        return trace_add if isinstance(spat_cen, np.ndarray) else trace_add.ravel()

    def build_pca(self, use_center=False, debug=False):
        """
        Build a PCA model of the current edge data.

        Primarily a wrapper that instantiates :attr:`pca`. If left
        and right traces are analyzed separately, :attr:`pca` will be
        a list of two :class:`pypeit.tracepca.TracePCA` objects;
        otherwise :attr:`pca` is a single
        :class:`pypeit.tracepca.TracePCA` object. After executing
        this, traces can be predicted by calling
        `self.pca.predict(spat)` (see
        :func:`pypeit.tracepca.TracePCA.predict`) if both sides are
        analyzed simultaneously; otherwise, left and tright traces
        can be predicted using `self.pca[0].predict(spat)`. and
        `self.pca[1].predict(spat)`, respectively. See
        :func:`predict_traces`.

        If no parametrized function has been fit to the trace data or
        if specifically requested (see `use_center`), the PCA is
        based on the measured trace centroids (:attr:`spat_cen`);
        othwerwise, the PCA uses the parametrized trace fits
        (:attr:`spat_fit`).

        The reference spectral row used for the decomposition (see
        :class:`pypeit.tracepca.TracePCA`) is set by
        :func:`pypeit.core.trace.most_common_trace_row` using the
        existing mask. If treating left and right traces separately,
        the reference spectral row is the same for both PCA
        decompositions.

        Used parameters from :attr:`par`
        (:class:`pypeit.par.pypeitpar.EdgeTracePar`) are
        `fit_min_spec_length`, `left_right_pca`, `pca_n`,
        `pca_var_percent`, `pca_function`, `pca_order`, `pca_sigrej`,
        `pca_maxrej`, and `pca_maxiter`.

        Args:
            use_center (:obj:`bool`, optional):
                Use the center measurements for the PCA decomposition
                instead of the functional fit to those data. This is
                only relevant if both are available. If not fits have
                been performed, the function will automatically use
                the center measurements.
            debug (:obj:`bool`, optional):
                Run in debug mode.
        """
        if self.is_empty:
            msgs.error('No traces exist.')

        # Parse parameters and report
        left_right_pca = self.par['left_right_pca']
        npca = self.par['pca_n']
        pca_explained_var = self.par['pca_var_percent']
        function = self.par['pca_function']
        order = self.par['pca_order']
        lower, upper = self.par['pca_sigrej'] if hasattr(self.par['pca_sigrej'], '__len__') \
                        else (self.par['pca_sigrej'],)*2
        maxrej = self.par['pca_maxrej']
        maxiter = self.par['pca_maxiter']

        msgs.info('-'*50)
        msgs.info('{0:^50}'.format('Constructing PCA interpolator'))
        msgs.info('-'*50)
        msgs.info('PCA composition of the left and right traces is done {0}.'.format(
                    'separately' if left_right_pca else 'simultaneously'))
        if npca is not None:
            msgs.info('Restricted number of PCA components: {0}'.format(npca))
        if pca_explained_var is not None:
            msgs.info('Requested pecentage of variance explained by PCA: {0:.1f}'.format(
                        pca_explained_var))
        msgs.info('Function fit to PCA coefficients: {0}'.format(function))
        msgs.info('Lower sigma rejection: {0:.1f}'.format(lower))
        msgs.info('Upper sigma rejection: {0:.1f}'.format(upper))
        msgs.info('Maximum number of rejections per iteration: {0}'.format(maxrej))
        msgs.info('Maximum number of rejection iterations: {0}'.format(maxiter))

        # Check the state of the current object
        if self.pca is not None:
            msgs.warn('PCA model already exists and will be overwritten.')
        if self.spat_fit is None and not use_center:
            msgs.warn('No trace fits exits.  PCA based on trace centroid measurements.')

        # Check if the PCA decomposition can be performed
        if not self.can_pca():
            msgs.error('Traces do not meet necessary criteria for the PCA decomposition.')

        # Set the data used to construct the PCA
        self.pca_type = 'center' if self.spat_fit is None or use_center else 'fit'

        # When constructing the PCA, ignore bad trace measurements
        # *and* any traces inserted by hand.
        bpm = self.bitmask.flagged(self.spat_msk)

        # TODO: Is there a way to propagate the mask to the PCA?
        # TODO: Keep a separate mask specifically for the fit data? e.g., spat_fit_msk

        # The call to can_pca means that short traces are fully masked
        # and that valid traces will be any trace with unmasked pixels.
        use_trace = np.sum(np.invert(bpm), axis=0) > 0

        # Set the reference row so that, regardless of whether the PCA
        # is for the left, right, or all traces, the reference row is
        # always the same.
        reference_row = trace.most_common_trace_row(bpm[:,use_trace])
#        reference_row = self.npec//2

        # Setup the list of traces to use in a single object so that we
        # can loop though them, regardless of whether we're performing
        # the PCA for left and right traces separately
        pcaindx = [use_trace]
        if left_right_pca:
            pcaindx = [None, None]
            for i, side in enumerate(['left', 'right']):
                pcaindx[i] = (self.is_left if side == 'left' else self.is_right) & use_trace
                msgs.info('Using {0}/{1} of the {2} traces in the PCA analysis.'.format(
                                np.sum(pcaindx[i]), self.ntrace, side))

        # Run the PCA decomposition and construct its interpolator
        self.pca = [None]*len(pcaindx)
        for i,indx in enumerate(pcaindx):
            # Grab the trace data. This uses all the data, even if some
            # of it is masked.
            trace_inp = self.spat_cen[:,indx] if self.spat_fit is None or use_center \
                            else self.spat_fit[:,indx]

            # Instantiate the PCA
            self.pca[i] = TracePCA(trace_inp, npca=npca, pca_explained_var=pca_explained_var,
                                   reference_row=reference_row)

            # Set the order of the function fit to the PCA
            # coefficiencts: Order is set to cascade down to lower
            # order for components that account for a smaller
            # percentage of the variance.
            _order = np.clip(order - np.arange(self.pca[i].npca), 1, None).astype(int)
            msgs.info('Order of function fit to each component: {0}'.format(_order))

            # Apply a 10% relative error to each coefficient. This
            # performs better than use_mad, since larger coefficients
            # will always be considered inliers, if the coefficients
            # vary rapidly with order as they sometimes do.
            #ivar = utils.inverse(np.square(np.fmax(0.1*np.abs(self.pca[i].pca_coeffs), 0.1)))
            #ivar = None

            # TODO: Instead, weight by the mean/median value of
            # sobel_sig along each trace.

            # Run the fit
            self.pca[i].build_interpolator(_order, function=function, lower=lower,
                                           upper=upper, minx=0., maxx=self.nspat-1., maxrej=maxrej,
                                           maxiter=maxiter, debug=debug)

            # TODO: Use the rejected pca coefficiencts to reject traces?

        # If left and right use the same PCA, get rid of the list
        if not left_right_pca:
            self.pca = self.pca[0]

    def pca_refine(self, use_center=False, debug=False, force=False):
        """
        Use a PCA decomposition to refine the traces.

        If no parametrized function has been fit to the trace data or
        if specifically requested (see ``use_center``), the PCA is
        based on the measured trace centroids (:attr:`spat_cen`);
        othwerwise, the PCA uses the parametrized trace fits
        (:attr:`spat_fit`).

        If needed or forced to, this first executes :func:`build_pca`
        and then uses :func:`predict_traces` to use the PCA to reset
        the trace data.

        Only used parameter from :attr:`par`
        (:class:`~pypeit.par.pypeitpar.EdgeTracePar`) is
        ``left_right_pca``.

        Args:
            use_center (:obj:`bool`, optional):
                Use the center measurements for the PCA decomposition
                instead of the functional fit to those data. This is
                only relevant if both are available. If no fits have
                been performed, the function will automatically use
                the center measurements.
            debug (:obj:`bool`, optional):
                Run in debug mode.
            force (:obj:`bool`, optional):
                Force the recalculation of the PCA even if it has
                already been done.
        """
        if self.is_empty:
            msgs.error('No traces to refine!')

        # Perform the PCA decomposition if necessary
        _pca_type = 'center' if use_center or self.spat_fit is None else 'fit'
        if force or self.pca is None or self.pca_type != _pca_type:
            self.build_pca(use_center=use_center, debug=debug)

        self.spat_fit_type = 'pca'

        # Predict the traces using the PCA
        reference_row = self.pca[0].reference_row if self.par['left_right_pca'] \
                            else self.pca.reference_row
        trace_ref = self.spat_cen[reference_row,:] if self.pca_type == 'center' \
                            else self.spat_fit[reference_row,:]
        side = self.is_right.astype(int)*2-1
        self.spat_fit = self.predict_traces(trace_ref, side)

        # TODO: Compare with the fit data. Remove traces where the mean
        # offset between the PCA prediction and the measured centroids
        # are larger than some threshold?

        # Log what was done
        self.log += [inspect.stack()[0][3]]

    def peak_refine(self, rebuild_pca=False, debug=False):
        """
        Refine the trace by isolating peaks and troughs in the
        Sobel-filtered image.

        This function *requires* that the PCA model exists; see
        :func:`build_pca` or :func:`pca_refine`. It is also primarily
        a wrapper for :func:`~pypeit.core.trace.peak_trace`. See the
        documentation of that function for the explanation of the
        algorithm.

        If the left and right traces have separate PCA
        decompositions, this function makes one call to
        :func:`~pypeit.core.trace.peak_trace` for each side.
        Otherwise, a single call is made to
        :func:`~pypeit.core.trace.peak_trace` where both the peak and
        troughs in :attr:`sobel_sig` are detected and traced.

        Note that this effectively reinstantiates much of the object
        attributes, including :attr:`traceid` :attr:`spat_cen`
        :attr:`spat_err` :attr:`spat_msk` :attr:`spat_img`
        :attr:`spat_fit`, and :attr:`spat_fit_type`.

        Used parameters from :attr:`par`
        (:class:`pypeit.par.pypeitpar.EdgeTracePar`) are
        ``left_right_pca``, ``edge_thresh``, ``smash_range``,
        ``edge_detect_clip``, ``trace_median_frac``, ``trace_thresh``,
        ``fit_function``, ``fit_order``, ``fwhm_uniform``, ``fwhm_uniform``,
        ``niter_gaussian``, ``niter_gaussian``, ``fit_maxdev``, and
        ``fit_maxiter``.

        Args:
            rebuild_pca (:obj:`bool`, optional):
                This method fundamentally resets the trace data,
                meaning that the PCA is no longer valid. Use this
                boolean to have the method rebuild the PCA based on
                the refined traces. Note that the PCA is *not* then
                used to reset the fitted trace data; i.e.,
                :attr:`spat_fit` remains based on the output of
                :func:`~pypeit.core.trace.peak_trace`.
            debug (:obj:`bool`, optional):
                Run in debug mode.

        Raises:
            PypeItError:
                Raised if :attr:`pca` is not defined.

        """
        # Check that there are traces to refine!
        if self.is_empty:
            msgs.error('No traces are defined.')

        if self.pca is None:
            msgs.error('Must first run the PCA analysis fo the traces; run build_pca.')

        # Parse parameters and report
        peak_thresh = self.par['edge_thresh']
        smash_range = self.par['smash_range']
        peak_clip = self.par['edge_detect_clip']
        trace_median_frac = self.par['trace_median_frac']
        trace_thresh = self.par['trace_thresh']
        function = self.par['fit_function']
        order = self.par['fit_order']
        fwhm_uniform = self.par['fwhm_uniform']
        niter_uniform = self.par['niter_uniform']
        fwhm_gaussian = self.par['fwhm_gaussian']
        niter_gaussian = self.par['niter_gaussian']
        maxdev = self.par['fit_maxdev']
        maxiter = self.par['fit_maxiter']

        msgs.info('-'*50)
        msgs.info('{0:^50}'.format('Refining traces using collapsed Sobel image'))
        msgs.info('-'*50)
        msgs.info('Threshold for peak detection: {0:.1f}'.format(peak_thresh))
        msgs.info('Detector range (spectral axis) collapsed: {0}'.format(smash_range))
        msgs.info('Image fraction for trace mask filter: {0}'.format(trace_median_frac))
        msgs.info('Threshold for trace masking: {0}'.format(trace_thresh))
        msgs.info('Trace fitting function: {0}'.format(function))
        msgs.info('Trace fitting order: {0}'.format(order))
        msgs.info('FWHM parameter for uniform-weighted centroids: {0:.1f}'.format(fwhm_uniform))
        msgs.info('Number of uniform-weighted iterations: {0:.1f}'.format(niter_uniform))
        msgs.info('FWHM parameter for Gaussian-weighted centroids: {0:.1f}'.format(fwhm_gaussian))
        msgs.info('Number of Gaussian-weighted iterations: {0:.1f}'.format(niter_gaussian))
        msgs.info('Maximum deviation for fitted data: {0:.1f}'.format(maxdev))
        msgs.info('Maximum number of rejection iterations: {0}'.format(maxiter))

        # Generate bogus ivar and mask once here so that they don't
        # have to be generated multiple times.
        # TODO: Keep these as work space as class attributes? so that
        # they don't need to be reinstantiated.
        ivar = np.ones_like(self.sobel_sig, dtype=float)
        bpm = np.zeros_like(self.sobel_sig, dtype=bool) if self.bpm is None else self.bpm

        # Treatment is different if the PCA was done for all traces or
        # separately for left and right traces
        if self.par['left_right_pca']:
            # Initialize the arrays holding the results for both sides
            fit = np.zeros((self.nspec,0), dtype='float')
            cen = np.zeros((self.nspec,0), dtype='float')
            err = np.zeros((self.nspec,0), dtype='float')
            msk = np.zeros((self.nspec,0), dtype=self.bitmask.minimum_dtype())

            # Iterate through each side
            for i,side in enumerate(['left', 'right']):
                # Get the image relevant to tracing
#                _sobel_sig = trace.prepare_sobel_for_trace(self.sobel_sig, bpm=self.bpm, boxcar=5,
#                                                           side=side)
                _sobel_sig = self._side_dependent_sobel(side)

                _fit, _cen, _err, _msk, nside \
                        = trace.peak_trace(_sobel_sig, ivar=ivar, bpm=bpm,
                                           trace_map=self.pca[i].predict(np.arange(self.nspat)),
                                           smash_range=smash_range, peak_thresh=peak_thresh,
                                           peak_clip=peak_clip, trace_median_frac=trace_median_frac,
                                           trace_thresh=trace_thresh, fwhm_uniform=fwhm_uniform,
                                           fwhm_gaussian=fwhm_gaussian, function=function,
                                           order=order, maxdev=maxdev, maxiter=maxiter,
                                           niter_uniform=niter_uniform,
                                           niter_gaussian=niter_gaussian, bitmask=self.bitmask,
                                           debug=debug)
                fit = np.hstack((fit,_fit))
                cen = np.hstack((cen,_cen))
                err = np.hstack((err,_err))
                msk = np.hstack((msk,_msk))
                if side == 'left':
                    nleft = nside
        else:
            # Get the image relevant to tracing
            _sobel_sig = trace.prepare_sobel_for_trace(self.sobel_sig, bpm=self.bpm, boxcar=5,
                                                       side=None)

            # Find and trace both peaks and troughs in the image. The
            # input trace data (`trace` argument) is the PCA prediction
            # of the trace that passes through each spatial position at
            # the reference spectral pixel.
            fit, cen, err, msk, nleft \
                    = trace.peak_trace(_sobel_sig, ivar=ivar, bpm=bpm,
                                       trace_map=self.pca.predict(np.arange(self.nspat)),
                                       smash_range=smash_range, peak_thresh=peak_thresh,
                                       peak_clip=peak_clip, trough=True,
                                       trace_median_frac=trace_median_frac,
                                       trace_thresh=trace_thresh, fwhm_uniform=fwhm_uniform,
                                       fwhm_gaussian=fwhm_gaussian, function=function, order=order,
                                       maxdev=maxdev, maxiter=maxiter, niter_uniform=niter_uniform,
                                       niter_gaussian=niter_gaussian, bitmask=self.bitmask,
                                       debug=debug)

        # Assess the output
        ntrace = fit.shape[1]
        if ntrace < self.ntrace:
            msgs.warn('Found fewer traces using peak finding than originally available.  '
                      'May want to reset peak threshold.')

        # Reset the trace data
        self.traceid = np.zeros(ntrace, dtype=int)
        self.traceid[:nleft] = -1-np.arange(nleft)
        self.traceid[nleft:] = 1+np.arange(ntrace-nleft)
        self.spat_fit = fit
        self.spat_fit_type = '{0} : order={1}'.format(function, order)
        self.spat_cen = cen
        self.spat_err = err
        # The mask is entirely new and shouldn't be merged with the
        # existing mask.
        self.spat_msk = msk
        self.spat_img = np.round(self.spat_fit).astype(int)

        # Spatially sort the traces
        self.spatial_sort()
        # Reset the PCA
        self._reset_pca(rebuild_pca and self.can_pca())
        self.log += [inspect.stack()[0][3]]

    # TODO: Make this a core function?
    def _get_insert_locations(self):
        """
        Find where edges need to be inserted.

        This only determines where the left-right ordering of the
        traces implies that a trace needs to be inserted. Where the
        trace is inserted and with what shape is determined by
        :func:`_get_reference_locations` and :func:`sync`,
        respectively.

        Returns:
            :obj:`tuple`: Three `numpy.ndarray`_ objects are
            returned:

                - An integer vector identifying the type of side for
                  the fully synchronized edge set. Elements of the
                  vector should alternate left (-1) and right (1).
                - A boolean array selecting the edges in the returned
                  list of sides that should be added to the existing
                  trace set.
                - An array with the indices in the existing trace
                  arrays where the new traces should be inserted.

        """
        side = np.clip(self.traceid, -1, 1)
        add_edge = np.zeros(self.ntrace, dtype=bool)
        add_indx = np.zeros(self.ntrace, dtype=int)

        if side[0] > 0:
            # First side is a right, so add a left
            side = np.insert(side, 0, -1)
            add_edge = np.insert(add_edge, 0, True)
            add_indx = np.insert(add_indx, 0, 0)
        if side[-1] < 0:
            # Last side is a left, so add a right
            side = np.append(side, 1)
            add_edge = np.append(add_edge, True)
            add_indx = np.append(add_indx, self.ntrace)

        # Find missing lefts and rights
        diff = side[1:] + side[:-1]
        if np.all(diff == 0):
            # All edges are paired left-right
            return side, add_edge, add_indx

        # Missing lefts have diff == 2, rights have diff == -2
        missing = np.where(diff != 0)[0] + 1
        # Set the full side vector
        side = np.insert(side, missing, -np.sign(diff[missing-1]))
        # Keep track of which edges will have been added
        add_edge = np.insert(add_edge, missing, np.ones(missing.size, dtype=bool))
        # Keep track of where the new edges should be inserted in the
        # existing set
        add_indx = np.insert(add_indx, missing, missing)
        # Return the edges to add, their side, and where to insert them 
        return side, add_edge, add_indx

    def _get_reference_locations(self, trace_cen, add_edge):
        """
        Determine the reference locations for traces to add during
        the left-right synchronization.

        The positions of new traces are determined either by the
        median slit length of the existing left-right pairs, or based
        on the slit length of the nearest left-right pair. This
        function only determines the positions for the new traces at
        the reference spetral location (row). The shape is determined
        by :func:`sync`.

        Used parameters from :attr:`par`
        (:class:`pypeit.par.pypeitpar.EdgeTracePar`) are
        ``sync_center``, ``sync_to_edge``, and ``gap_offset``.

        Args:
            trace_cen (`numpy.ndarray`_):
                Trace data to use for determining new edge locations.
            add_edge (`numpy.ndarray`_):
                Boolean array indicating that a trace in the new
                array is an added trace. The number of False entries
                in ``add_edge`` should match the length of the 2nd
                axis of ``trace_cen``.

        Returns:
            `numpy.ndarray`_: Reference positions for all edge
            traces, both for the existing and new traces.
        """
        # Parse parameters and report
        center_mode = self.par['sync_center']
        to_edge = self.par['sync_to_edge']
        gap_offset = self.par['gap_offset']

        msgs.info('Mode used to set spatial position of new traces: {0}'.format(center_mode))
        msgs.info('For first left and last right, set trace to the edge: {0}'.format(to_edge))
        if center_mode == 'gap':
            msgs.info('Gap offset for adjacent slits: {0}'.format(gap_offset))

        # Get the reference row for the placement calculation; allow
        # the use of inserted traces.
        bpm = self.bitmask.flagged(self.spat_msk, flag=self.bitmask.bad_flags)
        reference_row = trace.most_common_trace_row(bpm) if self.pca is None \
                            else (self.pca[0].reference_row if self.par['left_right_pca']
                                    else self.pca.reference_row)

        # Check that the trace data are sorted at this spectral row
        if not np.array_equal(np.arange(trace_cen.shape[1]),
                              np.argsort(trace_cen[reference_row,:])):
            msgs.error('Trace data must be spatially sorted.')

        # Build a masked array with the trace positions at that
        # spectral row, masked where new traces are supposed to go.
        trace_ref = np.ma.masked_all(add_edge.size)
        trace_ref[np.invert(add_edge)] = trace_cen[reference_row,:]
        trace_ref = trace_ref.reshape(-1,2)

        # Get the length and center of each slit in pixels
        nslits = trace_ref.shape[0]
        slit_length = np.ma.diff(trace_ref, axis=1).ravel()
        slit_center = np.ma.mean(trace_ref, axis=1)

        # Mask any bad calculations
        missing_a_side = np.ma.any(add_edge.reshape(-1,2), axis=1)
        # NOTE: Slit length should already be masked; np.ma.diff
        # returns a masked value when one of the slit edges is masked.
        slit_length[missing_a_side] = np.ma.masked
        slit_center[missing_a_side] = np.ma.masked

        # Determine how to offset and get the reference locations of the new edges to add
        if center_mode in ['median', 'gap']:
            offset = np.full(nslits, np.ma.median(slit_length), dtype=float)
        elif center_mode == 'nearest':
            # Find the index of the nearest slit with both existing
            # edges (i.e. has an unmasked slit length)
            nearest = utils.nearest_unmasked(slit_center, use_indices=True)
            # The offset is the slit length of the nearest valid slit
            offset = slit_length.data[nearest]
        else:
            msgs.error('Unknown trace centering mode: {0}'.format(center_mode))

        # Set the new edge trace reference locations
        for slit in range(nslits):
            if not slit_length.mask[slit]:
                # Both slit edges already defined
                continue
            if trace_ref.mask[slit,0]:
                # Add the left edge
                if slit > 0 and center_mode == 'gap':
                    trace_ref[slit,0] = trace_ref[slit-1,1] + gap_offset
                else:     
                    trace_ref[slit,0] = 0 if slit == 0 and to_edge \
                                            else trace_ref[slit,1] - offset[slit]
                continue
            # Add the right edge
            if slit < nslits-1 and center_mode == 'gap':
                trace_ref[slit,1] = trace_ref[slit+1,0] - gap_offset
            else:
                trace_ref[slit,1] = self.nspat - 1 if slit == nslits-1 and to_edge \
                                        else trace_ref[slit,0] + offset[slit]

        # TODO: Nothing should now be masked. Get rid of this once
        # satisfied that the coding is correct.
        if np.any(trace_ref.mask):
            msgs.error('Coding error: this should not happen')
        trace_ref = trace_ref.data.ravel()

        # Check that the predicted reference positions don't cause slit
        # overlaps
        indx = np.where(add_edge[1:-1])[0]
        if len(indx) > 0:
            indx += 1
            # Predicted below an existing edge (will never add paired edges)
            too_lo = trace_ref[indx] < trace_ref[indx-1]
            trace_ref[indx[too_lo]] = trace_ref[indx[too_lo]-1] + gap_offset
            noffset = np.sum(too_lo)
            # Predicted above an existing edge
            too_hi = trace_ref[indx] > trace_ref[indx+1]
            trace_ref[indx[too_hi]] = trace_ref[indx[too_hi]+1] - gap_offset
            noffset += np.sum(too_hi)
            if noffset > 0:
                msgs.warn('Reference locations for {0} slit edges adjusted '.format(noffset)
                          + 'to have a slit gap of {0} pixel(s).'.format(gap_offset))

        return trace_ref

    def nudge_traces(self, trace_cen):
        r"""
        Nudge traces away from the detector edge.

        Traces are shifted spatially, up to a maximum value
        (`max_nudge`), to be no closer than a minimum number
        (`det_buffer`) pixels from the detector edges. Both
        parameters are pulled from :attr:`par`
        (:class:`pypeit.par.pypeitpar.EdgeTracePar`). No limit is
        imposed on the size of the shift if `max_nudge` is None.

        .. warning::
            A failure mode that is not dealt with is when multiple
            traces fall off the detector and are nudged to nearly the
            same location.

        Args:
            trace_cen (`numpy.ndarray`_):
                Array with trace locations to adjust. Must be 2D with
                shape :math:`(N_{\rm spec}, N_{\rm trace})`.

        Returns:
            `numpy.ndarray`_: The nudged traces.
        """
        # Check input
        if self.par['max_nudge'] is not None and self.par['max_nudge'] <= 0:
            # Nothing to do
            return trace_cen
        if trace_cen.shape[0] != self.nspec:
            msgs.error('Traces have incorrect length.')
        _buffer = self.par['det_buffer']
        if _buffer < 0:
            msgs.warn('Buffer must be greater than 0; ignoring.')
            _buffer = 0

        msgs.info('Nudging traces, by at most {0} pixel(s)'.format(self.par['max_nudge'])
                  + ', to be no closer than {0} pixel(s) from the detector edge.'.format(_buffer))

        # NOTE: Should never happen, but this makes a compromise if a
        # trace crosses both the left and right spatial edge of the
        # detector.
        offset = np.clip(_buffer - np.amin(trace_cen, axis=0), 0, self.par['max_nudge']) \
                    + np.clip(self.nspat - 1 - _buffer - np.amax(trace_cen, axis=0),
                              None if self.par['max_nudge'] is None else -self.par['max_nudge'], 0)

        if np.all(np.logical_not(np.absolute(offset) > 0)):
            # No offsets necessary
            return trace_cen

        # TODO: This nudging can actually make the slit length
        # negative. This isn't handled in this method because it's only
        # meant to nudge the traces away from the detector edge,
        # independent of what edge it is or its counterpart. For now,
        # check_synced handles what to do if the slit length is
        # negative.

        # Offset and return the traces
        return trace_cen + offset[None,:]

    def sync(self, rebuild_pca=True, debug=False):
        """
        Match left and right edge traces to construct slit edge
        pairs.

        Synchronization of the slits proceeds as follows:

            - Any fully masked traces are removed using
              :func:`clean_traces`.
            - If that operation removes *all* traces (see
              :func:`is_empty`), two traces are added at the edge of
              the detector.
            - The spatial order of the traces is sorted (see
              :func:`spatial_sort`).
            - At this point, if the traces are already synced (see
              :func:`is_synced`), the synchronization is checked using
              :func:`check_synced` and the method finishes.
            - If the traces need to be synced, the method determines
              which traces need an inserted trace to make a pair (see
              :func:`_get_insert_locations`).
            - The reference locations for the new traces are
              determined by :func:`_get_reference_locations`.
            - The shape of the inserted traces is set according to
              the ``sync_predict`` parameter in :attr:`par`. The
              shape is either predicted by the PCA decomposition or
              taken to be exactly the same shape as the nearest left
              or right edge.
            - These new traces are then inserted using
              :func:`insert_traces` and flagged as being inserted by
              the synchronization process.
            - Assuming there wasn't an error in the insertion scheme,
              the synchronized traces are then checked by
              :func:`check_synced` and the method finishes.

        Before the last step above, the synchronization is checked.
        Certain corner cases can lead to catastrophic errors in where
        the inserted traces are placed such that the left-right
        ordering of the synchronized traces is incorrect and
        exception is raised.
            
        Used parameters from :attr:`par`
        (:class:`pypeit.par.pypeitpar.EdgeTracePar`) are
        `det_buffer`, `left_right_pca`, and `sync_predict`.

        .. warning::

            Synchronizing the left and right edges requires that
            traces that are fully masked as bad must be removed (this
            does not include traces that are "masked" as having been
            deliberately inserted), and these traces are removed
            regardless of the user-specified `clip` in :attr:`par`.

        Args:
            rebuild_pca (:obj:`bool`, optional):
                If the pca exists and traces are removed (see
                :func:`check_synced`), rebuild the PCA using the new
                traces and the previous parameter set. Note that
                inserted traces are *not* included in the PCA
                decomposition.
            debug (:obj:`bool`, optional):
                Run in debug mode.
        """
        # Remove any fully masked traces. Keeps any inserted or
        # box-slit traces.
        self.clean_traces(rebuild_pca=rebuild_pca)

        # Make sure there are still traces left
        if self.is_empty:
            msgs.warn('No traces left!  Left and right edges placed at detector boundaries.')
            self.bound_detector()

        # Make sure that the traces are sorted spatially
        self.spatial_sort()

        # If the traces are already synced, check them and log the
        # function as completed
        if self.is_synced:
            self.check_synced(rebuild_pca=rebuild_pca and self.pca is not None)
            self.log += [inspect.stack()[0][3]]
            return

        # Edges are currently not synced, so check the input
        if self.par['sync_predict'] not in ['pca', 'nearest']:
            msgs.error('Unknown trace mode: {0}'.format(self.par['sync_predict']))
        if self.par['sync_predict'] == 'pca' and self.pca is None:
            msgs.error('The PCA decomposition does not exist.  Either run self.build_pca or use '
                       'a different trace_mode.')

        # Find the edges to add, what side they're on, and where to
        # insert them into the existing trace array
        side, add_edge, add_indx = self._get_insert_locations()
        if not np.any(add_edge):
            # No edges to add
            return

        # Report
        msgs.info('-'*50)
        msgs.info('{0:^50}'.format('Synchronizing left and right traces'))
        msgs.info('-'*50)
        msgs.info('Found {0} left and {1} right trace(s) to add.'.format(
                    np.sum((side == -1) & add_edge), np.sum((side == 1) & add_edge)))

        # Allow the edges to be synced, even if a fit hasn't been done yet
        trace_cen = self.spat_cen if self.spat_fit is None else self.spat_fit

        # Instantiate the traces to add
        trace_add = np.zeros((self.nspec, np.sum(add_edge)), dtype=float)

        # If there was only one edge, just add the other one
        if side.size == 2:
            msgs.warn('Only one edge traced.  Ignoring center_mode and adding edge at the '
                      'opposite edge of the detector.')
            msgs.info('Detector edge buffer: {0}'.format(self.par['det_buffer']))
            # TODO: PCA would have failed because there needs to be at
            # least two traces. Get rid of this test once satisfied
            # that this exception is never raised...
            if self.par['sync_predict'] == 'pca':
                msgs.error('Coding error: this should not happen.')
            # Set the offset to add to the existing trace
            offset = self.par['det_buffer'] - np.amin(trace_cen[:,0]) if add_edge[0] \
                        else self.nspat - np.amax(trace_cen[:,0]) - self.par['det_buffer']
            # Construct the trace to add and insert it
            trace_add[:,0] = trace_cen[:,0] + offset
            self.insert_traces(side[add_edge], trace_add, loc=add_indx[add_edge], mode='sync')
            return

        # Get the reference locations for the new edges
        trace_ref = self._get_reference_locations(trace_cen, add_edge)

        # Predict the traces either using the PCA or using the nearest slit edge
        if self.par['sync_predict'] == 'pca':
            trace_add = self.predict_traces(trace_ref[add_edge], side[add_edge])
        elif self.par['sync_predict'] == 'nearest':
            # Index of trace nearest the ones to add
            # TODO: Force it to use the nearest edge of the same side;
            # i.e., when inserting a new right, force it to use the
            # nearest right instead of the nearest left?
            nearest = utils.nearest_unmasked(np.ma.MaskedArray(trace_ref, mask=add_edge))
            # Indices of the original traces
            indx = np.zeros(len(add_edge), dtype=int)
            indx[np.invert(add_edge)] = np.arange(self.ntrace)
            # Offset the original traces by a constant based on the
            # reference trace position to construct the new traces.
            trace_add = trace_cen[:,indx[nearest[add_edge]]] + trace_ref[add_edge] \
                            - trace_ref[nearest[add_edge]]

        # Insert the new traces and resort them spatially
        self.insert_traces(side[add_edge], trace_add, loc=add_indx[add_edge], mode='sync')

        # The sorted edges should now be arranged correctly. If not, it
        # should be because the traces were nudged away from the
        # detector edge and caused "negative" slit lengths...
        side = np.clip(self.traceid, -1, 1)
        indx = np.zeros(side.size, dtype=bool)
        indx[::2] = side[::2] != -1
        indx[1::2] = side[1::2] != 1
        if np.all(indx):
            msgs.error('Catastrophic error in left-right synchronization.  Edge order incorrect.')
        if np.any(indx):
            msgs.warn('Synchronized traces are not properly ordered, likely because they '
                      'have been placed close to the detector edges. Flagging '
                      '{0} traces that are not properly sorted for removal.'.format(np.sum(indx)))
            # Mask the traces as due to a synchronization error
            # NOTE: These are only masked here so that they can be
            # plotted if debug is True. Because the full traces are
            # masked, they're immediately removed by check_synced.
            self.spat_msk[:,indx] = self.bitmask.turn_on(self.spat_msk[:,indx], 'SYNCERROR')

        if debug:
            msgs.info('Show instance includes inserted traces but before checking the sync.')
            self.show(flag='any')

        # Check the full synchronized list and log completion of the
        # method
        self.check_synced(rebuild_pca=rebuild_pca)
        self.log += [inspect.stack()[0][3]]

    def add_user_traces(self, user_traces):
        """
        Add user-defined slit(s)

        Args:
            user_slits (list):

        """
        sides = []
        new_traces = np.zeros((self.nspec, len(user_traces)*2))
        # Add user input slits
        for kk, new_slit in enumerate(user_traces):
            # Parse
            y_spec, x_spat0, x_spat1 = new_slit
            msgs.info("Adding new slits at x0, x1 (left, right)".format(x_spat0, x_spat1))
            #
            # TODO -- Use existing traces (ideally the PCA) not just vertical lines!
            sides.append(-1)
            sides.append(1)
            # Trace cen
            new_traces[:,kk*2] = x_spat0
            new_traces[:,kk*2+1] = x_spat1
        # Insert
        self.insert_traces(np.array(sides), new_traces, mode='user')
        # Sync
        self.check_synced(rebuild_pca=False)

    def insert_traces(self, side, trace_cen, loc=None, mode='user', resort=True, nudge=True):
        r"""
        Insert/append a set of edge traces.

        New traces to add are first nudged away from the detector
        edge (see :func:`nudge_traces`) according to parameters
        `max_nudge` and `det_buffer` from :attr:`par`
        (:class:`pypeit.par.pypeitpar.EdgeTracePar`). They are then
        inserted or appended to the existing traces and masked
        according to the provided `mode`. The traces are added to
        *both* the measured centroid list and the fitted model data.
        Then the full list of traces can be resorted spatially,
        according to the provided `resort`.

        Typically, the inserted traces will be masked, which means
        that any existing PCA decomposition will be unchanged.
        However, if `mode` is None, these inserted traces would be
        used in the construction of the PCA.

        .. warning::

            If the traces can be nudged away from the detector edge,
            the offset can, e.g., place an inserted left edge to the
            right of its associated right edge. This possibility is
            currently *not* handled by this function.

        Args:
            side (:obj:`int`, `numpy.ndarray`_):
                Side for each trace to be added: -1 for left, 1 for
                right. Shape is :math:`(N_{\rm new},)`.
            trace_cen (`numpy.ndarray`_):
                Array with one or more vectors of trace locations.
                Can be 1D or 2D with shape :math:`(N_{\rm spec},)` or
                :math:`(N_{\rm spec}, N_{\rm new})`, respectively.
            loc (:obj:`int`, `numpy.ndarray`_, optional):
                Indices in the current trace arrays at which to
                insert the new traces; see `numpy.insert`. If None,
                traces are appended.
            mode (:obj:`str`, optional):
                Mode used for generating the traces to insert used to
                flag the traces. Options are:

                    - ``None``: Traces are simply inserted without
                      flagging.
                    - ``'user'``: Traces are the result of a user
                      request.
                    - ``'sync'``: Traces were generated by synchronizing
                      left and right traces.
                    - ``'mask'``: Traces were generated based on the
                      expected slit positions from mask design data.

            resort (:obj:`bool`, optional):
                Resort the traces in the spatial dimension; see
                :func:`spatial_sort`.
            nudge (:obj:`bool`, optional):
                Allow the traces to be nudged away from the detector
                edge according to :attr:`par` and
                :func:`nudge_traces`.

        """
        # Check input
        _side = np.atleast_1d(side)
        ntrace = _side.size
        _trace_cen = trace_cen.reshape(-1,1) if trace_cen.ndim == 1 else trace_cen
        if _trace_cen.shape[1] != ntrace:
            msgs.error('Number of sides does not match the number of traces to insert.')
        if loc is None:
            # Insertion locations not provided so append
            loc = np.full(ntrace, self.ntrace, dtype=int)
        if loc.size != ntrace:
            msgs.error('Number of sides does not match the number of insertion locations.')

        msgs.info('Inserting {0} new traces.'.format(ntrace))

        # Nudge the traces
        if nudge:
            _trace_cen = self.nudge_traces(_trace_cen)

        # Set the mask
        mask = np.zeros(_trace_cen.shape, dtype=self.bitmask.minimum_dtype())
        # Flag the traces pixels that fall off the detector
        indx = self.trace_pixels_off_detector(cen=_trace_cen)
        mask[indx] = self.bitmask.turn_on(mask[indx], 'OFFDETECTOR')
        # Flag the mode used to insert these traces, if provided
        if mode == 'user':
            mask = self.bitmask.turn_on(mask, 'USERINSERT')
        elif mode == 'sync':
            mask = self.bitmask.turn_on(mask, 'SYNCINSERT')
        elif mode == 'mask':
            mask = self.bitmask.turn_on(mask, 'MASKINSERT')

        # Set the ID numbers for the new traces
        _traceid = np.empty(ntrace, dtype=int)
        indx = _side < 0
        if np.any(indx):
            last_left = 0 if self.traceid is None or np.sum(self.is_left) == 0 \
                            else np.amin(self.traceid)
            _traceid[indx] = last_left - 1 - np.arange(np.sum(indx))
        indx = _side > 0
        if np.any(indx):
            last_right = 0 if self.traceid is None or np.sum(self.is_right) == 0 \
                            else np.amax(self.traceid)
            _traceid[indx] = last_right + 1 + np.arange(np.sum(indx))

        if self.is_empty:
            # No traces exist, so set the internals directly
            self.traceid = _traceid
            self.spat_img = np.round(_trace_cen).astype(int)
            self.spat_cen = _trace_cen
            self.spat_err = np.zeros(_trace_cen.shape, dtype=float)
            self.spat_msk = mask
            self.spat_fit = _trace_cen
            return

        # Add the new traces. The new traces are added to both the
        # fitted list and the center list!
        self.traceid = np.insert(self.traceid, loc, _traceid)
        self.spat_img = np.insert(self.spat_img, loc, np.round(_trace_cen).astype(int), axis=1)
        self.spat_cen = np.insert(self.spat_cen, loc, _trace_cen, axis=1)
        self.spat_err = np.insert(self.spat_err, loc,
                                  np.zeros(_trace_cen.shape, dtype=float), axis=1)
        self.spat_msk = np.insert(self.spat_msk, loc, mask, axis=1)
        self.spat_fit = np.insert(self.spat_fit, loc, _trace_cen, axis=1)

        if resort:
            self.spatial_sort()

    def bound_detector(self):
        """
        Insert traces at both detector boundaries.

        Accounting for the requested detector buffer, a left and
        right trace are placed at the detector edges. Traces are
        masked as user-inserted.

        Only used parameter from :attr:`par`
        (:class:`pypeit.par.pypeitpar.EdgeTracePar`) is
        `det_buffer`.
        """
        self.insert_traces(np.array([-1,1]),
                           np.array([np.full(self.nspec, self.par['det_buffer'], dtype='float'),
                                     np.full(self.nspec, self.nspat-1-self.par['det_buffer'],
                                             dtype='float')]).T)

    def fully_masked_traces(self, flag=None, exclude=None):
        """
        Find fully masked edge traces.

        Traces are identified as masked by one or more of the flags
        in `flag` and explicitly not flagged by any flag in `exclude`
        over the fully spectral range of the detector.
        
        Args:
            flag (:obj:`str`, :obj:`list`, optional):
                The bit mask flags to select. If None, any flags are
                used. See :func:`pypeit.bitmask.Bitmask.flagged`.
            exclude (:obj:`str`, :obj:`list`, optional):
                A set of flags to explicitly exclude from
                consideration as a masked trace. I.e., if any
                spectral pixel in the trace is flagged with one of
                these flags, it will not be considered a fully masked
                trace. This is typically used to exclude inserted
                traces from being considered as a bad trace.

        Returns:
            `numpy.ndarray`_: Boolean array selecting traces that are
            flagged at all spectral pixels.
        """
        if self.is_empty:
            return None
        bpm = np.all(self.bitmask.flagged(self.spat_msk, flag=flag), axis=0)
        if exclude is not None:
            bpm &= np.logical_not(np.any(self.bitmask.flagged(self.spat_msk, flag=exclude), axis=0))
        return bpm
    
    def mask_refine(self, design_file=None, allow_resync=False, debug=False):
        """
        Use the mask design data to refine the edge trace positions.

        Use of this method requires:
            - a PCA decomposition is available,
            - the traces are synchronized into left-right pairs, and
            - :attr:`spectrograph` has a viable `get_slitmask` method
              to read slit mask design data from a file. That file is
              either provided directly or pulled from one of the
              files used to construct the trace image; see
              `design_file`. The result of the `get_slitmask` method
              must provide a
              :class:`pypeit.spectrographs.slitmask.SlitMask` object
              with the slit-mask design data.

        TODO: Traces don't need to be synchronized...

        Also useful, but not required, is for :attr:`spectrograph` to
        have a viable `get_detector_map` method that provides a
        :class:`pypeit.spectrograph.opticalmodel.DetectorMap` object,
        which is used to provide a guess offset between the slit-mask
        focal-plane positions and the trace pixel positions. If no
        such `get_detector_method` exists, the guess offset is::

            this

        and the match between expected and traced slit positions may
        be unstable.

        The method uses
        :class:`pypeit.spectrographs.slitmask.SlitRegister` to match
        the expected and traced position and identify both missing
        and erroneous trace locations. The former are used to add new
        traces and the latter are removed. The method also constructs
        the :attr:`design` and :attr:`objects` tables, depending on
        the data accessible via the
        :class:`pypeit.spectrographs.slitmask.SlitMask` instance.

        Used parameters from :attr:`par`
        (:class:`pypeit.par.pypeitpar.EdgeTracePar`) are
        `left_right_pca`, `mask_reg_maxiter`, `mask_reg_maxsep`,
        `mask_reg_sigrej`, and `ignore_alignment`.

        Args:
            design_file (:obj:`str`, optional):
                A file with the mask design data. If None, the method
                will use the first file in :attr:`files`; if
                :attr:`files` is also None, the method will raise an
                exception.
            debug (:obj:`bool`, optional):
                Run in debug mode.
        """
        # Still not done with this function...
        raise NotImplementedError()

        # Check that there are traces to refine!
        if self.is_empty:
            msgs.error('No traces to refine.')

        # The PCA decomposition must have already been determined
        if self.pca is None:
            msgs.error('Must first run the PCA analysis for the traces; run build_pca.')

        # Get the file to use when parsing the mask design information
        _design_file = (None if self.trace_img.files is None else self.trace_img.files[0]) \
                            if design_file is None else design_file
        if _design_file is None or not os.path.isfile(_design_file):
            msgs.error('Slit-mask design file not found or none provided.')

        # Get the paramters to use
        maxiter = self.par['mask_reg_maxiter']
        maxsep = self.par['mask_reg_maxsep']
        sigma = self.par['mask_reg_sigrej']
        ignore_alignment = self.par['ignore_alignment']

        # TODO: Set allow_resync and design_file to be a parameters, as
        # well?

        # Read the design data
        msgs.info('Reading slit-mask design information from: {0}'.format(_design_file))
        if self.spectrograph.get_slitmask(_design_file) is None:
            msgs.error('Unable to read design file or no slit-mask design reader '
                       'defined for {0}.'.format(self.spectrograph.spectrograph))

        # Match both left and right edges simultaneously
        x_design = np.array([self.spectrograph.slitmask.bottom[:,0],
                             self.spectrograph.slitmask.top[:,0]]).T.ravel()
        reference_row = self.pca[0].reference_row if self.par['left_right_pca'] \
                            else self.pca.reference_row
        x_det = self.spat_fit[reference_row,:]

        # Mask traces that are fully masked, except if they were
        # specifically inserted in a previous step
        # TODO: Should the BOXSLITS also be included here?
        x_det_bpm = self.fully_masked_traces(flag=self.bitmask.bad_flags,
                                             exclude=self.bitmask.insert_flags)

#        x_design = np.amin(self.spectrograph.slitmask.corners[:,:,0], axis=1)
#        side = self.traceid < 0
#        x_det = self.spat_fit[self.pca.reference_row,side]

#        x_design = np.amax(self.spectrograph.slitmask.corners[:,:,0], axis=1)
#        side = self.traceid > 0
#        x_det = self.spat_fit[self.pca.reference_row,side]

        # Estimate the scale in pixels/mm as the telescope platescale
        # in arcsec/mm divided by the detector platescale in
        # arcsec/pixel
        pix_per_mm = self.spectrograph.telescope.platescale() \
                        / self.trace_img.detector['platescale']
                        #/ self.spectrograph.detector[self.det - 1]['platescale']

        # If the traces are synchronized, use the estimated scale to
        # first mask edges that yeild slits that are too small relative
        # to the range of slit lengths in the mask file.
        if self.is_synced:
            slit_len_det = np.diff(x_det.reshape(-1,2), axis=1).ravel()
            slit_len_mask = np.diff(x_design.reshape(-1,2), axis=1).ravel()*pix_per_mm
            indx = (slit_len_det < np.amin(slit_len_mask)/1.1) \
                        | (slit_len_det > np.amax(slit_len_mask)*1.1)
            if np.any(indx):
                msgs.info('Removing {0} edges that form (an) '.format(np.sum(indx)*2)
                          + 'errantly small or large slit(s) compared to the mask design data.')
                x_det_bpm[np.repeat(indx,2)] = True

        # Initial guess for the offset
        try: 
            raise NotImplementedError()
            # Try using the spectrograph detector map
            self.spectrograph.get_detector_map()
            # Set the offset based on the location of this detector
            offset = self.spectrograph.detector_map.image_coordinates(
                            self.spectrograph.detector_map.npix[0]/2,
                            self.spectrograph.detector_map.npix[1]/2, detector=self.trace_img.det,
                            in_mm=False)[0][0] - self.spectrograph.detector_map.npix[0]/2
            # Set the bounds to some nominal fraction of the detector
            # size and pix/mm scale; allow for a +/- 10% deviation in
            # the pixel scale
            # TODO: Is 10% generally enough (for any instrument)? Make
            # this a (spectrograph-specific) parameter?
            offset_rng = [offset-0.1*self.spectrograph.detector_map.npix[0],
                          offset+0.1*self.spectrograph.detector_map.npix[0]]
        except:
            # No detector map
            msgs.warn('No detector map available for {0}'.format(self.spectrograph.spectrograph)
                      + '; attempting to match to slit-mask design anyway.')
            # Set the guess offset such that two sets of coordinates
            # are offset to their mean
            offset = np.mean(x_det) - np.mean(pix_per_mm * x_design)
            # Set the offset range
            offset_rng = [offset-np.absolute(np.amin(x_det)-np.amin(pix_per_mm*x_design))*1.1,
                          offset+np.absolute(np.amax(pix_per_mm*x_design)-np.amax(x_det))*1.1]

#        import pdb
#        pdb.set_trace()
#
#        slitmask.xc_trace(x_det, x_design, pix_per_mm)
#
#        pdb.set_trace()

        # The solution can be highly dependent on the initial guess for
        # the offset, so do an initial grid search to get close to the
        # solution.
        msgs.info('Running a grid search to try to find the best starting offset.')
        # Step by 2 pixels
        off = np.arange(offset_rng[0], offset_rng[1], 2).astype(float)
        rms = np.zeros_like(off, dtype=float)
        scl = np.zeros_like(off, dtype=float)
        par = np.array([0, pix_per_mm])
        bounds = np.array([offset_rng, [pix_per_mm/1.1, pix_per_mm*1.1]])
        register = slitmask.SlitRegister(x_det, x_design, trace_mask=x_det_bpm)

        # NOTE: The commented approach below gets the RMS at each
        # offset point just using the estimated scale. This is faster
        # than the approach taken, but results are sensitive to the
        # accuracy of the estimated scale, which can lead to problems
        # in corner cases.
#        for i in range(off.size):
#            print('Grid point: {0}/{1}'.format(i+1, off.size), end='\r')
#            par[0] = off[i]
#            register.par = par
#            minsep = register.match(unique=True)[1]
#            rms[i] = sigma_clipped_stats(minsep, sigma=5)[2]
#        print('Grid point: {0}/{0}'.format(off.size))

        # For each grid point, keep the offset fixed and find the best
        # scale. No rejection iterations are performed.
        for i in range(off.size):
            print('Grid point: {0}/{1}'.format(i+1, off.size), end='\r')
            par[0] = off[i]
            register.find_best_match(guess=par, fix=[True,False], bounds=bounds, penalty=False)
            minsep = register.match(unique=True)[1]
            scl[i] = register.par[1]
            rms[i] = sigma_clipped_stats(minsep, sigma=5)[2]
        print('Grid point: {0}/{0}'.format(off.size))

        # Use the grid point with the best RMS
        minindx = np.argmin(rms)
        offset = off[minindx]
        best_rms = rms[minindx]
        msgs.info('Minimum RMS ({0:.2f}) found with offset = {1:.2f}'.format(best_rms, offset))
        if debug:
            # Plot the result
            ax1 = plt.subplot(211)
            ax1.scatter(off, rms, color='k', marker='.', s=100, lw=0, zorder=0)
            ax1.scatter(offset, best_rms, color='C3', marker='x', s=50, zorder=1)
            ax1.set_xlabel('Trace Offset (pix)')
            ax1.set_ylabel('RMS (det-mask; pix)')
            ax1.set_title('Grid search for initial offset')
            ax2 = plt.subplot(212, sharex=ax1)
            ax2.scatter(off, scl, color='k', marker='.', s=100, lw=0, zorder=0)
            ax2.set_ylabel('Best-fit scale')
            plt.show()

        # Do the final fit with some rejection iterations
        register.find_best_match(guess=[offset, pix_per_mm], bounds=bounds, penalty=False,
                                 maxiter=maxiter, maxsep=maxsep, sigma=sigma, debug=debug)

        if debug:
            register.show(minmax=[0, self.nspat], synced=True)

        # Find the missing, bad, and masked traces
        missing, bad = register.trace_mismatch(minmax=[0, self.nspat], synced=True)
#        masked_by_registration = np.where(register.trace_mask & np.invert(x_det_bpm))[0]
#        bad = np.append(bad, masked_by_registration)
        bad = np.append(bad, np.where(register.trace_mask | x_det_bpm)[0])

        # Ignore missing alignment boxes
        if ignore_alignment:
            missing = missing[np.invert(self.spectrograph.slitmask.alignment_slit[missing//2])]
            found_alignment_slits = register.match_index[
                            self.spectrograph.slitmask.alignment_slit[register.match_index//2]]
            bad = np.append(bad, found_alignment_slits)

        # Report
        msgs.info('Best-fitting offset and scale for mask coordinates: {0:.2f} {1:.2f}'.format(
                    *register.par))
        msgs.info('Traces will {0} alignment slits'.format('exclude' if ignore_alignment
                                                             else 'include'))
        msgs.info('Number of missing mask traces to insert: {0}'.format(len(missing)))
        msgs.info('Number of bad or alignment traces to remove: {0}'.format(len(bad)))

        if self.is_synced and (len(missing) - len(bad)) % 2 != 0:
            if allow_resync:
                msgs.warning('Difference in added and removed traces is odd; will resync traces.')
            else:
                msgs.error('Difference in added and removed traces desyncronizes traces.')

        if len(bad) > 0:
            # Remove the bad traces and rebuild the pca
            rmtrace = np.zeros(self.ntrace, dtype=bool)
            rmtrace[bad] = True
            self.remove_traces(rmtrace, rebuild_pca=True)

        if len(missing) > 0:
            # Even indices are lefts, odd indices are rights
            side = missing % 2 * 2 - 1
            # Predict the traces using the PCA
            missing_traces = self.predict_traces(register.match_coo[missing], side)
            # Insert them
            self.insert_traces(side, missing_traces, mode='mask')

#        import pdb
#        pdb.set_trace()

        if len(bad) > 0 or len(missing) > 0:
            # Traces were removed and/or inserted, resync or recheck that the edges are synced.
            if (len(missing) - len(bad)) % 2 != 0 and allow_resync:
                self.sync(rebuild_pca=True)
            else:
                self.check_synced(rebuild_pca=True)
            reference_row = self.pca[0].reference_row if self.par['left_right_pca'] \
                            else self.pca.reference_row
            # Reset the match after removing/inserting traces
            x_det = self.spat_fit[reference_row,:]
            # TODO: Should the BOXSLITS also be included here?
            x_det_bpm = self.fully_masked_traces(flag=self.bitmask.bad_flags,
                                                 exclude=self.bitmask.insert_flags)
            register = slitmask.SlitRegister(x_det, x_design, trace_mask=x_det_bpm,
                                             guess=[offset, pix_per_mm], bounds=bounds,
                                             penalty=False, maxiter=maxiter, maxsep=maxsep,
                                             sigma=sigma, debug=debug, fit=True)

            # TODO: This fit should *never* result in missing or bad
            # traces! Keep this for a while until we feel like we've
            # vetted the code well enough.
            missing, bad = register.trace_mismatch(minmax=[0, self.nspat], synced=True)
            if len(missing) != 0 or len(bad) != 0:
                 msgs.error('CODING ERROR: Should never find missing or bad traces in re-fit!')

        # Fill the slit-design and object tables
        self._fill_design_table(register, _design_file)
        self._fill_objects_table(register)

    def _fill_design_table(self, register, design_file):
        """
        Fill :attr:`design` based on the results of the design
        registration.

        Args:
            register (:class:`pypeit.spectrographs.slitmask.SlitRegister`):
                Object holding the result of the registration.
            design_file (:obj:`str`):
                File that provided the slit-mask design data.
        """
        # Index for the slit in the design data
        slit_index = register.match_index[register.match_index % 2 == 0]//2
        # Number of slits
        nslits = len(slit_index)
        # Reference row
        reference_row = self.pca[0].reference_row if self.par['left_right_pca'] \
                            else self.pca.reference_row
        # Instantiate as an empty table
        self.design = EdgeTraceSet.empty_design_table(rows=nslits)
        # Save the fit parameters and the source file as table metadata
        self.design.meta['MASKFILE'] = design_file
        self.design.meta['MASKOFF'] = register.par[0]
        self.design.meta['MASKSCL'] = register.par[1]
        # Fill the columns
        self.design['TRACEID'] = np.arange(nslits, dtype=self.design['TRACEID'].dtype)
        self.design['TRACESROW'] = np.full(nslits, reference_row,
                                           dtype=self.design['TRACESROW'].dtype)
        self.design['TRACELPIX'] = self.spat_fit[reference_row,self.traceid<0].astype(
                                        dtype=self.design['TRACELPIX'].dtype)
        self.design['TRACERPIX'] = self.spat_fit[reference_row,self.traceid>0].astype(
                                        dtype=self.design['TRACERPIX'].dtype)
        self.design['SLITID'] = self.spectrograph.slitmask.slitid[slit_index].astype(
                                        dtype=self.design['SLITID'].dtype)
        self.design['SLITLFOC'] = register.mask_spat[register.match_index][self.traceid<0].astype(
                                        dtype=self.design['SLITLFOC'].dtype)
        self.design['SLITRFOC'] = register.mask_spat[register.match_index][self.traceid>0].astype(
                                        dtype=self.design['SLITRFOC'].dtype)
        if self.spectrograph.slitmask.onsky is not None:
            for i,key in enumerate(['SLITRA', 'SLITDEC', 'SLITLEN', 'SLITWID', 'SLITPA']):
                self.design[key] = self.spectrograph.slitmask.onsky[slit_index,i].astype(
                                        dtype=self.design[key].dtype)
        self.design['ALIGN'] = self.spectrograph.slitmask.alignment_slit[slit_index].astype(
                                        dtype=self.design['ALIGN'].dtype)

    def _fill_objects_table(self, register):
        """
        Fill :attr:`objects` based on the result of the design
        registration.

        Args:
            register (:class:`pypeit.spectrographs.slitmask.SlitRegister`):
                Object holding the result of the registration.
        """
        if self.spectrograph.slitmask.objects is None:
            # No object data available in slit mask design object
            self.objects = None
            return

        # Index for the slit in the design data
        slit_index = register.match_index[register.match_index % 2 == 0]//2
        # The index in the objects table are found by mapping the slit
        # index of each object in the design file to the slit index
        # included in the registration
        obj_index = utils.index_of_x_eq_y(self.spectrograph.slitmask.slitindx, slit_index,
                                          strict=True)
        # Number of objects
        nobj = len(obj_index)
        # Instantiate an empty table
        self.objects = EdgeTraceSet.empty_objects_table(rows=nobj)
        # Fill the columns
        for i,key in enumerate(['SLITID', 'OBJID', 'OBJRA', 'OBJDEC']):
                self.objects[key] = self.spectrograph.slitmask.objects[obj_index,i].astype(
                                        dtype=self.objects[key].dtype)
        # SLITINDX is the index of the slit in the `design` table, not
        # in the original slit-mask design data
        self.objects['SLITINDX'] = utils.index_of_x_eq_y(self.objects['SLITID'],
                                                         self.design['SLITID'], strict=True)

    def slit_spatial_center(self, normalized=True, spec=None, use_center=False, include_box=False):
        """
        Return the spatial coordinate of the center of each slit.

        The slit edges must be left-right synchronized.

        Args:
            normalized (:obj:`bool`, optional):
                Return coordinates normalized by the size of the
                detector.
            spec (:obj:`int`, optional):
                Spectral position (row) at which to return the
                spatial position. If ``None``, set at the central row
                (i.e., ``self.nspat//2``)
            use_center (:obj:`bool`, optional):
                Use the measured centroids to define the slit edges
                even if the slit edges have been otherwise modeled.
            include_box (:obj:`bool`, optional):
                Include box slits in the calculated coordinates.

        Returns:
            `numpy.ma.MaskedArray`_: Spatial coordinates of the slit
            centers in pixels or in fractions of the detector. Masked
            locations are for bad/excluded slits.
        """
        if not self.is_synced:
            msgs.error('EdgeTraceSet must be synced to compute slit centers.')

        # Select the good traces
        gpm = self.good_traces(include_box=include_box)
        good_slit = np.all(gpm.reshape(-1,2), axis=1)

        # TODO: Use reference_row by default? Except that it's only
        # defined if the PCA is defined.
        _spec = self.nspec//2 if spec is None else spec

        # Synced, spatially sorted traces are always ordered in left,
        # right pairs
        trace_cen = self.spat_cen[:,gpm] if self.spat_fit is None or use_center \
                        else self.spat_fit[:,gpm]
        slit_c = np.ma.MaskedArray(np.zeros(self.nslits, dtype=float))
        slit_c[np.logical_not(good_slit)] = np.ma.masked
        slit_c[good_slit] = np.mean(trace_cen[_spec,:].reshape(-1,2), axis=1)
        return slit_c/self.nspat if normalized else slit_c

    def match_order(self):
        """
        Match synchronized slits to the expected echelle orders.

        For non-Echelle spectrographs (selected based on the
        ``pypeline`` attribute of :attr:`spectrograph`), this simply
        returns without doing anything.

        For Echelle spectrographs, this finds the best matching order
        for each left-right trace pair; the traces must have already
        been synchronized into left-right pairs. Currently, this is a
        very simple, non-optimized match:

            - The closest order from
              ``self.spectrograph.order_spat_pos`` is matched to each
              slit.
            - Any slit that is not matched to an order (only if the
              number of slits is larger than the number of expected
              orders) is flagged as ``NOORDER``.
            - If multiple slits are matched to the same order, the
              slit with the smallest on-detector separation is kept
              and the other match is ignored.
            - Any slit matched to an order with a separation above
              the provided tolerance is flagged as ORDERMISMATCH.
            - A warning is issued if the number of valid matches
              is not identical to the number of expected orders
              (``self.spectrograph.norders``). The warning includes
              the list of orders that were not identified.

        The match tolerance is et by the parameter ``order_match``.
        An offset can be applied to improve the match via the
        parameter ``order_offset``; i.e., this should minimize the
        difference between the expected order positions and
        ``self.slit_spatial_center() + self.par['order_offset']``.
        Both ``order_match`` and ``order_offset`` are given in
        fractions of the detector size along the spatial axis.

        The result of this method is to instantiate :attr:`orderid`.

        Raises:
            PypeItError:
                Raised if the number of orders or their spatial
                locations are not defined for an Echelle
                spectrograph.
        """
        if self.spectrograph.pypeline != 'Echelle':
            return

        if self.spectrograph.norders is None:
            msgs.error('Coding error: norders not defined for {0}!'.format(
                        self.spectrograph.__class__.__name__))
        if self.spectrograph.orders is None:
            msgs.error('Coding error: orders not defined for {0}!'.format(
                        self.spectrograph.__class__.__name__))
        if self.spectrograph.order_spat_pos is None:
            msgs.error('Coding error: order_spat_pos not defined for {0}!'.format(
                       self.spectrograph.__class__.__name__))

        offset = self.par['order_offset']
        if offset is None:
            offset = 0.0

        # This requires the slits to be synced! Masked elements in
        # slit_cen are for bad slits.
        slit_cen = self.slit_spatial_center()

        # Calculate the separation between the order and every
        sep = self.spectrograph.order_spat_pos[:,None] - slit_cen[None,:] - offset
        # Find the smallest offset for each order
        slit_indx = np.ma.MaskedArray(np.ma.argmin(np.absolute(sep), axis=1))

        # Minimum separation between the order and its matching slit;
        # keep the signed value for reporting, but used the absolute
        # value of the difference for vetting below.
        sep = sep[(np.arange(self.spectrograph.norders),slit_indx)]
        min_sep = np.absolute(sep)

        # Report
        msgs.info('Before vetting, the echelle order, matching left-right trace pair, and '
                  'matching separation are:')
        msgs.info(' {0:>6} {1:>4} {2:>6}'.format('ORDER', 'PAIR', 'SEP'))
        msgs.info(' {0} {1} {2}'.format('-'*6, '-'*4, '-'*6))
        for i in range(self.spectrograph.norders):
            msgs.info(' {0:>6} {1:>4} {2:6.3f}'.format(self.spectrograph.orders[i], i+1, sep[i]))
        msgs.info(' {0} {1} {2}'.format('-'*6, '-'*4, '-'*6))

        # Single slit matched to multiple orders
        uniq, cnts = np.unique(slit_indx.compressed(), return_counts=True)
        for u in uniq[cnts > 1]:
            indx = slit_indx == u
            # Keep the one with the smallest separation
            indx[np.argmin(min_sep[indx]) + np.where(indx)[0][1:]] = False
            # Disassociate the other order from any slit
            slit_indx[np.logical_not(indx) & (slit_indx == u)] = np.ma.masked

        # Flag and remove orders separated by more than the provided
        # threshold
        if self.par['order_match'] is not None:
            indx = (min_sep > self.par['order_match']) \
                        & np.logical_not(np.ma.getmaskarray(min_sep))
            if np.any(indx):
                # Flag the associated traces
                _indx = np.isin(np.absolute(self.traceid), (slit_indx[indx]).compressed()+1)
                self.spat_msk[:,_indx] = self.bitmask.turn_on(self.spat_msk[:,_indx],
                                                              'ORDERMISMATCH')
                # Disassociate these orders from any slit
                slit_indx[indx] = np.ma.masked

        # Unmatched slits
        indx = np.logical_not(np.isin(np.arange(self.nslits), slit_indx.compressed()))
        if np.any(indx):
            # This works because the traceids are sorted and synced
            indx = np.repeat(indx, 2)
            self.spat_msk[:,indx] = self.bitmask.turn_on(self.spat_msk[:,indx], 'NOORDER')

        # Warning that there are missing orders
        missed_order = np.ma.getmaskarray(slit_indx)
        if np.any(missed_order):
            msgs.warn('Did not find all orders!  Missing orders: {0}'.format(
                        ', '.join(self.spectrograph.orders[missed_order].astype(str))))

        # Instantiate the order ID; 0 means the order is unassigned
        self.orderid = np.zeros(self.nslits*2, dtype=int)
        found_orders = self.spectrograph.orders[np.logical_not(missed_order)]
        nfound = len(found_orders)
        indx = (2*slit_indx.compressed()[:,None] + np.tile(np.array([0,1]), (nfound,1))).ravel()
        self.orderid[indx] = (np.array([-1,1])[None,:]*found_orders[:,None]).ravel()

    def get_slits(self):
        """
        Use the data to instatiate the relevant
        :class:`~pypeit.slittrace.SlitTraceSet` object.

        The traced edges must have first been organized into slits;
        see :func:`sync`.

        The method automatically calls :func:`match_order` and will
        only include the "slits" that have been correctly matched to
        known orders.
        
        The :class:`~pypeit.slittrace.SlitTraceSet` object will use
        the same :attr:`master_key`, :attr:`master_dir`, and
        :attr:`reuse_masters` as this parent :class:`EdgeTraceSet`
        object.

        Returns:
            :class:`~pypeit.slittrace.SlitTraceSet`: Object holding
            the slit traces.
        """
        if not self.is_synced:
            msgs.error('Edges must be synced to construct SlitTraceSet object.')

        # For echelle spectrographs, match the left-right trace pairs
        # to echelle orders
        self.match_order()

        # Select the good traces, including only those correctly
        # matched to echelle orders for echelle spectrographs and
        # including any box slits for multi-slit observations
        gpm = self.good_traces(include_box=True, good_orders=True)
        gpm = self.synced_selection(gpm, mode='neither')

        # Initialize SlitTrace mask
        slit_bitmask = slittrace.SlitTraceBitMask()
        nslit = int(np.sum(gpm)) // 2
        slit_msk = np.zeros(nslit, dtype=slit_bitmask.minimum_dtype())
        # Loop on left edges
        for sidx, eidx in enumerate(np.where(gpm & self.is_left)[0]):
            # Loop on SlitTrace mask keys
            for key in slit_bitmask.keys():
                if key in self.bitmask.keys() and np.all(self.bitmask.flagged(
                        self.spat_msk[:, eidx], flag=key)):
                    slit_msk[sidx] = slit_bitmask.turn_on(slit_msk[sidx], key)

        # Parse the data for the SlitTraceSet
        left = self.spat_fit[:,gpm & self.is_left]
        right = self.spat_fit[:,gpm & self.is_right]
        binspec, binspat = parse.parse_binning(self.trace_img.detector.binning)
        ech_order = None if self.orderid is None else self.orderid[gpm][1::2]
        if self.spectrograph.spec_min_max is None or ech_order is None:
            specmin = np.asarray([-np.inf]*nslit)
            specmax = np.asarray([np.inf]*nslit)
        else:
            specmin, specmax = self.spectrograph.spec_min_max
            indx = utils.index_of_x_eq_y(self.spectrograph.orders, ech_order)
            specmin = specmin[indx]/binspec
            specmax = specmax[indx]/binspec

        # Instantiate and return
        return slittrace.SlitTraceSet(left, right, self.spectrograph.pypeline, nspat=self.nspat,
                                      PYP_SPEC=self.spectrograph.spectrograph, specmin=specmin,
                                      specmax=specmax, binspec=binspec, binspat=binspat,
                                      pad=self.par['pad'], mask_init=slit_msk, ech_order=ech_order)

<|MERGE_RESOLUTION|>--- conflicted
+++ resolved
@@ -1480,12 +1480,8 @@
             # Connect to or instantiate ginga window
             display.connect_to_ginga(raise_err=True, allow_new=True)
             # Clear the viewer and show the trace image
-<<<<<<< HEAD
-            trace_viewer, trace_ch = ginga.show_image(self.trace_img.image, chname='Trace Image',
-                                                      clear=True)
-=======
-            trace_viewer, trace_ch = display.show_image(self.img, chname='Trace Image', clear=True)
->>>>>>> 2bfc04a1
+            trace_viewer, trace_ch = display.show_image(self.trace_img.image, chname='Trace Image',
+                                                        clear=True)
             if not self.is_empty:
                 display.show_slits(trace_viewer, trace_ch, _trc[:,gpm & is_left],
                                    _trc[:,gpm & is_right], pstep=thin, synced=synced, **id_kwargs)
