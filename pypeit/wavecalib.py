"""
Module for guiding 1D Wavelength Calibration
"""
import os
import copy
import inspect

import numpy as np

from matplotlib import pyplot as plt

import linetools.utils

from pypeit import msgs
from pypeit import masterframe
from pypeit.core import arc, qa, pixels
from pypeit.core.wavecal import autoid, waveio

from pypeit import debugger

class WaveCalib(masterframe.MasterFrame):
    """
    Class to guide wavelength calibration

    Args:
        msarc (np.ndarray or None): Arc image, created by the ArcImage class
        tslits_dict (dict or None):  TraceSlits dict
        spectrograph (:class:`pypeit.spectrographs.spectrograph.Spectrograph` or None):
            The `Spectrograph` instance that sets the
            instrument used to take the observations.  Used to set
            :attr:`spectrograph`.
        par (:class:`pypeit.par.pypeitpar.WaveSolutionPar` or None):
            The parameters used for the wavelength solution
        binspectral (int, optional): Binning of the Arc in the spectral dimension
        det (int, optional): Detector number
        master_key (str, optional)
        master_dir (str, optional): Path to master frames
        reuse_masters (bool, optional):  Load from disk if possible
        qa_path (str, optional):  For QA
        msbpm (ndarray, optional): Bad pixel mask image

    Attributes:
        frametype : str
          Hard-coded to 'wv_calib'
        steps : list
          List of the processing steps performed
        wv_calib : dict
          Primary output
          Keys
            0, 1, 2, 3 -- Solution for individual slit
            steps
        arccen (ndarray): (nwave, nslit) Extracted arc(s) down the center of the slit(s)
        maskslits : ndarray (nslit); bool
          Slits to ignore because they were not extracted
          WARNING: Outside of this Class, it is best to regenerate
          the mask using  make_maskslits()
    """

    # Frametype is a class attribute
    frametype = 'wv_calib'
    master_type = 'WaveCalib'

    def __init__(self, msarc, tslits_dict, spectrograph, par, binspectral=None, det=1,
                 master_key=None, master_dir=None, reuse_masters=False, qa_path=None,
                 msbpm=None):

        # MasterFrame
        masterframe.MasterFrame.__init__(self, self.master_type, master_dir=master_dir,
                                         master_key=master_key, file_format='json',
                                         reuse_masters=reuse_masters)

        # Required parameters (but can be None)
        self.msarc = msarc
        self.tslits_dict = tslits_dict
        self.spectrograph = spectrograph
        self.par = par

        # Optional parameters
        self.bpm = msbpm
        self.binspectral = binspectral
        self.qa_path = qa_path
        self.det = det
        self.master_key = master_key

        # Attributes
        self.steps = []    # steps executed
        self.wv_calib = {} # main output
        self.arccen = None # central arc spectrum

        # --------------------------------------------------------------
        # TODO: Build another base class that does these things for both
        # WaveTilts and WaveCalib?

        # Get the non-linear count level
        self.nonlinear_counts = 1e10 if self.spectrograph is None \
                                    else self.spectrograph.nonlinear_counts(det=self.det)

        # Set the slitmask and slit boundary related attributes that the
        # code needs for execution. This also deals with arcimages that
        # have a different binning then the trace images used to defined
        # the slits
        if self.tslits_dict is not None and self.msarc is not None:
            self.slitmask_science = pixels.tslits2mask(self.tslits_dict)
            inmask = self.bpm == 0 if self.bpm is not None \
                                    else np.ones_like(self.slitmask_science, dtype=bool)
            self.shape_science = self.slitmask_science.shape
            self.shape_arc = self.msarc.shape
            self.nslits = self.tslits_dict['slit_left'].shape[1]
            self.slit_left = arc.resize_slits2arc(self.shape_arc, self.shape_science,
                                                  self.tslits_dict['slit_left'])
            self.slit_righ = arc.resize_slits2arc(self.shape_arc, self.shape_science,
                                                  self.tslits_dict['slit_righ'])
            self.slitcen   = arc.resize_slits2arc(self.shape_arc, self.shape_science,
                                                  self.tslits_dict['slitcen'])
            self.slitmask  = arc.resize_mask2arc(self.shape_arc, self.slitmask_science)
            self.inmask = arc.resize_mask2arc(self.shape_arc, inmask)
            # TODO: Remove the following two lines if deemed ok
            if self.par['method'] != 'full_template':
                self.inmask &= self.msarc < self.nonlinear_counts
        else:
            self.slitmask_science = None
            self.shape_science = None
            self.shape_arc = None
            self.nslits = 0
            self.slit_left = None
            self.slit_righ = None
            self.slitcen = None
            self.slitmask = None
            self.inmask = None
        # --------------------------------------------------------------

    def build_wv_calib(self, arccen, method, skip_QA=False):
        """
        Main routine to generate the wavelength solutions in a loop over slits
        Wrapper to arc.simple_calib or arc.calib_with_arclines

        self.maskslits is updated for slits that fail

        Args:
            method : str
              'simple' -- arc.simple_calib
              'arclines' -- arc.calib_with_arclines
              'holy-grail' -- wavecal.autoid.HolyGrail
              'reidentify' -- wavecal.auotid.ArchiveReid
              'full_template' -- wavecal.auotid.full_template
            skip_QA (bool, optional)

        Returns:
            dict:  self.wv_calib
        """
        # Obtain a list of good slits
        ok_mask = np.where(~self.maskslits)[0]

        # Obtain calibration for all slits
        if method == 'simple':
            lines = self.par['lamps']
            line_lists = waveio.load_line_lists(lines)

            self.wv_calib = arc.simple_calib_driver(self.msarc, line_lists, arccen, ok_mask,
                                                    nfitpix=self.par['nfitpix'],
                                                    IDpixels=self.par['IDpixels'],
                                                    IDwaves=self.par['IDwaves'])
        elif method == 'semi-brute':
            # TODO: THIS IS CURRENTLY BROKEN
            debugger.set_trace()
            final_fit = {}
            for slit in ok_mask:
                # HACKS BY JXP
                self.par['wv_cen'] = 8670.
                self.par['disp'] = 1.524
                # ToDO remove these hacks and use the parset in semi_brute
                best_dict, ifinal_fit \
                        = autoid.semi_brute(arccen[:, slit], self.par['lamps'], self.par['wv_cen'],
                                            self.par['disp'], match_toler=self.par['match_toler'],
                                            func=self.par['func'], n_first=self.par['n_first'],
                                            sigrej_first=self.par['n_first'],
                                            n_final=self.par['n_final'],
                                            sigrej_final=self.par['sigrej_final'],
                                            sigdetect=self.par['sigdetect'],
                                            nonlinear_counts= self.nonlinear_counts)
                final_fit[str(slit)] = ifinal_fit.copy()
        elif method == 'basic':
            final_fit = {}
            for slit in ok_mask:
                status, ngd_match, match_idx, scores, ifinal_fit = \
                        autoid.basic(arccen[:, slit], self.par['lamps'], self.par['wv_cen'],
                                     self.par['disp'], nonlinear_counts=self.nonlinear_counts)
                final_fit[str(slit)] = ifinal_fit.copy()
                if status != 1:
                    self.maskslits[slit] = True
        elif method == 'holy-grail':
            # Sometimes works, sometimes fails
            arcfitter = autoid.HolyGrail(arccen, par=self.par, ok_mask=ok_mask)
            patt_dict, final_fit = arcfitter.get_results()
        elif method == 'reidentify':
            # Now preferred
            arcfitter = autoid.ArchiveReid(arccen, par=self.par, ok_mask=ok_mask)
            patt_dict, final_fit = arcfitter.get_results()
        elif method == 'full_template':
            # Now preferred
            if self.binspectral is None:
                msgs.error("You must specify binspectral for the full_template method!")
            final_fit = autoid.full_template(arccen, self.par, ok_mask, self.det, self.binspectral,
                                             nsnippet=self.par['nsnippet'])
        else:
            msgs.error('Unrecognized wavelength calibration method: {:}'.format(method))

        self.wv_calib = final_fit

        # Remake mask (*mainly for the QA that follows*)
        self.maskslits = self.make_maskslits(len(self.maskslits))
        ok_mask = np.where(~self.maskslits)[0]

        # QA
        if not skip_QA:
            for slit in ok_mask:
                outfile = qa.set_qa_filename(self.master_key, 'arc_fit_qa', slit=slit,
                                             out_dir=self.qa_path)
                autoid.arc_fit_qa(self.wv_calib[str(slit)], outfile = outfile)

        # Return
        self.steps.append(inspect.stack()[0][3])
        return self.wv_calib

    def echelle_2dfit(self, wv_calib, debug=False, skip_QA=False):
        """
        Evaluate 2-d wavelength solution for echelle data. Unpacks
        wv_calib for slits to be input into  arc.fit2darc

        Args:
            wv_calib (dict): Wavelength calibration
            debug (bool, optional):  Show debugging info
            skip_QA (bool, optional): Skip QA

        Returns:
            dict: dictionary containing information from 2-d fit

        """
        msgs.info('Fitting 2-d wavelength solution for echelle....')
        all_wave = np.array([], dtype=float)
        all_pixel = np.array([], dtype=float)
        all_order = np.array([],dtype=float)

        # Obtain a list of good slits
        ok_mask = np.where(~self.maskslits)[0]
        nspec = self.msarc.shape[0]
        for islit in wv_calib.keys():
            if int(islit) not in ok_mask:
                continue
            iorder = self.spectrograph.slit2order(islit, len(self.maskslits))
            mask_now = wv_calib[islit]['mask']
            all_wave = np.append(all_wave, wv_calib[islit]['wave_fit'][mask_now])
            all_pixel = np.append(all_pixel, wv_calib[islit]['pixel_fit'][mask_now])
            all_order = np.append(all_order, np.full_like(wv_calib[islit]['pixel_fit'][mask_now],
                                                          float(iorder)))

        # Fit
        fit2d_dict = arc.fit2darc(all_wave, all_pixel, all_order, nspec,
                                  nspec_coeff=self.par['ech_nspec_coeff'],
                                  norder_coeff=self.par['ech_norder_coeff'],
                                  sigrej=self.par['ech_sigrej'], debug=debug)

        self.steps.append(inspect.stack()[0][3])

        # QA
        if not skip_QA:
            outfile_global = qa.set_qa_filename(self.master_key, 'arc_fit2d_global_qa',
                                                out_dir=self.qa_path)
            arc.fit2darc_global_qa(fit2d_dict, outfile=outfile_global)
            outfile_orders = qa.set_qa_filename(self.master_key, 'arc_fit2d_orders_qa',
                                                out_dir=self.qa_path)
            arc.fit2darc_orders_qa(fit2d_dict, outfile=outfile_orders)

        return fit2d_dict

    # TODO: JFH this method is identical to the code in wavetilts.
    # SHould we make it a separate function?
    def extract_arcs(self, slitcen, slitmask, msarc, inmask):
        """
        Extract the arcs down each slit/order

        Wrapper to arc.get_censpec()

        Returns
        -------
        (self.arccen, self.arc_maskslit_
           self.arccen: ndarray, (nspec, nslit)
              arc spectrum for all slits
            self.arc_maskslit: ndarray, bool (nsit)
              boolean array containing a mask indicating which slits are good

        """
        # Full template kludge
        if self.par['method'] == 'full_template':
            nonlinear = 1e10
        else:
            nonlinear = self.nonlinear_counts
        # Do it
        # TODO: Consider *not* passing in nonlinear_counts;  Probably
        # should not mask saturated lines at this stage
        arccen, arc_maskslit = arc.get_censpec(slitcen, slitmask, msarc, inmask=inmask,
                                               nonlinear_counts=nonlinear)
        # Step
        self.steps.append(inspect.stack()[0][3])
        return arccen, arc_maskslit

    def save(self, outfile=None, overwrite=True):
        """
        Save the wavelength calibration data to a master frame.

        This is largely a wrapper for
        :func:`pypeit.core.wavecal.waveio.save_wavelength_calibration`.

        Args:
            outfile (:obj:`str`, optional):
                Name for the output file.  Defaults to
                :attr:`file_path`.
            overwrite (:obj:`bool`, optional):
                Overwrite any existing file.
        """
        _outfile = self.file_path if outfile is None else outfile
        # Check if it exists
        if os.path.exists(_outfile) and not overwrite:
            msgs.warn('Master file exists: {0}'.format(_outfile) + msgs.newline()
                      + 'Set overwrite=True to overwrite it.')
            return

        # Report and save
        waveio.save_wavelength_calibration(_outfile, self.wv_calib, overwrite=overwrite)
        msgs.info('Master frame written to {0}'.format(_outfile))

    def load(self, ifile=None):
        """
        Load a full (all slit) wavelength calibration.

        This is largely a wrapper for
        :func:`pypeit.core.wavecal.waveio.load_wavelength_calibration`.

        Args:
            ifile (:obj:`str`, optional):
                Name of the master frame file.  Defaults to
                :attr:`file_path`.

        Returns:
            dict or None: self.wv_calib
        """
        if not self.reuse_masters:
            # User does not want to load masters
            msgs.warn('PypeIt will not reuse masters!')
            return None

        # Check the input path
        _ifile = self.file_path if ifile is None else ifile

        if not os.path.isfile(_ifile):
            # Master file doesn't exist
            msgs.warn('No Master {0} frame found: {1}'.format(self.master_type, self.file_path))
            return None

        # Read, save it to self, return
        # TODO: Need to save it to self?
        msgs.info('Loading Master {0} frame: {1}'.format(self.master_type, _ifile))
        self.wv_calib = waveio.load_wavelength_calibration(_ifile)
        return self.wv_calib

    @staticmethod
    def load_from_file(filename):
        """
        Load a full (all slit) wavelength calibration.

        This simply executes
        :func:`pypeit.core.wavecal.waveio.load_wavelength_calibration`.

        Args:
            filename (:obj:`str`):
                Name of the master frame file.

        Returns:
            dict: The wavelength calibration data.
        """
        return waveio.load_wavelength_calibration(filename)

    def make_maskslits(self, nslit):
        """
        (re)Generate the mask for wv_calib based on its contents
        This is the safest way to go...

        Args:
            nslit (int): Number of slits/orders

        Returns:
            ndarray: self.maskslits, boolean array -- True = masked, i.e. do not use

        """
        # Set mask based on wv_calib
        mask = np.array([True]*nslit)
        for key in self.wv_calib.keys():
            if key in ['steps', 'par', 'fit2d']:
                continue
            if (self.wv_calib[key] is not None) and (len(self.wv_calib[key]) > 0):
                mask[int(key)] = False
        self.maskslits = mask
        return self.maskslits

    def run(self, skip_QA=False, debug=False):
        """
        Main driver for wavelength calibration

        Code flow:
          1. Extract 1D arc spectra down the center of each slit/order
          2. Load the parameters guiding wavelength calibration
          3. Generate the 1D wavelength fits
          4. Generate a mask

        Args:
            skip_QA : bool, optional

        Returns:
            dict, ndarray:  wv_calib dict and maskslits bool array

        """
        ###############
        # Extract an arc down each slit
        self.arccen, self.maskslits = self.extract_arcs(self.slitcen, self.slitmask, self.msarc,
                                                        self.inmask)

        # Fill up the calibrations and generate QA
        self.wv_calib = self.build_wv_calib(self.arccen, self.par['method'], skip_QA=skip_QA)

        # Return
        if self.par['echelle'] is True:
            fit2d_dict = self.echelle_2dfit(self.wv_calib, skip_QA = skip_QA, debug=debug)
            self.wv_calib['fit2d'] = fit2d_dict

        # Build mask
        self.make_maskslits(self.nslits)

        # Pack up
        self.wv_calib['steps'] = self.steps
        sv_par = self.par.data.copy()
        self.wv_calib['par'] = sv_par

        return self.wv_calib, self.maskslits

    def show(self, item, slit=None):
        """
        Show one of the class internals

        Args:
            item (str):
              'spec' -- Show the fitted points and solution;  requires slit
              'fit' -- Show fit QA; requires slit
            slit (int, optional):

        Returns:

        """
        if item == 'spec':
            # spec
            spec = self.wv_calib[str(slit)]['spec']
            # tcent
            tcent = self.wv_calib[str(slit)]['tcent']
            yt = np.zeros_like(tcent)
            for jj,t in enumerate(tcent):
                it = int(np.round(t))
                yt[jj] = np.max(spec[it-1:it+1])
            # Plot
            plt.clf()
            ax=plt.gca()
            ax.plot(spec, drawstyle='steps-mid')
            ax.scatter(tcent, yt, color='red', marker='*')
            ax.set_xlabel('Pixel')
            ax.set_ylabel('Counts')
            plt.show()
        elif item == 'fit':
            autoid.arc_fit_qa(self.wv_calib[str(slit)])

    def __repr__(self):
        # Generate sets string
        txt = '<{:s}: '.format(self.__class__.__name__)
        if len(self.steps) > 0:
            txt+= ' steps: ['
            for step in self.steps:
                txt += '{:s}, '.format(step)
            txt = txt[:-2]+']'  # Trim the trailing comma
        txt += '>'
        return txt

<<<<<<< HEAD

# TODO: Use waveio.load_wavelength_calibration
#def load_wv_calib(filename):
#    """
#    Utility function which enables one to load the wv_calib and parset from a master file one line
#    of code without instantiating the class.
#
#    Note:  This method instantiates without a Spectrograph
#
#    Args:
#        filename (str): Master file name
#
#    Returns:
#        tuple (dict, parset): wv_calib dict, wavelengths parset
#    """
#
#    waveCalib = WaveCalib(None, None, None, None)
#    wv_calib, _ = waveCalib.load_master(filename)
#    return wv_calib, wv_calib['par'].copy()

=======
>>>>>>> f32878ff
<|MERGE_RESOLUTION|>--- conflicted
+++ resolved
@@ -486,26 +486,3 @@
         txt += '>'
         return txt
 
-<<<<<<< HEAD
-
-# TODO: Use waveio.load_wavelength_calibration
-#def load_wv_calib(filename):
-#    """
-#    Utility function which enables one to load the wv_calib and parset from a master file one line
-#    of code without instantiating the class.
-#
-#    Note:  This method instantiates without a Spectrograph
-#
-#    Args:
-#        filename (str): Master file name
-#
-#    Returns:
-#        tuple (dict, parset): wv_calib dict, wavelengths parset
-#    """
-#
-#    waveCalib = WaveCalib(None, None, None, None)
-#    wv_calib, _ = waveCalib.load_master(filename)
-#    return wv_calib, wv_calib['par'].copy()
-
-=======
->>>>>>> f32878ff
