""" Module for TNG/Dolores
"""
import numpy as np

from astropy.time import Time

from pypeit import msgs
from pypeit import telescopes
from pypeit.core import framematch
from pypeit.par import pypeitpar
from pypeit.spectrographs import spectrograph

from pypeit import debugger

class TNGDoloresSpectrograph(spectrograph.Spectrograph):
    """
    Child to handle Shane/Kast specific code
    """

    def __init__(self):
        super(TNGDoloresSpectrograph, self).__init__()
        self.spectrograph = 'tng_dolores'
        self.telescope = telescopes.TNGTelescopePar()
        self.camera = 'DOLORES'
        self.detector = [
                # Detector 1
                pypeitpar.DetectorPar(
                            dataext         = 0,
                            specaxis        = 1,
                            specflip        = False,
                            xgap            = 0.,
                            ygap            = 0.,
                            ysize           = 1.,
                            platescale      = 0.252,
                            darkcurr        = 0.0,
                            saturation      = 65535.,
                            nonlinear       = 0.76,
                            numamplifiers   = 1,
                            gain            = 0.97,
                            ronoise         = 9.0,
                            datasec         = '[51:,1:2045]',
                            oscansec        = '[51:,2054:]',
                            suffix          = '_lrr'
                            )]
        self.numhead = 1
        # Uses default primary_hdrext
        self.timeunit = 'isot'
        # self.sky_file = ?

    @staticmethod
    def default_pypeit_par():
        """
        Set default parameters for TNG Dolores reductions.
        """
        par = pypeitpar.PypeItPar()
<<<<<<< HEAD
        #par['calibrations']['tilts']['params'] = [1,1,1]
        # Always flux calibrate, starting with default parameters
        par['fluxcalib'] = pypeitpar.FluxCalibratePar()
        # Always correct for flexure, starting with default parameters
        par['flexure'] = pypeitpar.FlexurePar()
=======
>>>>>>> 9a5d88b5
        # Set the default exposure time ranges for the frame typing
        par['calibrations']['biasframe']['exprng'] = [None, 0.1]
        par['calibrations']['darkframe']['exprng'] = [999999, None]     # No dark frames
        par['calibrations']['pinholeframe']['exprng'] = [999999, None]  # No pinhole frames
        par['scienceframe']['exprng'] = [1, None]
        return par

    '''
    def check_headers(self, headers):
        """
        Check headers match expectations for an TNG Dolores exposure.

        See also
        :func:`pypeit.spectrographs.spectrograph.Spectrograph.check_headers`.

        Args:
            headers (list):
                A list of headers read from a fits file
        """
        expected_values = { '0.DET_ID': 'E2V4240',
                             '0.NAXIS': 2}
        super(TNGDoloresSpectrograph, self).check_headers(headers, expected_values=expected_values)

    def header_keys(self):
        """
        Return a dictionary with the header keywords to read from the
        fits file.

        Returns:
            dict: A nested dictionary with the header keywords to read.
            The first level gives the extension to read and the second
            level gives the common name for header values that is passed
            on to the PypeItMetaData object.
        """
        hdr_keys = {}
        hdr_keys[0] = {}
        hdr_keys[1] = {}
        hdr_keys[2] = {}
        hdr_keys[3] = {}
        hdr_keys[4] = {}

        # Copied over defaults
        hdr_keys[0]['idname'] = 'OBS-TYPE'
        hdr_keys[0]['target'] = 'OBJCAT'
        hdr_keys[0]['exptime'] = 'EXPTIME'
        hdr_keys[0]['time'] = 'DATE-OBS'
        hdr_keys[0]['date'] = 'DATE-OBS'
        hdr_keys[0]['ra'] = 'RA'
        hdr_keys[0]['dec'] = 'DEC'
        hdr_keys[0]['naxis0'] = 'NAXIS2'
        hdr_keys[0]['naxis1'] = 'NAXIS1'
        hdr_keys[0]['filter1'] = 'FLT_ID'
        hdr_keys[0]['dispname'] = 'GRM_ID'
        hdr_keys[0]['lamps'] = 'LMP_ID'

        return hdr_keys
    '''

    def init_meta(self):
        """
        Generate the meta data dict
        Note that the children can add to this

        Returns:
            self.meta: dict (generated in place)

        """
        meta = {}
        # Required (core)
        meta['ra'] = dict(ext=0, card='RA')
        meta['dec'] = dict(ext=0, card='DEC')
        meta['target'] = dict(ext=0, card='OBJCAT')
        meta['decker'] = dict(ext=0, card='SLMSKNAM')
        meta['binning'] = dict(ext=0, card=None, default='1,1')

        meta['mjd'] = dict(ext=0, card=None, compound=True)
        meta['exptime'] = dict(ext=0, card='EXPTIME')
        meta['airmass'] = dict(ext=0, card='AIRMASS')
        # Extras for config and frametyping
        meta['dispname'] = dict(ext=0, card='GRM_ID')
        #meta['dispangle'] = dict(card=None, compound=True, rtol=1e-5)
        meta['idname'] = dict(ext=0, card='IMAGETYP')
        # Lamps
        meta['lampstat01'] = dict(ext=0, card='LMP_ID')

        # Ingest
        self.meta = meta

    def compound_meta(self, headarr, meta_key):
        if meta_key == 'mjd':
            time = headarr[0]['DATE-OBS']
            ttime = Time(time, format='isot')
            return ttime.mjd
        else:
            msgs.error("Not ready for this compound meta")

    def configuration_keys(self):
        """
        Return the metadata keys that defines a unique instrument
        configuration.

        This list is used by :class:`pypeit.metadata.PypeItMetaData` to
        identify the unique configurations among the list of frames read
        for a given reduction.

        Returns:
            list: List of keywords of data pulled from meta
        """
        return ['dispname', 'decker']


    def check_frame_type(self, ftype, fitstbl, exprng=None):
        """
        Check for frames of the provided type.
        """
        good_exp = framematch.check_frame_exptime(fitstbl['exptime'], exprng)
        if ftype in ['science', 'standard']:
            return good_exp & (fitstbl['idname'] == 'OBJECT') & (fitstbl['lamps'] == 'Parking') \
                        & (fitstbl['dispname'] != 'OPEN')
        if ftype == 'bias':
            return good_exp & (fitstbl['dispname'] == 'OPEN')
        if ftype in ['pixelflat', 'trace']:
            return good_exp & (fitstbl['idname'] == 'CALIB') & (fitstbl['lamps'] == 'Halogen') \
                        & (fitstbl['dispname'] != 'OPEN')
        if ftype in ['pinhole', 'dark']:
            # Don't type pinhole or dark frames
            return np.zeros(len(fitstbl), dtype=bool)
        if ftype in ['arc', 'tilt']:
            return good_exp & (fitstbl['idname'] == 'arc') & (fitstbl['lamps'] == 'Ne+Hg') \
                        & (fitstbl['dispname'] != 'OPEN')
        msgs.warn('Cannot determine if frames are of type {0}.'.format(ftype))
        return np.zeros(len(fitstbl), dtype=bool)
<|MERGE_RESOLUTION|>--- conflicted
+++ resolved
@@ -53,14 +53,6 @@
         Set default parameters for TNG Dolores reductions.
         """
         par = pypeitpar.PypeItPar()
-<<<<<<< HEAD
-        #par['calibrations']['tilts']['params'] = [1,1,1]
-        # Always flux calibrate, starting with default parameters
-        par['fluxcalib'] = pypeitpar.FluxCalibratePar()
-        # Always correct for flexure, starting with default parameters
-        par['flexure'] = pypeitpar.FlexurePar()
-=======
->>>>>>> 9a5d88b5
         # Set the default exposure time ranges for the frame typing
         par['calibrations']['biasframe']['exprng'] = [None, 0.1]
         par['calibrations']['darkframe']['exprng'] = [999999, None]     # No dark frames
