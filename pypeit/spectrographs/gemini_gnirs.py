--- conflicted
+++ resolved
@@ -313,10 +313,7 @@
         order_platescale: ndarray, float
 
         """
-<<<<<<< HEAD
-=======
         self.check_disperser()
->>>>>>> 035cccbe
         if '10/mmLBSX' in self.dispname:
             return np.full(order_vec.size, 0.05)
         elif '32/mm' in self.dispname:
@@ -326,10 +323,7 @@
 
     @property
     def norders(self):
-<<<<<<< HEAD
-=======
         self.check_disperser()
->>>>>>> 035cccbe
         if '10/mmLBSX' in self.dispname:
             return 4
         elif '32/mm' in self.dispname:
@@ -339,10 +333,7 @@
 
     @property
     def order_spat_pos(self):
-<<<<<<< HEAD
-=======
         self.check_disperser()
->>>>>>> 035cccbe
         if '10/mmLBSX' in self.dispname:
             return np.array([0.050, 0.215, 0.442, 0.759])
         elif '32/mm' in self.dispname:
@@ -352,10 +343,7 @@
 
     @property
     def orders(self):
-<<<<<<< HEAD
-=======
         self.check_disperser()
->>>>>>> 035cccbe
         if '10/mmLBSX' in self.dispname:
             return np.arange(6,2,-1, dtype=int)
         elif '32/mm' in self.dispname:
@@ -365,10 +353,7 @@
 
     @property
     def spec_min_max(self):
-<<<<<<< HEAD
-=======
         self.check_disperser()
->>>>>>> 035cccbe
         if '10/mmLBSX' in self.dispname:
             spec_max = np.asarray([1022, 1022, 1022, 1022])
             spec_min = np.asarray([450, 0, 0, 0])
