"""
Defines the abstract `Spectrograph` class, which is the parent class for
all instruments served by PypeIt.

The key functionality of this base class and its derived classes are to
provide instrument-specific:
    - file I/O routines
    - detector properties (see
      :class:`pypeit.par.pypeitpar.DetectorPar`)
    - telescope properties (see
      :class:`pypeit.par.pypeitpar.TelescopePar`)
    - fits header keywords that are collated and injested into PypeIt's
      metadata table that it uses throughout the reduction
    - header keyword values to check to confirm a fits file has been
      taken with the selected instrument
    - default methods for automatically determining the type of each
      exposure that PypeIt was asked to reduce
    - header keywords to use when matching calibration frames to science
      frames
    - methods used to generate and/or read bad-pixel masks for an
      exposure
    - default parameters for PypeIt's algorithms
    - method to access an archival sky spectrum

.. _astropy.io.fits: http://docs.astropy.org/en/stable/io/fits/
.. _astropy.io.fits.Header: http://docs.astropy.org/en/stable/io/fits/api/headers.html
.. _numpy.ndarray: https://docs.scipy.org/doc/numpy/reference/generated/numpy.ndarray.html

"""
import os
import warnings

from abc import ABCMeta
from pkg_resources import resource_filename

import numpy as np
from astropy.io import fits

from linetools.spectra import xspectrum1d

from pypeit import msgs
from pypeit.core.wavecal import wvutils
from pypeit.core import parse
from pypeit.par import pypeitpar
from pypeit.core import pixels
from pypeit.metadata import PypeItMetaData

from pypeit import debugger

class Spectrograph(object):
    """
    Abstract class whose derived classes dictate instrument-specific
    behavior in PypeIt.

    Attributes:
        spectrograph (str):
            The name of the spectrograph.  See
            :func:`pypeit.spectrographs.util.valid_spectrographs` for the
            currently supported spectrographs.
        telescope (:class:`TelescopePar`):
            Parameters of the telescope that feeds this spectrograph.
        detector (list):
            A list of instances of
            :class:`pypeit.par.pypeitpar.DetectorPar` with the parameters
            for each detector in the spectrograph
        naxis (tuple):
            A tuple with the lengths of the two axes for current
            detector image; often trimmmed.
        raw_naxis (tuple):
            A tuple with the lengths of the two axes for untrimmed detector image.
<<<<<<< HEAD
        datasec_img (:obj:`numpy.ndarray`):
            An image identifying the amplifier that reads each detector pixel.
        oscansec_img (:obj:`numpy.ndarray`):
            An image identifying the amplifier that reads each detector pixel
        bpm_img (:obj:`numpy.ndarray`):
=======
        datasec_img (`numpy.ndarray`_):
            An image identifying the amplifier that reads each detector
            pixel.
        bpm_img (`numpy.ndarray`_):
>>>>>>> eea71304
            The bad-pixel mask for the currently read detector.
    """
    __metaclass__ = ABCMeta

    def __init__(self):
        self.spectrograph = 'base'
        self.telescope = None
        self.detector = None
        self.naxis = None
#        self.raw_naxis = None
        self.datasec_img = None
        self.oscansec_img = None
        self.bpm_img = None

        # Default time unit
        self.timeunit = 'mjd'

        # Default extension with the primary header data
        #   used by arsave.save_2d_images
        self.primary_hdrext = 0
        self.numhead = 0

        self.minexp = 0  # NEED TO TIE TO INSTRUMENT PAR INSTEAD

        # Init Calibrations Par
#        self._set_calib_par()

        # Init meta
        self.meta_data_model = PypeItMetaData.get_meta_data_model()
        self.init_meta()
        self.validate_metadata()

    @staticmethod
    def default_pypeit_par():
        return pypeitpar.PypeItPar()

    def nonlinear_counts(self, det=1):
        """
        Return the counts at which the detector response becomes
        non-linear.

        Args:
            det (:obj:`int`, optional):
                1-indexed detector number.
        
        Returns:
            float: Counts at which detector response becomes nonlinear.
        """
        return self.detector[det-1]['saturation']*self.detector[det-1]['nonlinear']

    def config_specific_par(self, scifile, inp_par=None):
        """
        Modify the PypeIt parameters to hard-wired values used for
        specific instrument configurations.
        
        Args:
            scifile (str):
                File to use when determining the configuration and how
                to adjust the input parameters.
            inp_par (:class:`pypeit.par.parset.ParSet`, optional):
                Parameter set used for the full run of PypeIt.  If None,
                use :func:`default_pypeit_par`.

        Returns:
            :class:`pypeit.par.parset.ParSet`: The PypeIt paramter set
            adjusted for configuration specific parameter values.
        """
        return self.default_pypeit_par() if inp_par is None else inp_par

    def _check_telescope(self):
        # Check the detector
        if self.telescope is None:
            raise ValueError('Must define the telescope used to take the observations.')
        if not isinstance(self.telescope, pypeitpar.TelescopePar):
                raise TypeError('Telescope parameters must be one of those specified in'
                                'pypeit.telescopes.')

    def _check_detector(self):
        # Check the detector
        if self.detector is None:
            raise ValueError('Must first define spectrograph detector parameters!')
        for d in self.detector:
            if not isinstance(d, pypeitpar.DetectorPar):
                raise TypeError('Detector parameters must be specified using DetectorPar.')

    def load_raw_frame(self, raw_file, det=1):
        r"""
        Load the image and header for an exposure taken with this
        spectrograph.

        The returned image follows the PypeIt convention, which is
        always oriented with spectra along rows and with wavelengths and
        echelle orders increasing with increasing pixel number.  The
        shape of the returned array is :math:`(N_{\rm spec}, N_{\rm
        spat})`.

        The transpose and flip operations needed to convert the raw
        image data read using `astropy.io.fits`_ into the PypeIt-format
        `numpy.ndarray`_ is as follows::
            
            - The orientation of the image in the file is expected to
              follow the FITS convention.
            - Because of different storage architecture, fits images
              ready by `astropy.io.fits`_ have an automatically
              transposed orientation.
            - The image is then transposed again, if necessary according
              to :attr:`detector[det-1]['specaxis']`, to ensure that
              wavelengths are along rows.
            - The image is then flipped along rows, if necessary
              according to :attr:`detector[det-1]['specflip']`, to
              ensure that wavelengths increase with increasing pixel
              number.
            - Finally, the image is flipped along columns, if necessary
              according to :attr:`detector[det-1]['spatflip']`, to
              ensure that echelle orders increase with increasing pixel
              number.

        Args:
            raw_file (:obj:`str`):
                File with the image data.
            det (:obj:`int`, optional):
                1-indexed detector number.

        Returns:
            Returns an `numpy.ndarray`_ with the image data and an
            `astropy.io.fits.Header`_ object with the image and header
            data, respectively.  The image data is always returned with
            floating-point type.
        """
        # Check the detector is defined
        self._check_detector()

        # Load the raw image
        raw_img, head0 = self.load_raw_img_head(raw_file, dataext=self.detector[det-1]['dataext'],
                                                det=det)

        # Turn to float
<<<<<<< HEAD
        img = raw_img.astype(np.float)
=======
        img = raw_img.astype(float)

        # Transpose?
        if self.raw_is_transposed(det):
            img = img.T
        if self.detector[det-1]['specflip']:
            img = np.flip(img, axis=0)
        if self.detector[det-1]['spatflip']:
            img = np.flip(img, axis=1)
>>>>>>> eea71304

        # Return
        return img, head0

    def raw_is_transposed(self, det=1):
        """
        Indicates that raw files read by `astropy.io.fits`_ yields an
        image with the spatial dimension along rows, meaning that the
        image must be transposed to match the uniform PypeIt format of
        the spectral dimension along rows.

        Args:
            det (:obj:`int`, optional):
                1-indexed detector number.
        
        Returns:
            :obj:`bool`: Flat that transpose is required.
        """
        return self.detector[det-1]['specaxis'] == 1

    def load_raw_img_head(self, raw_file, dataext=0, headext=0, **null_kwargs):
        """
        Generic raw image reader

        Args:
            raw_file (:obj:`str`):
                File to read.
            dataext (:obj:`str`, :obj:`int`, optional):
                Fits extension with the image data.
            headext (:obj:`str`, :obj:`int`, optional):
                Fits extension with the header data to return.
            **null_kwargs:
              Captured and never used

        Returns:
            Returns an `numpy.ndarray`_ with the image data and an
            `astropy.io.fits.Header`_ object with the image and header
            data, respectively.
        """
        # Open and go
        hdu = fits.open(raw_file)
        return hdu[dataext].data, hdu[headext].header

    def get_image_section(self, inp=None, det=1, section='datasec'):
        """
        Return a string representation of a slice defining a section of
        the detector image.

        This default function of the base class tries to get the image
        section in two ways, first by assuming the image section
        defined by the detector is a header keyword, and then by just
        assuming the detector provides the image section directly.

        This is done separately for the data section and the overscan
        section in case one is defined as a header keyword and the other
        is defined directly.
        
        Args:
            inp (:obj:`str`, `astropy.io.fits.Header`_, optional):
                String providing the file name to read, or the relevant
                header object.  Default is None, meaning that the
                detector attribute must provide the image section
                itself, not the header keyword.
            det (:obj:`int`, optional):
                1-indexed detector number.
            section (:obj:`str`, optional):
                The section to return.  Should be either 'datasec' or
                'oscansec', according to the
                :class:`pypeitpar.DetectorPar` keywords.

        Returns:
            tuple: Returns three objects: (1) A list of string
            representations for the image sections, one string per
            amplifier.  The sections are *always* returned in PypeIt
            order: spectral then spatial.  (2) Boolean indicating if the
            slices are one indexed.  (3) Boolean indicating if the
            slices should include the last pixel.  The latter two are
            always returned as True following the FITS convention.
        """
        # Check the section is one of the detector keywords
        if section not in self.detector[det-1].keys():
            raise ValueError('Unrecognized keyword: {0}'.format(section))

        # Check the detector is defined
        self._check_detector()

        # Get the data section
        try:
            # Parse inp
            if inp is None:
                # Force the call to the except block
                raise KeyError
            elif isinstance(inp, str):
                hdu = fits.open(inp)
                hdr = hdu[self.detector[det-1]['dataext']].header
            elif isinstance(inp, fits.Header):
                hdr = inp
            else:
                msgs.error('Input must be a filename or a fits.Header object.')

            # Try using the image sections as header keywords
            image_sections = [ hdr[key] for key in self.detector[det-1][section] ]
        except KeyError:
            # Expect a KeyError to be thrown if the section defined by
            # the detector attribute is actually the image section
            # string itself
            image_sections = self.detector[det-1][section]
            if not isinstance(image_sections, list):
                image_sections = [image_sections]

        # Always assume normal FITS header formatting
        one_indexed = True
        include_last = True
<<<<<<< HEAD
        #transpose = self.detector[det-1]['specaxis'] == 0

        return image_sections, one_indexed, include_last#, transpose
=======

        # Re-order so that the section is always returned as
        # (spec,spat).  NOTE: This is different from load_raw_frame
        # because of the added flip performed by just reading the image
        # data.
        if self.detector[det-1]['specaxis'] == 0:
            image_sections = ['[{0}]'.format(','.join(s.strip('[]').split(',')[::-1]))
                                for s in image_sections]

        return image_sections, one_indexed, include_last
>>>>>>> eea71304

    def get_datasec_img(self, filename, det, force=True):
        if self.datasec_img is None or force:
            return self.get_pixel_img(filename, 'datasec', det)
        else:
            return self.datasec_img

    def get_oscansec_img(self, filename, det, force=True):
        if self.oscansec_img is None or force:
            return self.get_pixel_img(filename, 'oscansec', det)
        else:
            return self.oscansec_img

    def get_pixel_img(self, filename, section, det):
        """
        Create an image identifying the amplifier used to read each pixel.

        .. todo::
            - I find 1-indexing to be highly annoying...
            - Check for overlapping amplifiers?
            - Consider renaming this datasec_ampid or something like
              that.  I.e., the image's main purpose is to tell you where
              the amplifiers are for the data section
          
        Args:
            filename (str):
                Name of the file from which to read the image size.
            det (int):
                Detector number (1-indexed)
            force (:obj:`bool`, optional):
                Force the image to be remade

        Returns:
            `numpy.ndarray`: Integer array identifying the amplifier
            used to read each pixel.
        """
        # Check the detector is defined
        self._check_detector()
        # Get the image shape
        raw_naxis = self.get_raw_image_shape(filename, det=det)

        binning_pypeit = self.get_meta_value(filename, 'binning')

        #data_sections, one_indexed, include_end, transpose \
        data_sections, one_indexed, include_end \
                    = self.get_image_section(filename, det, section=section)
        # Note on data format
        #--------------------
        # binning_pypeit = the binning  in the PypeIt convention of (spec, spat)
        # binning_raw = the binning in the format of the raw data.
        # In other words: PypeIt requires spec to be the first dimension of the image as read into python. If the
        # files are stored the other way with spat as the first dimension (as read into python), then the transpose
        # flag manages this, which is basically the value of the self.detector[det-1]['specaxis'] above.
        # (Note also that BTW the python convention of storing images is transposed relative to the fits convention
        # and the datasec typically written to headers. However this flip is dealt with explicitly in the
        # parse.spec2slice code and is NOT the transpose we are describing and flipping here).
        # TODO Add a blurb on the PypeIt data model.

        #if transpose:
        #   binning_raw = (',').join(binning_pypeit.split(',')[::-1])
        #else:
        binning_raw = binning_pypeit

        # Initialize the image (0 means no amplifier)
        pix_img = np.zeros(raw_naxis, dtype=int)
        for i in range(self.detector[det-1]['numamplifiers']):
            # Convert the data section from a string to a slice
            datasec = parse.sec2slice(data_sections[i], one_indexed=one_indexed,
                                      include_end=include_end, require_dim=2,
                                      binning_raw=binning_raw) #transpose=transpose,
            # Assign the amplifier
            #self.datasec_img[datasec] = i+1
            pix_img[datasec] = i+1

        return pix_img

    '''
    def get_oscansec_img(self, filename, det=1, force=True):
        """
        Create an image identifying the overscan region(s) on the detector
            0 = Not overscan
            1 = Overscan pixels for amplifier 1
            2 = Overscan pixels for amplifier 2
            etc.

        Args:
            filename (str):
                Name of the file from which to read the image size.
            det (int):
                Detector number (1-indexed)
            force (:obj:`bool`, optional):
                Force the image to be remade

        Returns:
            `numpy.ndarray`: Integer array identifying the amplifier
            used to read each pixel.
        """
        if self.overscan_img is None or force:
            # Check the detector is defined
            self._check_detector()
            # Get the image shape
            raw_naxis = self.get_raw_image_shape(filename, det=det)

            # This *always* returns spectral then spatial
            binning = self.get_meta_value(filename, 'binning')

<<<<<<< HEAD
            data_sections, one_indexed, include_end, transpose \
                = self.get_image_section(filename, det, section='overscan')
            # Note on data format
            # --------------------
            # binning_pypeit = the binning  in the PypeIt convention of (spec, spat)
            # binning_raw = the binning in the format of the raw data.
            # In other words: PypeIt requires spec to be the first dimension of the image as read into python. If the
            # files are stored the other way with spat as the first dimension (as read into python), then the transpose
            # flag manages this, which is basically the value of the self.detector[det-1]['specaxis'] above.
            # (Note also that BTW the python convention of storing images is transposed relative to the fits convention
            # and the datasec typically written to headers. However this flip is dealt with explicitly in the
            # parse.spec2slice code and is NOT the transpose we are describing and flipping here).
            # TODO Add a blurb on the PypeIt data model.
            if transpose:
                binning_raw = (',').join(binning_pypeit.split(',')[::-1])
            else:
                binning_raw = binning_pypeit
=======
            # This *always* returns spectral then spatial
            data_sections, one_indexed, include_end \
                    = self.get_image_section(filename, det, section='datasec')
>>>>>>> eea71304

            # Initialize the image (0 means no amplifier)
            self.datasec_img = np.zeros(raw_naxis, dtype=int)
            for i in range(self.detector[det - 1]['numamplifiers']):
                # Convert the data section from a string to a slice
                datasec = parse.sec2slice(data_sections[i], one_indexed=one_indexed,
                                          include_end=include_end, require_dim=2,
                                          binning=binning)
                # Assign the amplifier
                self.datasec_img[datasec] = i + 1

        return self.datasec_img
    '''

    # TODO: There *has* to be a better way to do this.  We're reading a
    # file just to get the size of the image, likely when the image has
    # already been read (likely multiple times).
    def get_raw_image_shape(self, filename, det=None, force=False):
        """
        Get the *untrimmed* shape of the image data for a given detector using a
        file.  :attr:`detector` must be defined.

        Fails if filename is None and the instance does not have a
        predefined :attr:`naxis`.  If the filename is None, always
        returns the predefined :attr:`naxis`.  If the filename is
        provided, the header of the associated detector is used.  If the
        the detector is set to None, the primary header of the file is
        used.
        
        Args:
            filename (:obj:`str`, optional):
                Name of the fits file with the header to use.
            det (:obj:`int`, optional):
                1-indexed number of the detector.  Default is None.  If
                None, the primary extension is used.  Otherwise the
                internal detector parameters are used to determine the
                extension to read.
            force (:obj:`bool`, optional):
                Force the image shape to be redetermined.
            null_kwargs (dict):
                Used to catch any extraneous keyword arguments.
        
        Returns:
            tuple: Tuple of two integers with the length of each image
            axes.

        Raises:
            ValueError:
                Raised if the image shape cannot be determined from the
                input and available attributes.
        """
        # Use a file
        self._check_detector()
        return (self.load_raw_frame(filename, det=det)[0]).shape

    def empty_bpm(self, shape=None, filename=None, det=1):
        """
        Generate a generic (empty) bad-pixel mask.

        Even though they are both optional, either the precise shape for
        the image (`shape`) or an example file that can be read to get
        the shape (`filename` using :func:`get_image_shape`) *must* be
        provided.

        Args:
            shape (:obj:`tuple`, optional):
                The shape for the returned mask.
            filename (:obj:`str`, optional):
                An example file to use to get the image shape.
            det (:obj:`int`, optional):
                1-indexed detector number to use when getting the image
                shape from the example file.

        Returns:
            `numpy.ndarray`_: An integer array with a masked value set
            to 1 and an unmasked value set to 0.  All values are set to
            0.
        """
        if shape is None and filename is None:
            msgs.error('Must provide either shape or filename.')
        _shape = self.get_raw_image_shape(filename, det=det) if shape is None else shape
        # TODO: Why are we saving this to self?
        self.bpm_img = np.zeros(_shape, dtype=np.int8)
        return self.bpm_img

    def bpm(self, shape=None, filename=None, det=1):
        """
        Generate a default bad-pixel mask.

        Currently identical to calling :func:`empty_bpm`.

        Even though they are both optional, either the precise shape for
        the image (`shape`) or an example file that can be read to get
        the shape (`filename` using :func:`get_image_shape`) *must* be
        provided.

        Args:
            shape (:obj:`tuple`, optional):
                The shape for the returned mask.
            filename (:obj:`str`, optional):
                An example file to use to get the image shape.
            det (:obj:`int`, optional):
                1-indexed detector number to use when getting the image
                shape from the example file.

        Returns:
            `numpy.ndarray`_: An integer array with a masked value set
            to 1 and an unmasked value set to 0.  All values are set to
            0.
        """
        return self.empty_bpm(shape=shape, filename=filename, det=det)

    def configuration_keys(self):
        """
        Return the metadata keys that defines a unique instrument
        configuration.

        This list is used by :class:`pypeit.metadata.PypeItMetaData` to
        identify the unique configurations among the list of frames read
        for a given reduction.

        Returns:

            list: List of keywords of data pulled from file headers and
            used to constuct the :class:`pypeit.metadata.PypeItMetaData`
            object.
        """
        return ['dispname', 'dichroic', 'decker']

    def pypeit_file_keys(self):
        """
        Define the list of keys to be output into a standard PypeIt file

        Returns:
            pypeit_keys: list

        """
        pypeit_keys = ['filename', 'frametype']
        # Core
        core_meta = PypeItMetaData.define_core_meta()
        pypeit_keys += list(core_meta.keys())  # Might wish to order these
        # Add in config_keys (if new)
        for key in self.configuration_keys():
            if key not in pypeit_keys:
                pypeit_keys.append(key)
        # Finish
        return pypeit_keys

    def compound_meta(self, headarr, meta_key):
        """
        Methods to generate meta in a more complex manner than simply
        reading from the header

        These are defined per spectrograph, as needed

        Args:
            headarr: list
              List of headers
            meta_key: str

        Returns:
            value:

        """
        return None

    def init_meta(self):
        """
        Define how meta values are dervied from the spectrograph files

        Returns:
            self.meta defined

        """
        self.meta = {}

    # TODO: Change this so that it uses one argument for ifile or
    # headarray? ala, get_image_section, etc?
    def get_meta_value(self, ifile, meta_key, headarr=None, required=False, ignore_bad_header=False,
                       usr_row=None):
        """
        Return meta data from a given file (or its array of headers)

        Args:
            ifile: str or None
              Input filename
            meta_key: str or list of str
            headarr: list, optional
              List of headers
            required: bool, optional
              Require the meta key to be returnable
            ignore_bad_header: bool, optional
              Over-ride required;  not recommended
            usr_row: Row
              Provides user supplied frametype (and other things not used)

        Returns:
            value: value or list of values

        """
        if headarr is None:
            headarr = self.get_headarr(ifile)

        # Loop?
        if isinstance(meta_key, list):
            values = []
            for mdict in meta_key:
                values.append(self.get_meta_value(mdict, headarr=headarr, required=required))
            #
            return values

        # Are we prepared to provide this meta data?
        if meta_key not in self.meta.keys():
            if required:
                msgs.error("Need to allow for meta_key={} in your meta data".format(meta_key))
            else:
                msgs.warn("Requested meta data does not exist...")
                return None
        # Is this not derivable?  If so, use the default
        #   or search for it as a compound method
        value = None
        if self.meta[meta_key]['card'] is None:
            if 'default' in self.meta[meta_key].keys():
                value = self.meta[meta_key]['default']
            elif 'compound' in self.meta[meta_key].keys():
                value = self.compound_meta(headarr, meta_key)
            else:
                msgs.error("Failed to load spectrograph value for meta: {}".format(meta_key))
        else:
            # Grab from the header, if we can
            try:
                value = headarr[self.meta[meta_key]['ext']][self.meta[meta_key]['card']]
            except (KeyError, TypeError):
                value = None

        if value is None:
            # Was this required?
            if required:
                kerror = True
                if not ignore_bad_header:
                    # Is this meta required for this frame type (Spectrograph specific)
                    if ('required_ftypes' in self.meta[meta_key]) and (usr_row is not None):
                        kerror = False
                        # Is it required?
                        for ftype in usr_row['frametype'].split(','):
                            if ftype in self.meta[meta_key]['required_ftypes']:
                                kerror = True
                    # Bomb out?
                    if kerror:
                        msgs.error('Required meta "{:s}" did not load!  You may have a corrupt header'.format(meta_key))
                else:
                    msgs.warn("Required card {:s} missing from your header of {:s}.  Proceeding with risk..".format(
                        self.meta[meta_key]['card'], ifile))
            return None

        # Deal with dtype (DO THIS HERE OR IN METADATA?  I'M TORN)
        if self.meta_data_model[meta_key]['dtype'] == str:
            value = str(value).strip()
        elif self.meta_data_model[meta_key]['dtype'] == int:
            value = int(value)
        elif self.meta_data_model[meta_key]['dtype'] == float:
            value = float(value)
        elif self.meta_data_model[meta_key]['dtype'] == tuple:
            assert isinstance(value, tuple)
        else:
            debugger.set_trace()
        # Return
        return value

    def validate_metadata(self):
        """
        Validates the meta definitions of the Spectrograph
        by making a series of comparisons to the meta data model
        definied in metadata.py

        Returns:

        """
        # Load up
        core_meta = PypeItMetaData.define_core_meta()
        meta_data_model = PypeItMetaData.get_meta_data_model()
        # Check core
        for key in core_meta:
            assert key in self.meta.keys(), \
                'key {:s} not defined in spectrograph meta!'.format(key)
        # Check for rtol for config keys that are type float
        for key in self.configuration_keys():
            if meta_data_model[key]['dtype'] in [float]:
                assert 'rtol' in self.meta[key].keys(), \
                    'rtol not set for key {:s} not defined in spectrograph meta!'.format(key)
        # Now confirm all meta are in the data model
        for key in self.meta.keys():
            if key not in self.meta_data_model.keys():
                msgs.error("Meta data {:s} not in meta_data_model".format(key))

    def get_headarr(self, filename, strict=True):
        """
        Read the header data from all the extensions in the file.

        Args:
            filename (:obj:`str`):
                Name of the file to read.
            strict (:obj:`bool`, optional):
                Function will fault if :func:`fits.getheader` fails to
                read any of the headers.  Set to False to report a
                warning and continue.

        Returns:
            list: Returns a list of :attr:`numhead` :obj:`fits.Header`
            objects with the extension headers.
        """
        # Faster to open the whole file and then assign the headers,
        # particularly for gzipped files (e.g., DEIMOS)
        try:
            hdu = fits.open(filename)
        except:
            if strict:
                msgs.error('Problem opening {0}.'.format(filename))
            else:
                msgs.warn('Problem opening {0}.'.format(filename) + msgs.newline()
                          + 'Proceeding, but should consider removing this file!')
                return ['None']*self.numhead
        return [ hdu[k].header for k in range(self.numhead) ]

#    def get_match_criteria(self):
#        msgs.error("You need match criteria for your spectrograph.")

    def check_frame_type(self, ftype, fitstbl, exprng=None):
        raise NotImplementedError('Frame typing not defined for {0}.'.format(self.spectrograph))

    def idname(self, ftype):
        """
        Return the `idname` for the selected frame type for this instrument.

        Args:
            ftype (str):
                File type, which should be one of the keys in
                :class:`pypeit.core.framematch.FrameTypeBitMask`.

        Returns:
            str: The value of `idname` that should be available in the
            `PypeItMetaData` instance that identifies frames of this
            type.
        """
        raise NotImplementedError('Header keyword with frame type not defined for {0}.'.format(
                                  self.spectrograph))

#    def parse_binning(self, inp, det=1, key='BINNING'):
#        """
#        Get the pixel binning for an image.
#
#        Args:
#            inp (:obj:`str`, `astropy.io.fits.Header`):
#                String providing the file name to read, or the relevant
#                header object.
#            det (:obj:`int`, optional):
#                1-indexed detector number.
#            key (:obj:`str`, optional):
#                Header key with the binning.  This is included as an
#                argument in the base-class implementation so that it can
#                be called by the derived classes for most cases, when
#                the binning is in a single keyword.
#
#        Returns:
#            str: String representation of the binning.  The ordering is
#            as provided in the header, regardless of which axis is
#            designated as the dispersion axis.  It is expected that this
#            be used with :func:`pypeit.core.parse.sec2slice` to setup
#            the data and overscane sections of the image data.
#
#        Raises:
#            PypeItError:
#                Raised if `inp` is not one of the accepted types.
#        """
#        # Get the header
#        # TODO: Read primary header by default instead?
#        if isinstance(inp, str):
#            hdu = fits.open(inp)
#            hdr = hdu[self.detector[det-1]['dataext']].header
#        elif isinstance(inp, fits.Header):
#            hdr = inp
#        else:
#            msgs.error('Input must be a filename or fits.Header object')
#
#        # Parse the keyword
#        binning = parse.parse_binning(hdr[key])
#
#        # Return comma-separated string
#        return ','.join([ str(b) for b in binning])

    @property
    def ndet(self):
        """Return the number of detectors."""
        return 0 if self.detector is None else len(self.detector)

    '''
    def archive_sky_spectrum(self):
        """
        Load an archived sky spectrum based on :attr:`sky_file`.
        
        Returns:
            str, :class:`linetools.xspectrum1d.XSpectrum1D`: The name of
            the file and the instance of :class:`XSpectrum1D` with the
            spectrum data.

        Raises:
            FileNotFoundError:
                Raised if the file does not exist as written or in the
                pypeit/data/sky_spec/ directory in the source
                distribution.
        """
        # No file was defined
        if self.sky_file is None:
            self.sky_file = Spectrograph.default_sky_spectrum()
            warnings.warn('Using default sky spectrum: {0}'.format(self.sky_file))

        if os.path.isfile(self.sky_file):
            # Found directly
            return self.sky_file, xspectrum1d.XSpectrum1D.from_file(self.sky_file)

        root = resource_filename('pypeit', 'data/sky_spec/')
        _sky_file = os.path.join(root, self.sky_file)
        if os.path.isfile(_sky_file):
            # Found within the source distribution
            return self.sky_file, xspectrum1d.XSpectrum1D.from_file(_sky_file)

        # File could not be read
        raise FileNotFoundError('Could not find archive sky spectrum: {0} or {1}'.format(
                                    self.sky_file, _sky_file))
    '''

    @property
    def pypeline(self):
        return 'MultiSlit'

    def mm_per_pix(self, det=1):
        """
        Return the spatial scale at the telescope focal plane in mm per
        pixel at the detector.

        The fratio and diameter of the telescope must be defined.

        Args:
            det (:obj:`int`, optional):
                Detector to use for the spectrograph platescale.

        Returns:
            float: The spatial scale at the telescope focal plane in mm
            per detector pixel scale.
        
        Raises:
            ValueError: 
                Raised if the telescope is undefined, any of the numbers
                needed for the calculation are not available, or the
                selected detector is out of range.
        """
        if det > self.ndet:
            raise ValueError('Selected detector out of range; det={0}..{1}.'.format(1,self.ndet))
        tel_platescale = None if self.telescope is None else self.telescope.platescale()
        if self.telescope is None or tel_platescale is None or \
                self.detector[det-1]['platescale'] is None:
            raise ValueError('Incomplete information to calculate mm per pixel.')

        return self.detector[det-1]['platescale']/tel_platescale

    def slit_minmax(self, nslits, binspectral=1):
        """
        Generic routine to determine the minimum and maximum spectral pixel for slitmasks. This functionality
        is most useful for echelle observations where the orders cutoff. This generic routine will be used for most
        slit spectrographs and simply sets the minimum and maximum spectral pixel for the slit to be -+ infinity.

        Args:
            binspectral:

        Returns:

        """
        spec_min = np.full(nslits, -np.inf)
        spec_max = np.full(nslits, np.inf)
        return spec_min, spec_max


    def slitmask(self, tslits_dict, pad = None):
        """
         Generic routine to construct a slitmask image from a tslits_dict. Children of this class can
         overload this function to implement instrument specific slitmask behavior, for example setting
         where the orders on an echelle spectrograph end

         Parameters
         -----------
         tslits_dict: dict
            Trace slits dictionary with slit boundary information

         Optional Parameters
         pad: int or float
            Padding of the slit boundaries

         Returns
         -------
         slitmask: ndarray int
            Image with -1 where there are no slits/orders, and an integer where there are slits/order with the integer
            indicating the slit number going from 0 to nslit-1 from left to right.

         """

        # These lines are always the same
        pad = tslits_dict['pad'] if pad is None else pad
        slitmask = pixels.slit_pixels(tslits_dict['lcen'],tslits_dict['rcen'],tslits_dict['nspat'], pad=pad)
        return slitmask

    # This routine is only for echelle spectrographs. It returns the plate scale order by order
    def order_platescale(self, binning=None):
        pass

    # This routine is only for echelle spectrographs. It returns the plate scale order by order
    def slit2order(self, slit):
        pass


    @property
    def dloglam(self):
        pass

    @property
    def loglam_minmax(self):
        pass

    def wavegrid(self, binning=None, midpoint=False,samp_fact=1.0):
        """
        Routine to generate a fixed wavelength grid in log_10 lambda. Mostly used by echelle spectrographs

        Args:
            binning:
            midpoint:
            samp_fact:

        Returns:

        """

        binspectral, binspatial = parse.parse_binning(binning)
        logmin, logmax = self.loglam_minmax
        loglam_grid = wvutils.wavegrid(logmin, logmax, self.dloglam*binspectral, samp_fact=samp_fact)
        if midpoint:
            loglam_grid = loglam_grid + self.dloglam*binspectral/samp_fact/2.0

        return np.power(10.0,loglam_grid)


    def __repr__(self):
        # Generate string
        txt = '<{:s}: '.format(self.__class__.__name__)
        txt += ' spectrograph={:s},'.format(self.spectrograph)
        txt += ' telescope={:s},'.format(self.telescope['name'])
        txt += '>'
        return txt
<|MERGE_RESOLUTION|>--- conflicted
+++ resolved
@@ -68,18 +68,11 @@
             detector image; often trimmmed.
         raw_naxis (tuple):
             A tuple with the lengths of the two axes for untrimmed detector image.
-<<<<<<< HEAD
         datasec_img (:obj:`numpy.ndarray`):
             An image identifying the amplifier that reads each detector pixel.
         oscansec_img (:obj:`numpy.ndarray`):
             An image identifying the amplifier that reads each detector pixel
         bpm_img (:obj:`numpy.ndarray`):
-=======
-        datasec_img (`numpy.ndarray`_):
-            An image identifying the amplifier that reads each detector
-            pixel.
-        bpm_img (`numpy.ndarray`_):
->>>>>>> eea71304
             The bad-pixel mask for the currently read detector.
     """
     __metaclass__ = ABCMeta
@@ -179,7 +172,7 @@
         The transpose and flip operations needed to convert the raw
         image data read using `astropy.io.fits`_ into the PypeIt-format
         `numpy.ndarray`_ is as follows::
-            
+
             - The orientation of the image in the file is expected to
               follow the FITS convention.
             - Because of different storage architecture, fits images
@@ -217,19 +210,7 @@
                                                 det=det)
 
         # Turn to float
-<<<<<<< HEAD
-        img = raw_img.astype(np.float)
-=======
         img = raw_img.astype(float)
-
-        # Transpose?
-        if self.raw_is_transposed(det):
-            img = img.T
-        if self.detector[det-1]['specflip']:
-            img = np.flip(img, axis=0)
-        if self.detector[det-1]['spatflip']:
-            img = np.flip(img, axis=1)
->>>>>>> eea71304
 
         # Return
         return img, head0
@@ -244,7 +225,7 @@
         Args:
             det (:obj:`int`, optional):
                 1-indexed detector number.
-        
+
         Returns:
             :obj:`bool`: Flat that transpose is required.
         """
@@ -343,22 +324,19 @@
         # Always assume normal FITS header formatting
         one_indexed = True
         include_last = True
-<<<<<<< HEAD
         #transpose = self.detector[det-1]['specaxis'] == 0
 
         return image_sections, one_indexed, include_last#, transpose
-=======
 
         # Re-order so that the section is always returned as
         # (spec,spat).  NOTE: This is different from load_raw_frame
         # because of the added flip performed by just reading the image
         # data.
-        if self.detector[det-1]['specaxis'] == 0:
-            image_sections = ['[{0}]'.format(','.join(s.strip('[]').split(',')[::-1]))
-                                for s in image_sections]
-
-        return image_sections, one_indexed, include_last
->>>>>>> eea71304
+        #if self.detector[det-1]['specaxis'] == 0:
+        #    image_sections = ['[{0}]'.format(','.join(s.strip('[]').split(',')[::-1]))
+        #                        for s in image_sections]
+        #
+        #return image_sections, one_indexed, include_last
 
     def get_datasec_img(self, filename, det, force=True):
         if self.datasec_img is None or force:
@@ -402,7 +380,6 @@
 
         binning_pypeit = self.get_meta_value(filename, 'binning')
 
-        #data_sections, one_indexed, include_end, transpose \
         data_sections, one_indexed, include_end \
                     = self.get_image_section(filename, det, section=section)
         # Note on data format
@@ -428,7 +405,7 @@
             # Convert the data section from a string to a slice
             datasec = parse.sec2slice(data_sections[i], one_indexed=one_indexed,
                                       include_end=include_end, require_dim=2,
-                                      binning_raw=binning_raw) #transpose=transpose,
+                                      binning=binning_raw) #transpose=transpose,
             # Assign the amplifier
             #self.datasec_img[datasec] = i+1
             pix_img[datasec] = i+1
@@ -465,29 +442,9 @@
             # This *always* returns spectral then spatial
             binning = self.get_meta_value(filename, 'binning')
 
-<<<<<<< HEAD
-            data_sections, one_indexed, include_end, transpose \
-                = self.get_image_section(filename, det, section='overscan')
-            # Note on data format
-            # --------------------
-            # binning_pypeit = the binning  in the PypeIt convention of (spec, spat)
-            # binning_raw = the binning in the format of the raw data.
-            # In other words: PypeIt requires spec to be the first dimension of the image as read into python. If the
-            # files are stored the other way with spat as the first dimension (as read into python), then the transpose
-            # flag manages this, which is basically the value of the self.detector[det-1]['specaxis'] above.
-            # (Note also that BTW the python convention of storing images is transposed relative to the fits convention
-            # and the datasec typically written to headers. However this flip is dealt with explicitly in the
-            # parse.spec2slice code and is NOT the transpose we are describing and flipping here).
-            # TODO Add a blurb on the PypeIt data model.
-            if transpose:
-                binning_raw = (',').join(binning_pypeit.split(',')[::-1])
-            else:
-                binning_raw = binning_pypeit
-=======
             # This *always* returns spectral then spatial
             data_sections, one_indexed, include_end \
                     = self.get_image_section(filename, det, section='datasec')
->>>>>>> eea71304
 
             # Initialize the image (0 means no amplifier)
             self.datasec_img = np.zeros(raw_naxis, dtype=int)
