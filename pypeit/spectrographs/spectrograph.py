--- conflicted
+++ resolved
@@ -412,32 +412,6 @@
         # before that.
         return self.empty_bpm(shape=shape, filename=filename, det=det)
 
-<<<<<<< HEAD
-    def header_keys(self):
-        hdr_keys = {}
-        hdr_keys[0] = {}
-        return hdr_keys
-
-    def validate_metadata(self, fitstbl):
-        """
-        Validate the metadata table.
-
-        The metadata table *must* have the following:
-            - A `binning` column with strings providing the spatial and
-              spectral on-chip binning for the detector.  The format
-              should be `'spatial_binning,spectral_binning'`.
-            - TODO: Add other requirements
-        """
-        if 'binning' not in fitstbl.keys():
-            fitstbl['binning'] = '1,1'
-
-    def metadata_keys(self):
-        """
-        Keys from :class:`pypeit.metadata.PypeItMetaData` to include in
-        the PypeIt file.
-        """
-        return ['filename', 'date', 'frametype', 'target', 'exptime', 'dispname', 'decker']
-=======
     '''
     # TODO: (KBW) I've removed all the defaults.  Should maybe revisit
     # this
@@ -630,7 +604,6 @@
         for key in self.meta.keys():
             if key not in self.meta_data_model.keys():
                 msgs.error("Meta data {:s} not in meta_data_model".format(key))
->>>>>>> 50dff29f
 
     def get_headarr(self, filename, strict=True):
         """
